--- conflicted
+++ resolved
@@ -254,28 +254,20 @@
 
             Ignition.start(cfg).asInstanceOf[IgniteEx]
         }
+        catch {
+            case e: Throwable =>
+                if (X.hasCause(e, classOf[IgniteSpiException]) && joinTimedOut(X.cause(e, classOf[IgniteSpiException]).getMessage))
+                    throw new IgniteException("Visor console failed to connect to any of server nodes", e)
+                else
+                    throw e                
+        }
         finally {
             Ignition.setDaemon(daemon)
 
             System.setProperty(IGNITE_NO_SHUTDOWN_HOOK, shutdownHook)
         }
 
-<<<<<<< HEAD
-        ignite =
-            try
-                Ignition.ignite(startedGridName).asInstanceOf[IgniteEx]
-            catch {
-                case _: IllegalStateException =>
-                    throw new IgniteException("Named grid unavailable: " + startedGridName)
-                case e: Throwable =>
-                    if (X.hasCause(e, classOf[IgniteSpiException]) && joinTimedOut(X.cause(e, classOf[IgniteSpiException]).getMessage))
-                        throw new IgniteException("Visor console failed to connect to any of server nodes", e)
-                    else
-                        throw e
-            }
-=======
         prevIgnite = Some(ignite)
->>>>>>> 58f4822b
 
         visor.open(ignite.name(), cfgPath)
     }
