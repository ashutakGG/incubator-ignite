/* @java.file.header */

/*  _________        _____ __________________        _____
 *  __  ____/___________(_)______  /__  ____/______ ____(_)_______
 *  _  / __  __  ___/__  / _  __  / _  / __  _  __ `/__  / __  __ \
 *  / /_/ /  _  /    _  /  / /_/ /  / /_/ /  / /_/ / _  /  _  / / /
 *  \____/   /_/     /_/   \_,__/   \____/   \__,_/  /_/   /_/ /_/
 */

package org.gridgain.client;

import org.gridgain.client.marshaller.*;
import org.gridgain.client.marshaller.optimized.*;
import org.gridgain.grid.*;
import org.gridgain.grid.kernal.processors.rest.client.message.*;
import org.gridgain.grid.kernal.processors.rest.protocols.tcp.*;
import org.gridgain.grid.logger.*;
import org.gridgain.grid.util.nio.*;
import org.jetbrains.annotations.*;

import java.net.*;
import java.nio.*;
import java.util.*;
import java.util.concurrent.*;
import java.util.concurrent.atomic.*;

/**
 *
 */
public class GridClientTestRestServer {
    /** */
    public static final int FIRST_SERVER_PORT = 11000;

    /** */
    public static final int SERVERS_CNT = 5;

    /** */
    private static final byte[] EMPTY_SES_TOKEN = new byte[] {};

    /** */
    private static final Collection<GridClientNodeBean> top = new ArrayList<>();

    /**
     *
     */
    static {
        for (int port = FIRST_SERVER_PORT; port < FIRST_SERVER_PORT + SERVERS_CNT; port++) {
            GridClientNodeBean node = new GridClientNodeBean();

            node.setNodeId(UUID.randomUUID());
            node.setConsistentId("127.0.0.1:" + port);
            node.setTcpPort(port);
            node.setTcpAddresses(Arrays.asList("127.0.0.1"));

            top.add(node);
        }
    }

    /** */
    private final int port;

    /** */
    private volatile boolean failOnConnect;

    /** */
    private final GridLogger log;

    /** */
    private final AtomicInteger connCnt = new AtomicInteger();

    /** */
    private final AtomicInteger succConnCnt = new AtomicInteger();

    /** */
    private final AtomicInteger disconnCnt = new AtomicInteger();

    /** */
    private GridNioServer<GridClientMessage> srv;

    /** */
    private volatile GridNioSession lastSes;

    /**
     * @param port Port to listen on.
     * @param failOnConnect If {@code true} than server will close connection immediately after connect.
     * @param log Log.
     */
    public GridClientTestRestServer(int port, boolean failOnConnect, GridLogger log) {
        this.port = port;
        this.failOnConnect = failOnConnect;
        this.log = log;
    }

    /**
     * @return Port number.
     */
    public int getPort() {
        return port;
    }

    /**
     * Starts the server.
     *
     * @throws GridException If failed.
     */
    public void start() throws GridException {
        try {
            String gridName = "test";

            srv = GridNioServer.<GridClientMessage>builder()
                .address(InetAddress.getByName("127.0.0.1"))
                .port(port)
                .listener(new TestListener())
                .logger(log)
                .selectorCount(2)
                .gridName(gridName)
                .byteOrder(ByteOrder.nativeOrder())
                .tcpNoDelay(true)
                .directBuffer(false)
                .filters(
                    new GridNioAsyncNotifyFilter(gridName, Executors.newFixedThreadPool(2), log),
<<<<<<< HEAD
                    new GridNioCodecFilter(new GridTcpRestParser(new GridClientOptimizedMarshaller()), log, false)
=======
                    new GridNioCodecFilter(new TestParser(), log, false)
>>>>>>> 50acba01
                )
                .build();
        }
        catch (UnknownHostException e) {
            throw new GridException("Failed to determine localhost address.", e);
        }

        srv.start();
    }

    /**
     * Stops the server.
     */
    public void stop() {
        assert srv != null;

        srv.stop();
    }

    /**
     * @return Number of connections opened to this server.
     */
    public int getConnectCount() {
        return connCnt.get();
    }

    /**
     * @return Number of successful connections opened to this server.
     */
    public int getSuccessfulConnectCount() {
        return succConnCnt.get();
    }

    /**
     * @return Number of connections with this server closed by clients.
     */
    public int getDisconnectCount() {
        return disconnCnt.get();
    }

    /**
     * Closes all opened connections.
     */
    public void fail() {
        assert lastSes != null;

        lastSes.close();

        failOnConnect = true;

        resetCounters();
    }

    /**
     *
     */
    public void repair() {
        failOnConnect = false;
    }

    /**
     * Resets all counters.
     */
    public void resetCounters() {
        connCnt.set(0);
        succConnCnt.set(0);
        disconnCnt.set(0);
    }

    /**
     * Prepares response stub.
     * @param msg Mesage to respond to.
     * @return Response.
     */
    private static GridClientResponse makeResponseFor(GridClientMessage msg) {
        GridClientResponse res = new GridClientResponse();

        res.clientId(msg.clientId());
        res.requestId(msg.requestId());
        res.successStatus(GridClientResponse.STATUS_SUCCESS);
        res.sessionToken(EMPTY_SES_TOKEN);

        return res;
    }

    /**
     * Test listener.
     */
    private class TestListener extends GridNioServerListenerAdapter<GridClientMessage> {
        /** {@inheritDoc} */
        @Override public void onConnected(GridNioSession ses) {
            lastSes = ses;

            connCnt.incrementAndGet();

            if (failOnConnect)
                ses.close();
            else
                succConnCnt.incrementAndGet();
        }

        /** {@inheritDoc} */
        @Override public void onDisconnected(GridNioSession ses, @Nullable Exception e) {
            disconnCnt.incrementAndGet();
        }

        /** {@inheritDoc} */
        @Override public void onMessage(GridNioSession ses, GridClientMessage msg) {
            if (msg == GridClientPingPacket.PING_MESSAGE)
                ses.send(GridClientPingPacket.PING_MESSAGE);
            else if (msg instanceof GridClientAuthenticationRequest)
                ses.send(makeResponseFor(msg));
            else if (msg instanceof GridClientTopologyRequest) {
                GridClientResponse res = makeResponseFor(msg);

                res.result(top);

                ses.send(res);
            }
            else if (msg instanceof GridClientHandshakeRequest)
                ses.send(GridClientHandshakeResponse.OK);
        }

        /** {@inheritDoc} */
        @Override public void onSessionWriteTimeout(GridNioSession ses) {
            ses.close();
        }

        /** {@inheritDoc} */
        @Override public void onSessionIdleTimeout(GridNioSession ses) {
            ses.close();
        }
    }

    /**
     */
    private static class TestParser extends GridTcpRestParser {
        /** */
        private final GridClientMarshaller marsh = new GridClientOptimizedMarshaller();

        /** {@inheritDoc} */
        @Override protected GridClientMarshaller marshaller(GridNioSession ses) {
            return marsh;
        }
    }
}<|MERGE_RESOLUTION|>--- conflicted
+++ resolved
@@ -119,11 +119,7 @@
                 .directBuffer(false)
                 .filters(
                     new GridNioAsyncNotifyFilter(gridName, Executors.newFixedThreadPool(2), log),
-<<<<<<< HEAD
-                    new GridNioCodecFilter(new GridTcpRestParser(new GridClientOptimizedMarshaller()), log, false)
-=======
                     new GridNioCodecFilter(new TestParser(), log, false)
->>>>>>> 50acba01
                 )
                 .build();
         }
