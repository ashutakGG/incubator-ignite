/* @java.file.header */

/*  _________        _____ __________________        _____
 *  __  ____/___________(_)______  /__  ____/______ ____(_)_______
 *  _  / __  __  ___/__  / _  __  / _  / __  _  __ `/__  / __  __ \
 *  / /_/ /  _  /    _  /  / /_/ /  / /_/ /  / /_/ / _  /  _  / / /
 *  \____/   /_/     /_/   \_,__/   \____/   \__,_/  /_/   /_/ /_/
 */

package org.gridgain.grid.spi;

import org.gridgain.grid.*;
import org.gridgain.grid.events.*;
import org.gridgain.grid.kernal.*;
import org.gridgain.grid.kernal.managers.communication.*;
import org.gridgain.grid.kernal.managers.eventstorage.*;
import org.gridgain.grid.logger.*;
import org.gridgain.grid.resources.*;
import org.gridgain.grid.security.*;
import org.gridgain.grid.spi.authentication.*;
import org.gridgain.grid.spi.securesession.*;
import org.gridgain.grid.spi.swapspace.*;
import org.gridgain.grid.util.typedef.*;
import org.gridgain.grid.util.typedef.internal.*;
import org.jetbrains.annotations.*;

import javax.management.*;
import java.io.*;
import java.nio.*;
import java.text.*;
import java.util.*;

import static org.gridgain.grid.events.GridEventType.*;

/**
 * This class provides convenient adapter for SPI implementations.
 */
public abstract class GridSpiAdapter implements GridSpi, GridSpiManagementMBean {
    /** */
    private ObjectName spiMBean;

    /** SPI start timestamp. */
    private long startTstamp;

    /** */
    @GridLoggerResource
    private GridLogger log;

    /** */
    @GridMBeanServerResource
    private MBeanServer jmx;

    /** */
    @GridHomeResource
    private String ggHome;

    /** */
    @GridLocalNodeIdResource
    private UUID nodeId;

    /** SPI name. */
    private String name;

    /** Grid SPI context. */
    private volatile GridSpiContext spiCtx = new GridDummySpiContext(null);

    /** Discovery listener. */
    private GridLocalEventListener paramsLsnr;

    /**
     * Creates new adapter and initializes it from the current (this) class.
     * SPI name will be initialized to the simple name of the class
     * (see {@link Class#getSimpleName()}).
     */
    protected GridSpiAdapter() {
        name = U.getSimpleName(getClass());
    }

    /**
     * Starts startup stopwatch.
     */
    protected void startStopwatch() {
        startTstamp = U.currentTimeMillis();
    }

    /** {@inheritDoc} */
    @Override public final String getStartTimestampFormatted() {
        return DateFormat.getDateTimeInstance().format(new Date(startTstamp));
    }

    /** {@inheritDoc} */
    @Override public final String getUpTimeFormatted() {
        return X.timeSpan2HMSM(getUpTime());
    }

    /** {@inheritDoc} */
    @Override public final long getStartTimestamp() {
        return startTstamp;
    }

    /** {@inheritDoc} */
    @Override public final long getUpTime() {
        return startTstamp == 0 ? 0 : U.currentTimeMillis() - startTstamp;
    }

    /** {@inheritDoc} */
    @Override public UUID getLocalNodeId() {
        return nodeId;
    }

    /** {@inheritDoc} */
    @Override public final String getGridGainHome() {
        return ggHome;
    }

    /** {@inheritDoc} */
    @Override public String getName() {
        return name;
    }

    /**
     * Sets SPI name.
     *
     * @param name SPI name.
     */
    @GridSpiConfiguration(optional = true)
    public void setName(String name) {
        this.name = name;
    }

    /** {@inheritDoc} */
    @Override public final void onContextInitialized(final GridSpiContext spiCtx) throws GridSpiException {
        assert spiCtx != null;

        this.spiCtx = spiCtx;

        spiCtx.addLocalEventListener(paramsLsnr = new GridLocalEventListener() {
            @Override public void onEvent(GridEvent evt) {
                assert evt instanceof GridDiscoveryEvent : "Invalid event [expected=" + EVT_NODE_JOINED +
                    ", actual=" + evt.type() + ", evt=" + evt + ']';

                GridNode node = spiCtx.node(((GridDiscoveryEvent)evt).eventNode().id());

                if (node != null)
                    try {
                        checkConfigurationConsistency(spiCtx, node, false);
                        checkConfigurationConsistency0(spiCtx, node, false);
                    }
                    catch(GridSpiException e) {
                        U.error(log, "Spi consistency check failed [node=" + node.id() + ", spi=" + getName() + ']', e);
                    }
            }
        }, EVT_NODE_JOINED);

<<<<<<< HEAD
        for (GridNode node : spiCtx.remoteNodes()) {
            // Always run consistency check for security SPIs.
            if (GridAuthenticationSpi.class.isAssignableFrom(getClass()) ||
                GridSecureSessionSpi.class.isAssignableFrom(getClass()) ||
                !Boolean.getBoolean(GridSystemProperties.GG_SKIP_CONFIGURATION_CONSISTENCY_CHECK)) {
                checkConfigurationConsistency(spiCtx, node, true);
                checkConfigurationConsistency0(spiCtx, node, true);
            }
=======
        final Collection<GridNode> remotes = F.concat(false, spiCtx.remoteNodes(), spiCtx.remoteDaemonNodes());

        for (GridNode node : remotes) {
            checkConfigurationConsistency(spiCtx, node, true);
            checkConfigurationConsistency0(spiCtx, node, true);
>>>>>>> 1b2803ca
        }

        onContextInitialized0(spiCtx);
    }

    /**
     * Method to be called in the end of onContextInitialized method.
     *
     * @param spiCtx SPI context.
     * @throws GridSpiException In case of errors.
     */
    protected void onContextInitialized0(final GridSpiContext spiCtx) throws GridSpiException {
        // No-op.
    }

    /** {@inheritDoc} */
    @Override public final void onContextDestroyed() {
        onContextDestroyed0();

        if (spiCtx != null && paramsLsnr != null)
            spiCtx.removeLocalEventListener(paramsLsnr);

        GridNode locNode = spiCtx == null ? null : spiCtx.localNode();

        // Set dummy no-op context.
        spiCtx = new GridDummySpiContext(locNode);
    }

    /**
     * Method to be called in the beginning of onContextDestroyed() method.
     */
    protected void onContextDestroyed0() {
        // No-op.
    }

    /**
     * This method returns SPI internal instances that need to be injected as well.
     * Usually these will be instances provided to SPI externally by user, e.g. during
     * SPI configuration.
     *
     * @return Internal SPI objects that also need to be injected.
     */
    public Collection<Object> injectables() {
        return Collections.emptyList();
    }

    /**
     * Gets SPI context.
     *
     * @return SPI context.
     */
    protected GridSpiContext getSpiContext() {
        return spiCtx;
    }

    /** {@inheritDoc} */
    @Override public Map<String, Object> getNodeAttributes() throws GridSpiException {
        return Collections.emptyMap();
    }

    /**
     * Throws exception with uniform error message if given parameter's assertion condition
     * is {@code false}.
     *
     * @param cond Assertion condition to check.
     * @param condDesc Description of failed condition. Note that this description should include
     *      JavaBean name of the property (<b>not</b> a variable name) as well condition in
     *      Java syntax like, for example:
     *      <pre name="code" class="java">
     *      ...
     *      assertParameter(dirPath != null, "dirPath != null");
     *      ...
     *      </pre>
     *      Note that in case when variable name is the same as JavaBean property you
     *      can just copy Java condition expression into description as a string.
     * @throws GridSpiException Thrown if given condition is {@code false}
     */
    protected final void assertParameter(boolean cond, String condDesc) throws GridSpiException {
        if (!cond)
            throw new GridSpiException("SPI parameter failed condition check: " + condDesc);
    }

    /**
     * Gets uniformly formatted message for SPI start.
     *
     * @return Uniformly formatted message for SPI start.
     */
    protected final String startInfo() {
        return "SPI started ok [startMs=" + getUpTime() + ", spiMBean=" + spiMBean + ']';
    }

    /**
     * Gets uniformly format message for SPI stop.
     *
     * @return Uniformly format message for SPI stop.
     */
    protected final String stopInfo() {
        return "SPI stopped ok.";
    }

    /**
     * Gets uniformed string for configuration parameter.
     *
     * @param name Parameter name.
     * @param val Parameter value.
     * @return Uniformed string for configuration parameter.
     */
    protected final String configInfo(String name, Object val) {
        assert name != null;

        return "Using parameter [" + name + '=' + val + ']';
    }

    /**
     * @param msg Error message.
     * @param locVal Local node value.
     * @return Error text.
     */
    private static String format(String msg, Object locVal) {
        return msg + U.nl() +
            ">>> => Local node:  " + locVal + U.nl();
    }

    /**
     * @param msg Error message.
     * @param locVal Local node value.
     * @param rmtVal Remote node value.
     * @return Error text.
     */
    private static String format(String msg, Object locVal, Object rmtVal) {
        return msg + U.nl() +
            ">>> => Local node:  " + locVal + U.nl() +
            ">>> => Remote node: " + rmtVal + U.nl();
    }

    /**
     * Registers SPI MBean. Note that SPI can only register one MBean.
     *
     * @param gridName Grid name. If null, then name will be empty.
     * @param impl MBean implementation.
     * @param mbeanItf MBean interface (if {@code null}, then standard JMX
     *    naming conventions are used.
     * @param <T> Type of the MBean
     * @throws GridSpiException If registration failed.
     */
    protected final <T extends GridSpiManagementMBean> void registerMBean(String gridName, T impl, Class<T> mbeanItf)
        throws GridSpiException {
        assert mbeanItf == null || mbeanItf.isInterface();
        assert jmx != null;

        try {
            spiMBean = U.registerMBean(jmx, gridName, "SPIs", getName(), impl, mbeanItf);

            if (log.isDebugEnabled())
                log.debug("Registered SPI MBean: " + spiMBean);
        }
        catch (JMException e) {
            throw new GridSpiException("Failed to register SPI MBean: " + spiMBean, e);
        }
    }

    /**
     * Unregisters MBean.
     *
     * @throws GridSpiException If bean could not be unregistered.
     */
    protected final void unregisterMBean() throws GridSpiException {
        // Unregister SPI MBean.
        if (spiMBean != null) {
            assert jmx != null;

            try {
                jmx.unregisterMBean(spiMBean);

                if (log.isDebugEnabled())
                    log.debug("Unregistered SPI MBean: " + spiMBean);
            }
            catch (JMException e) {
                throw new GridSpiException("Failed to unregister SPI MBean: " + spiMBean, e);
            }
        }
    }

    /**
     * @return {@code true} if this check is optional.
     */
    private boolean checkOptional() {
        GridSpiConsistencyChecked ann = U.getAnnotation(getClass(), GridSpiConsistencyChecked.class);

        return ann != null && ann.optional();
    }

    /**
     * @return {@code true} if this check is optional.
     */
    private boolean checkDaemon() {
        GridSpiConsistencyChecked ann = U.getAnnotation(getClass(), GridSpiConsistencyChecked.class);

        return ann != null && ann.checkDaemon();
    }

    /**
     * @return {@code true} if this check is enabled.
     */
    private boolean checkEnabled() {
        return U.getAnnotation(getClass(), GridSpiConsistencyChecked.class) != null;
    }

    /**
     * Method which is called in the end of checkConfigurationConsistency() method. May be overriden in SPIs.
     *
     * @param spiCtx SPI context.
     * @param node Remote node.
     * @param starting If this node is starting or not.
     * @throws GridSpiException in case of errors.
     */
    protected void checkConfigurationConsistency0(GridSpiContext spiCtx, GridNode node, boolean starting)
        throws GridSpiException {
        // No-op.
    }

    /**
     * Checks remote node SPI configuration and prints warnings if necessary.
     *
     * @param spiCtx SPI context.
     * @param node Remote node.
     * @param starting Flag indicating whether this method is called during SPI start or not.
     * @throws GridSpiException If check fatally failed.
     */
    @SuppressWarnings("IfMayBeConditional")
    private void checkConfigurationConsistency(GridSpiContext spiCtx, GridNode node, boolean starting)
        throws GridSpiException {
        assert spiCtx != null;
        assert node != null;

        if (node.isDaemon() && !checkDaemon()) {
            if (log.isDebugEnabled())
                log.debug("Skipping configuration consistency check for daemon node: " + node);

            return;
        }

        /*
         * Optional SPI means that we should not print warning if SPIs are different but
         * still need to compare attributes if SPIs are the same.
         */
        boolean optional = checkOptional();
        boolean enabled = checkEnabled();

        if (!enabled)
            return;

        String clsAttr = createSpiAttributeName(GridNodeAttributes.ATTR_SPI_CLASS);

        String name = getName();

        SB sb = new SB();

        /*
         * If there are any attributes do compare class and version
         * (do not print warning for the optional SPIs).
         */

        /* Check SPI class and version. */
        String locCls = spiCtx.localNode().attribute(clsAttr);
        String rmtCls = node.attribute(clsAttr);

        assert locCls != null : "Local SPI class name attribute not found: " + clsAttr;

        boolean isSpiConsistent = false;

        if (rmtCls == null) {
            if (!optional && starting)
                throw new GridSpiException("Remote SPI with the same name is not configured [name=" + name +
                    ", loc=" + locCls + ']');

            sb.a(format(">>> Remote SPI with the same name is not configured: " + name, locCls));
        }
        else if (!locCls.equals(rmtCls)) {
            if (!optional && starting)
                throw new GridSpiException("Remote SPI with the same name is of different type [name=" + name +
                    ", loc=" + locCls + ", rmt=" + rmtCls + ']');

            sb.a(format(">>> Remote SPI with the same name is of different type: " + name, locCls, rmtCls));
        }
        else
            isSpiConsistent = true;

        if (optional && !isSpiConsistent)
            return;

        // It makes no sense to compare inconsistent SPIs attributes.
        if (isSpiConsistent) {
            List<String> attrs = getConsistentAttributeNames();

            // Process all SPI specific attributes.
            for (String attr : attrs) {
                // Ignore class and version attributes processed above.
                if (!attr.equals(clsAttr)) {
                    // This check is considered as optional if no attributes
                    Object rmtVal = node.attribute(attr);
                    Object locVal = spiCtx.localNode().attribute(attr);

                    if (locVal == null && rmtVal == null)
                        continue;

                    if (locVal == null || rmtVal == null || !locVal.equals(rmtVal))
                        sb.a(format(">>> Remote node has different " + getName() + " SPI attribute " +
                            attr, locVal, rmtVal));
                }
            }
        }

        if (sb.length() > 0) {
            String msg;

            if (starting)
                msg = U.nl() + U.nl() +
                    ">>> +--------------------------------------------------------------------+" + U.nl() +
                    ">>> + Courtesy notice that starting node has inconsistent configuration. +" + U.nl() +
                    ">>> + Ignore this message if you are sure that this is done on purpose.  +" + U.nl() +
                    ">>> +--------------------------------------------------------------------+" + U.nl() +
                    ">>> Remote Node ID: " + node.id().toString().toUpperCase() + U.nl() + sb;
            else
                msg = U.nl() + U.nl() +
                    ">>> +-------------------------------------------------------------------+" + U.nl() +
                    ">>> + Courtesy notice that joining node has inconsistent configuration. +" + U.nl() +
                    ">>> + Ignore this message if you are sure that this is done on purpose. +" + U.nl() +
                    ">>> +-------------------------------------------------------------------+" + U.nl() +
                    ">>> Remote Node ID: " + node.id().toString().toUpperCase() + U.nl() + sb;

            U.courtesy(log, msg);
        }
    }

    /**
     * Returns back a list of attributes that should be consistent
     * for this SPI. Consistency means that remote node has to
     * have the same attribute with the same value.
     *
     * @return List or attribute names.
     */
    protected List<String> getConsistentAttributeNames() {
        return Collections.emptyList();
    }

    /**
     * Creates new name for the given attribute. Name contains
     * SPI name prefix.
     *
     * @param attrName SPI attribute name.
     * @return New name with SPI name prefix.
     */
    protected String createSpiAttributeName(String attrName) {
        return U.spiAttribute(this, attrName);
    }

    /**
     * Temporarily SPI context.
     */
    private static class GridDummySpiContext implements GridSpiContext {
        /** */
        private final GridNode locNode;

        /**
         * Create temp SPI context.
         *
         * @param locNode Local node.
         */
        GridDummySpiContext(GridNode locNode) {
            this.locNode = locNode;
        }

        /** {@inheritDoc} */
        @Override public void addLocalEventListener(GridLocalEventListener lsnr, int... types) {
            /* No-op. */
        }

        /** {@inheritDoc} */
        @Override public void addMessageListener(GridMessageListener lsnr, String topic) {
            /* No-op. */
        }

        /** {@inheritDoc} */
        @Override public void recordEvent(GridEvent evt) {
            /* No-op. */
        }

        /** {@inheritDoc} */
        @Override public void registerPort(int port, GridPortProtocol proto) {
            /* No-op. */
        }

        /** {@inheritDoc} */
        @Override public void deregisterPort(int port, GridPortProtocol proto) {
            /* No-op. */
        }

        /** {@inheritDoc} */
        @Override public void deregisterPorts() {
            /* No-op. */
        }

        /** {@inheritDoc} */
        @Override public <K, V> V get(String cacheName, K key) throws GridException {
            return null;
        }

        /** {@inheritDoc} */
        @Override public <K, V> V put(String cacheName, K key, V val, long ttl) throws GridException {
            return null;
        }

        /** {@inheritDoc} */
        @Override public <K, V> V putIfAbsent(String cacheName, K key, V val, long ttl) throws GridException {
            return null;
        }

        /** {@inheritDoc} */
        @Override public <K, V> V remove(String cacheName, K key) throws GridException {
            return null;
        }

        /** {@inheritDoc} */
        @Override public <K> boolean containsKey(String cacheName, K key) {
            return false;
        }

        /** {@inheritDoc} */
        @Override public void writeToSwap(String spaceName, Object key, @Nullable Object val,
            @Nullable ClassLoader ldr) throws GridException {
            /* No-op. */
        }

        /** {@inheritDoc} */
        @Override public <T> T readFromSwap(String spaceName, GridSwapKey key, @Nullable ClassLoader ldr)
            throws GridException {
            return null;
        }

        /** {@inheritDoc} */
        @Nullable @Override public <T> T readFromOffheap(String spaceName, int part, Object key, byte[] keyBytes,
            @Nullable ClassLoader ldr) throws GridException {
            return null;
        }

        /** {@inheritDoc} */
        @Override public boolean removeFromOffheap(@Nullable String spaceName, int part, Object key,
            @Nullable byte[] keyBytes) throws GridException {
            return false;
        }

        /** {@inheritDoc} */
        @Override public void writeToOffheap(@Nullable String spaceName, int part, Object key,
            @Nullable byte[] keyBytes, Object val, @Nullable byte[] valBytes, @Nullable ClassLoader ldr)
            throws GridException {
            // No-op.
        }

        /** {@inheritDoc} */
        @Override public int partition(String cacheName, Object key) {
            return -1;
        }

        /** {@inheritDoc} */
        @Override public void removeFromSwap(String spaceName, Object key, @Nullable ClassLoader ldr)
            throws GridException {
            // No-op.
        }

        /** {@inheritDoc} */
        @Override public Collection<GridNode> nodes() {
            return  locNode == null  ? Collections.<GridNode>emptyList() : Collections.singletonList(locNode);
        }

        /** {@inheritDoc} */
        @Override public GridNode localNode() {
            return locNode;
        }

        /** {@inheritDoc} */
        @Override public Collection<GridNode> remoteDaemonNodes() {
            return Collections.emptyList();
        }

        /** {@inheritDoc} */
        @Nullable @Override
        public GridNode node(UUID nodeId) {
            return null;
        }

        /** {@inheritDoc} */
        @Override public Collection<GridNode> remoteNodes() {
            return Collections.emptyList();
        }

        /** {@inheritDoc} */
        @Override public boolean pingNode(UUID nodeId) {
            return locNode != null && nodeId.equals(locNode.id());
        }

        /** {@inheritDoc} */
        @Override public boolean removeLocalEventListener(GridLocalEventListener lsnr) {
            return false;
        }

        /** {@inheritDoc} */
        @Override public boolean isEventRecordable(int... types) {
            return true;
        }

        /** {@inheritDoc} */
        @Override public boolean removeMessageListener(GridMessageListener lsnr, String topic) {
            return false;
        }

        /** {@inheritDoc} */
        @Override public void send(GridNode node, Serializable msg, String topic) {
            /* No-op. */
        }

        /** {@inheritDoc} */
        @Nullable @Override public GridNodeValidationResult validateNode(GridNode node) {
            return null;
        }

        /** {@inheritDoc} */
        @Override public boolean writeDelta(UUID nodeId, Class<?> msgCls, ByteBuffer buf) {
            return false;
        }

        /** {@inheritDoc} */
        @Override public boolean readDelta(UUID nodeId, Class<?> msgCls, ByteBuffer buf) {
            return false;
        }

        /** {@inheritDoc} */
        @Override public Collection<GridSecuritySubject> authenticatedSubjects() throws GridException {
            return Collections.emptyList();
        }

        /** {@inheritDoc} */
        @Override public GridSecuritySubject authenticatedSubject(UUID subjId) throws GridException {
            return null;
        }
    }
}<|MERGE_RESOLUTION|>--- conflicted
+++ resolved
@@ -152,8 +152,9 @@
             }
         }, EVT_NODE_JOINED);
 
-<<<<<<< HEAD
-        for (GridNode node : spiCtx.remoteNodes()) {
+        final Collection<GridNode> remotes = F.concat(false, spiCtx.remoteNodes(), spiCtx.remoteDaemonNodes());
+
+        for (GridNode node : remotes) {
             // Always run consistency check for security SPIs.
             if (GridAuthenticationSpi.class.isAssignableFrom(getClass()) ||
                 GridSecureSessionSpi.class.isAssignableFrom(getClass()) ||
@@ -161,13 +162,6 @@
                 checkConfigurationConsistency(spiCtx, node, true);
                 checkConfigurationConsistency0(spiCtx, node, true);
             }
-=======
-        final Collection<GridNode> remotes = F.concat(false, spiCtx.remoteNodes(), spiCtx.remoteDaemonNodes());
-
-        for (GridNode node : remotes) {
-            checkConfigurationConsistency(spiCtx, node, true);
-            checkConfigurationConsistency0(spiCtx, node, true);
->>>>>>> 1b2803ca
         }
 
         onContextInitialized0(spiCtx);
