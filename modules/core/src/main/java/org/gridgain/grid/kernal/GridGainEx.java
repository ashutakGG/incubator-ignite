/* @java.file.header */

/*  _________        _____ __________________        _____
 *  __  ____/___________(_)______  /__  ____/______ ____(_)_______
 *  _  / __  __  ___/__  / _  __  / _  / __  _  __ `/__  / __  __ \
 *  / /_/ /  _  /    _  /  / /_/ /  / /_/ /  / /_/ / _  /  _  / / /
 *  \____/   /_/     /_/   \_,__/   \____/   \__,_/  /_/   /_/ /_/
 */

package org.gridgain.grid.kernal;

import org.gridgain.grid.*;
import org.gridgain.grid.cache.*;
import org.gridgain.grid.compute.*;
import org.gridgain.grid.dr.hub.sender.*;
import org.gridgain.grid.ggfs.*;
import org.gridgain.grid.kernal.processors.resource.*;
import org.gridgain.grid.kernal.processors.spring.*;
import org.gridgain.grid.lang.*;
import org.gridgain.grid.logger.*;
import org.gridgain.grid.logger.java.*;
import org.gridgain.grid.marshaller.*;
import org.gridgain.grid.marshaller.jdk.*;
import org.gridgain.grid.marshaller.optimized.*;
import org.gridgain.grid.resources.*;
import org.gridgain.grid.segmentation.*;
import org.gridgain.grid.spi.*;
import org.gridgain.grid.spi.authentication.*;
import org.gridgain.grid.spi.authentication.noop.*;
import org.gridgain.grid.spi.checkpoint.*;
import org.gridgain.grid.spi.checkpoint.noop.*;
import org.gridgain.grid.spi.collision.*;
import org.gridgain.grid.spi.collision.noop.*;
import org.gridgain.grid.spi.communication.*;
import org.gridgain.grid.spi.communication.tcp.*;
import org.gridgain.grid.spi.deployment.*;
import org.gridgain.grid.spi.deployment.local.*;
import org.gridgain.grid.spi.discovery.*;
import org.gridgain.grid.spi.discovery.tcp.*;
import org.gridgain.grid.spi.discovery.tcp.ipfinder.multicast.*;
import org.gridgain.grid.spi.eventstorage.*;
import org.gridgain.grid.spi.eventstorage.memory.*;
import org.gridgain.grid.spi.failover.*;
import org.gridgain.grid.spi.failover.always.*;
import org.gridgain.grid.spi.indexing.*;
import org.gridgain.grid.spi.loadbalancing.*;
import org.gridgain.grid.spi.loadbalancing.roundrobin.*;
import org.gridgain.grid.spi.securesession.*;
import org.gridgain.grid.spi.securesession.noop.*;
import org.gridgain.grid.spi.swapspace.*;
import org.gridgain.grid.spi.swapspace.file.*;
import org.gridgain.grid.spi.swapspace.noop.*;
import org.gridgain.grid.streamer.*;
import org.gridgain.grid.thread.*;
import org.gridgain.grid.util.*;
import org.gridgain.grid.util.typedef.*;
import org.gridgain.grid.util.typedef.internal.*;
import org.jdk8.backport.*;
import org.jetbrains.annotations.*;

import javax.management.*;
import java.io.*;
import java.lang.management.*;
import java.lang.reflect.*;
import java.net.*;
import java.util.*;
import java.util.Map.*;
import java.util.concurrent.*;
import java.util.concurrent.atomic.*;
import java.util.logging.*;

import static org.gridgain.grid.GridConfiguration.*;
import static org.gridgain.grid.GridGainState.*;
import static org.gridgain.grid.GridSystemProperties.*;
import static org.gridgain.grid.cache.GridCacheAtomicityMode.*;
import static org.gridgain.grid.cache.GridCacheMode.*;
import static org.gridgain.grid.cache.GridCacheWriteSynchronizationMode.*;
import static org.gridgain.grid.kernal.GridComponentType.*;
import static org.gridgain.grid.segmentation.GridSegmentationPolicy.*;

/**
 * This class defines a factory for the main GridGain API. It controls Grid life cycle
 * and allows listening for grid events.
 * <h1 class="header">Grid Loaders</h1>
 * Although user can apply grid factory directly to start and stop grid, grid is
 * often started and stopped by grid loaders. Grid loaders can be found in
 * {@link org.gridgain.grid.startup} package, for example:
 * <ul>
 * <li>{@code GridCommandLineStartup}</li>
 * <li>{@code GridServletStartup}</li>
 * </ul>
 * <h1 class="header">Examples</h1>
 * Use {@link #start()} method to start grid with default configuration. You can also use
 * {@link GridConfiguration} to override some default configuration. Below is an
 * example on how to start grid with <strong>URI deployment</strong>.
 * <pre name="code" class="java">
 * GridConfiguration cfg = new GridConfiguration();
 */
public class GridGainEx {
    /** Default configuration path relative to GridGain home. */
    private static final String DFLT_CFG = "config/default-config.xml";

    /** Map of named grids. */
    private static final ConcurrentMap<Object, GridNamedInstance> grids = new ConcurrentHashMap8<>();

    /** Map of grid states ever started in this JVM. */
    private static final Map<Object, GridGainState> gridStates = new ConcurrentHashMap8<>();

    /** Mutex to synchronize updates of default grid reference. */
    private static final Object dfltGridMux = new Object();

    /** Default grid. */
    private static volatile GridNamedInstance dfltGrid;

    /** Default grid state. */
    private static volatile GridGainState dfltGridState;

    /** List of state listeners. */
    private static final Collection<GridGainListener> lsnrs = new GridConcurrentHashSet<>(4);

    /** */
    private static volatile boolean daemon;

    /**
     * Checks runtime version to be 1.7.x or 1.8.x.
     * This will load pretty much first so we must do these checks here.
     */
    static {
        // Check 1.8 just in case for forward compatibility.
        if (!U.jdkVersion().contains("1.7") &&
            !U.jdkVersion().contains("1.8"))
            throw new IllegalStateException("GridGain requires Java 7 or above. Current Java version " +
                "is not supported: " + U.jdkVersion());

        // To avoid nasty race condition in UUID.randomUUID() in JDK prior to 6u34.
        // For details please see:
        // http://bugs.sun.com/bugdatabase/view_bug.do?bug_id=7071826
        // http://www.oracle.com/technetwork/java/javase/2col/6u34-bugfixes-1733379.html
        // http://hg.openjdk.java.net/jdk6/jdk6/jdk/rev/563d392b3e5c
        UUID.randomUUID();
    }

    /**
     * Enforces singleton.
     */
    private GridGainEx() {
        // No-op.
    }

    /**
     * Sets daemon flag.
     * <p>
     * If daemon flag is set then all grid instances created by the factory will be
     * daemon, i.e. the local node for these instances will be a daemon node. Note that
     * if daemon flag is set - it will override the same settings in {@link GridConfiguration#isDaemon()}.
     * Note that you can set on and off daemon flag at will.
     *
     * @param daemon Daemon flag to set.
     */
    public static void setDaemon(boolean daemon) {
        GridGainEx.daemon = daemon;
    }

    /**
     * Gets daemon flag.
     * <p>
     * If daemon flag it set then all grid instances created by the factory will be
     * daemon, i.e. the local node for these instances will be a daemon node. Note that
     * if daemon flag is set - it will override the same settings in {@link GridConfiguration#isDaemon()}.
     * Note that you can set on and off daemon flag at will.
     *
     * @return Daemon flag.
     */
    public static boolean isDaemon() {
        return daemon;
    }

    /**
     * Gets state of grid default grid.
     *
     * @return Default grid state.
     */
    public static GridGainState state() {
        return state(null);
    }

    /**
     * Gets states of named grid. If name is {@code null}, then state of
     * default no-name grid is returned.
     *
     * @param name Grid name. If name is {@code null}, then state of
     *      default no-name grid is returned.
     * @return Grid state.
     */
    public static GridGainState state(@Nullable String name) {
        GridNamedInstance grid = name != null ? grids.get(name) : dfltGrid;

        if (grid == null) {
            GridGainState state = name != null ? gridStates.get(name) : dfltGridState;

            return state != null ? state : STOPPED;
        }

        return grid.state();
    }

    /**
     * Stops default grid. This method is identical to {@code G.stop(null, cancel)} apply.
     * Note that method does not wait for all tasks to be completed.
     *
     * @param cancel If {@code true} then all jobs currently executing on
     *      default grid will be cancelled by calling {@link GridComputeJob#cancel()}
     *      method. Note that just like with {@link Thread#interrupt()}, it is
     *      up to the actual job to exit from execution
     * @return {@code true} if default grid instance was indeed stopped,
     *      {@code false} otherwise (if it was not started).
     */
    public static boolean stop(boolean cancel) {
        return stop(null, cancel);
    }

    /**
     * Stops named grid. If {@code cancel} flag is set to {@code true} then
     * all jobs currently executing on local node will be interrupted. If
     * grid name is {@code null}, then default no-name grid will be stopped.
     * If wait parameter is set to {@code true} then grid will wait for all
     * tasks to be finished.
     *
     * @param name Grid name. If {@code null}, then default no-name grid will
     *      be stopped.
     * @param cancel If {@code true} then all jobs currently will be cancelled
     *      by calling {@link GridComputeJob#cancel()} method. Note that just like with
     *      {@link Thread#interrupt()}, it is up to the actual job to exit from
     *      execution. If {@code false}, then jobs currently running will not be
     *      canceled. In either case, grid node will wait for completion of all
     *      jobs running on it before stopping.
     * @return {@code true} if named grid instance was indeed found and stopped,
     *      {@code false} otherwise (the instance with given {@code name} was
     *      not found).
     */
    public static boolean stop(@Nullable String name, boolean cancel) {
        GridNamedInstance grid = name != null ? grids.get(name) : dfltGrid;

        if (grid != null && grid.state() == STARTED) {
            grid.stop(cancel);

            boolean fireEvt;

            if (name != null)
                fireEvt = grids.remove(name, grid);
            else {
                synchronized (dfltGridMux) {
                    fireEvt = dfltGrid == grid;

                    if (fireEvt)
                        dfltGrid = null;
                }
            }

            if (fireEvt)
                notifyStateChange(grid.getName(), grid.state());

            return true;
        }

        // We don't have log at this point...
        U.warn(null, "Ignoring stopping grid instance that was already stopped or never started: " + name);

        return false;
    }

    /**
     * Stops <b>all</b> started grids. If {@code cancel} flag is set to {@code true} then
     * all jobs currently executing on local node will be interrupted.
     * If wait parameter is set to {@code true} then grid will wait for all
     * tasks to be finished.
     * <p>
     * <b>Note:</b> it is usually safer and more appropriate to stop grid instances individually
     * instead of blanket operation. In most cases, the party that started the grid instance
     * should be responsible for stopping it.
     *
     * @param cancel If {@code true} then all jobs currently executing on
     *      all grids will be cancelled by calling {@link GridComputeJob#cancel()}
     *      method. Note that just like with {@link Thread#interrupt()}, it is
     *      up to the actual job to exit from execution
     */
    public static void stopAll(boolean cancel) {
        GridNamedInstance dfltGrid0 = dfltGrid;

        if (dfltGrid0 != null) {
            dfltGrid0.stop(cancel);

            boolean fireEvt;

            synchronized (dfltGridMux) {
                fireEvt = dfltGrid == dfltGrid0;

                if (fireEvt)
                    dfltGrid = null;
            }

            if (fireEvt)
                notifyStateChange(dfltGrid0.getName(), dfltGrid0.state());
        }

        // Stop the rest and clear grids map.
        for (GridNamedInstance grid : grids.values()) {
            grid.stop(cancel);

            boolean fireEvt = grids.remove(grid.getName(), grid);

            if (fireEvt)
                notifyStateChange(grid.getName(), grid.state());
        }
    }

    /**
     * Restarts <b>all</b> started grids. If {@code cancel} flag is set to {@code true} then
     * all jobs currently executing on the local node will be interrupted.
     * If {@code wait} parameter is set to {@code true} then grid will wait for all
     * tasks to be finished.
     * <p>
     * <b>Note:</b> it is usually safer and more appropriate to stop grid instances individually
     * instead of blanket operation. In most cases, the party that started the grid instance
     * should be responsible for stopping it.
     * <p>
     * Note also that restarting functionality only works with the tools that specifically
     * support GridGain's protocol for restarting. Currently only standard <tt>ggstart.{sh|bat}</tt>
     * scripts support restarting of JVM GridGain's process.
     *
     * @param cancel If {@code true} then all jobs currently executing on
     *      all grids will be cancelled by calling {@link GridComputeJob#cancel()}
     *      method. Note that just like with {@link Thread#interrupt()}, it is
     *      up to the actual job to exit from execution.
     * @see GridGain#RESTART_EXIT_CODE
     */
    public static void restart(boolean cancel) {
        String file = System.getProperty(GG_SUCCESS_FILE);

        if (file == null)
            U.warn(null, "Cannot restart node when restart not enabled.");
        else {
            try {
                new File(file).createNewFile();
            }
            catch (IOException e) {
                U.error(null, "Failed to create restart marker file (restart aborted): " + e.getMessage());

                return;
            }

            U.log(null, "Restarting node. Will exit (" + GridGain.RESTART_EXIT_CODE + ").");

            // Set the exit code so that shell process can recognize it and loop
            // the start up sequence again.
            System.setProperty(GG_RESTART_CODE, Integer.toString(GridGain.RESTART_EXIT_CODE));

            stopAll(cancel);

            // This basically leaves loaders hang - we accept it.
            System.exit(GridGain.RESTART_EXIT_CODE);
        }
    }

    /**
     * Stops <b>all</b> started grids. If {@code cancel} flag is set to {@code true} then
     * all jobs currently executing on the local node will be interrupted.
     * If {@code wait} parameter is set to {@code true} then grid will wait for all
     * tasks to be finished.
     * <p>
     * <b>Note:</b> it is usually safer and more appropriate to stop grid instances individually
     * instead of blanket operation. In most cases, the party that started the grid instance
     * should be responsible for stopping it.
     * <p>
     * Note that upon completion of this method, the JVM with forcefully exist with
     * exit code {@link GridGain#KILL_EXIT_CODE}.
     *
     * @param cancel If {@code true} then all jobs currently executing on
     *      all grids will be cancelled by calling {@link GridComputeJob#cancel()}
     *      method. Note that just like with {@link Thread#interrupt()}, it is
     *      up to the actual job to exit from execution.
     * @see GridGain#KILL_EXIT_CODE
     */
    public static void kill(boolean cancel) {
        stopAll(cancel);

        // This basically leaves loaders hang - we accept it.
        System.exit(GridGain.KILL_EXIT_CODE);
    }

    /**
     * Starts grid with default configuration. By default this method will
     * use grid configuration defined in {@code GRIDGAIN_HOME/config/default-config.xml}
     * configuration file. If such file is not found, then all system defaults will be used.
     *
     * @return Started grid.
     * @throws GridException If default grid could not be started. This exception will be thrown
     *      also if default grid has already been started.
     */
    public static Grid start() throws GridException {
        return start((GridSpringResourceContext)null);
    }

    /**
     * Starts grid with default configuration. By default this method will
     * use grid configuration defined in {@code GRIDGAIN_HOME/config/default-config.xml}
     * configuration file. If such file is not found, then all system defaults will be used.
     *
     * @param springCtx Optional Spring application context, possibly {@code null}.
     *      Spring bean definitions for bean injection are taken from this context.
     *      If provided, this context can be injected into grid tasks and grid jobs using
     *      {@link GridSpringApplicationContextResource @GridSpringApplicationContextResource} annotation.
     * @return Started grid.
     * @throws GridException If default grid could not be started. This exception will be thrown
     *      also if default grid has already been started.
     */
    public static Grid start(@Nullable GridSpringResourceContext springCtx) throws GridException {
        URL url = U.resolveGridGainUrl(DFLT_CFG);

        if (url != null)
            return start(DFLT_CFG, springCtx);

        U.warn(null, "Default Spring XML file not found (is GRIDGAIN_HOME set?): " + DFLT_CFG);

        return start0(new GridStartContext(new GridConfiguration(), null, springCtx)).grid();
    }

    /**
     * Starts grid with given configuration. Note that this method is no-op if grid with the name
     * provided in given configuration is already started.
     *
     * @param cfg Grid configuration. This cannot be {@code null}.
     * @return Started grid.
     * @throws GridException If grid could not be started. This exception will be thrown
     *      also if named grid has already been started.
     */
    public static Grid start(GridConfiguration cfg) throws GridException {
        return start(cfg, null);
    }

    /**
     * Starts grid with given configuration. Note that this method is no-op if grid with the name
     * provided in given configuration is already started.
     *
     * @param cfg Grid configuration. This cannot be {@code null}.
     * @param springCtx Optional Spring application context, possibly {@code null}.
     *      Spring bean definitions for bean injection are taken from this context.
     *      If provided, this context can be injected into grid tasks and grid jobs using
     *      {@link GridSpringApplicationContextResource @GridSpringApplicationContextResource} annotation.
     * @return Started grid.
     * @throws GridException If grid could not be started. This exception will be thrown
     *      also if named grid has already been started.
     */
    public static Grid start(GridConfiguration cfg, @Nullable GridSpringResourceContext springCtx) throws GridException {
        A.notNull(cfg, "cfg");

        return start0(new GridStartContext(cfg, null, springCtx)).grid();
    }

    /**
     * Starts all grids specified within given Spring XML configuration file. If grid with given name
     * is already started, then exception is thrown. In this case all instances that may
     * have been started so far will be stopped too.
     * <p>
     * Usually Spring XML configuration file will contain only one Grid definition. Note that
     * Grid configuration bean(s) is retrieved form configuration file by type, so the name of
     * the Grid configuration bean is ignored.
     *
     * @param springCfgPath Spring XML configuration file path or URL.
     * @return Started grid. If Spring configuration contains multiple grid instances,
     *      then the 1st found instance is returned.
     * @throws GridException If grid could not be started or configuration
     *      read. This exception will be thrown also if grid with given name has already
     *      been started or Spring XML configuration file is invalid.
     */
    public static Grid start(@Nullable String springCfgPath) throws GridException {
        return springCfgPath == null ? start() : start(springCfgPath, null);
    }

    /**
     * Loads all grid configurations specified within given Spring XML configuration file.
     * <p>
     * Usually Spring XML configuration file will contain only one Grid definition. Note that
     * Grid configuration bean(s) is retrieved form configuration file by type, so the name of
     * the Grid configuration bean is ignored.
     *
     * @param springCfgUrl Spring XML configuration file path or URL. This cannot be {@code null}.
     * @return Tuple containing all loaded configurations and Spring context used to load them.
     * @throws GridException If grid could not be started or configuration
     *      read. This exception will be thrown also if grid with given name has already
     *      been started or Spring XML configuration file is invalid.
     */
    public static GridBiTuple<Collection<GridConfiguration>, ? extends GridSpringResourceContext> loadConfigurations(
        URL springCfgUrl) throws GridException {
        GridSpringProcessor spring = SPRING.create(false);

        return spring.loadConfigurations(springCfgUrl);
    }

    /**
     * Loads all grid configurations specified within given Spring XML configuration file.
     * <p>
     * Usually Spring XML configuration file will contain only one Grid definition. Note that
     * Grid configuration bean(s) is retrieved form configuration file by type, so the name of
     * the Grid configuration bean is ignored.
     *
     * @param springCfgPath Spring XML configuration file path. This cannot be {@code null}.
     * @return Tuple containing all loaded configurations and Spring context used to load them.
     * @throws GridException If grid could not be started or configuration
     *      read. This exception will be thrown also if grid with given name has already
     *      been started or Spring XML configuration file is invalid.
     */
    public static GridBiTuple<Collection<GridConfiguration>, ? extends GridSpringResourceContext> loadConfigurations(
        String springCfgPath) throws GridException {
        A.notNull(springCfgPath, "springCfgPath");

        URL url;

        try {
            url = new URL(springCfgPath);
        }
        catch (MalformedURLException e) {
            url = U.resolveGridGainUrl(springCfgPath);

            if (url == null)
                throw new GridException("Spring XML configuration path is invalid: " + springCfgPath +
                    ". Note that this path should be either absolute or a relative local file system path, " +
                    "relative to META-INF in classpath or valid URL to GRIDGAIN_HOME.", e);
        }

        return loadConfigurations(url);
    }

    /**
     * Loads first found grid configuration specified within given Spring XML configuration file.
     * <p>
     * Usually Spring XML configuration file will contain only one Grid definition. Note that
     * Grid configuration bean(s) is retrieved form configuration file by type, so the name of
     * the Grid configuration bean is ignored.
     *
     * @param springCfgUrl Spring XML configuration file path or URL. This cannot be {@code null}.
     * @return First found configuration and Spring context used to load it.
     * @throws GridException If grid could not be started or configuration
     *      read. This exception will be thrown also if grid with given name has already
     *      been started or Spring XML configuration file is invalid.
     */
    public static GridBiTuple<GridConfiguration, GridSpringResourceContext> loadConfiguration(URL springCfgUrl)
        throws GridException {
        GridBiTuple<Collection<GridConfiguration>, ? extends GridSpringResourceContext> t = loadConfigurations(springCfgUrl);

        return F.t(F.first(t.get1()), t.get2());
    }

    /**
     * Loads first found grid configuration specified within given Spring XML configuration file.
     * <p>
     * Usually Spring XML configuration file will contain only one Grid definition. Note that
     * Grid configuration bean(s) is retrieved form configuration file by type, so the name of
     * the Grid configuration bean is ignored.
     *
     * @param springCfgPath Spring XML configuration file path. This cannot be {@code null}.
     * @return First found configuration and Spring context used to load it.
     * @throws GridException If grid could not be started or configuration
     *      read. This exception will be thrown also if grid with given name has already
     *      been started or Spring XML configuration file is invalid.
     */
    public static GridBiTuple<GridConfiguration, GridSpringResourceContext> loadConfiguration(String springCfgPath)
        throws GridException {
        GridBiTuple<Collection<GridConfiguration>, ? extends GridSpringResourceContext> t =
            loadConfigurations(springCfgPath);

        return F.t(F.first(t.get1()), t.get2());
    }

    /**
     * Starts all grids specified within given Spring XML configuration file. If grid with given name
     * is already started, then exception is thrown. In this case all instances that may
     * have been started so far will be stopped too.
     * <p>
     * Usually Spring XML configuration file will contain only one Grid definition. Note that
     * Grid configuration bean(s) is retrieved form configuration file by type, so the name of
     * the Grid configuration bean is ignored.
     *
     * @param springCfgPath Spring XML configuration file path or URL. This cannot be {@code null}.
     * @param springCtx Optional Spring application context, possibly {@code null}.
     *      Spring bean definitions for bean injection are taken from this context.
     *      If provided, this context can be injected into grid tasks and grid jobs using
     *      {@link GridSpringApplicationContextResource @GridSpringApplicationContextResource} annotation.
     * @return Started grid. If Spring configuration contains multiple grid instances,
     *      then the 1st found instance is returned.
     * @throws GridException If grid could not be started or configuration
     *      read. This exception will be thrown also if grid with given name has already
     *      been started or Spring XML configuration file is invalid.
     */
    public static Grid start(String springCfgPath, @Nullable GridSpringResourceContext springCtx) throws GridException {
        A.notNull(springCfgPath, "springCfgPath");

        URL url;

        try {
            url = new URL(springCfgPath);
        }
        catch (MalformedURLException e) {
            url = U.resolveGridGainUrl(springCfgPath);

            if (url == null)
                throw new GridException("Spring XML configuration path is invalid: " + springCfgPath +
                    ". Note that this path should be either absolute or a relative local file system path, " +
                    "relative to META-INF in classpath or valid URL to GRIDGAIN_HOME.", e);
        }

        return start(url, springCtx);
    }

    /**
     * Starts all grids specified within given Spring XML configuration file URL. If grid with given name
     * is already started, then exception is thrown. In this case all instances that may
     * have been started so far will be stopped too.
     * <p>
     * Usually Spring XML configuration file will contain only one Grid definition. Note that
     * Grid configuration bean(s) is retrieved form configuration file by type, so the name of
     * the Grid configuration bean is ignored.
     *
     * @param springCfgUrl Spring XML configuration file URL. This cannot be {@code null}.
     * @return Started grid. If Spring configuration contains multiple grid instances,
     *      then the 1st found instance is returned.
     * @throws GridException If grid could not be started or configuration
     *      read. This exception will be thrown also if grid with given name has already
     *      been started or Spring XML configuration file is invalid.
     */
    public static Grid start(URL springCfgUrl) throws GridException {
        return start(springCfgUrl, null);
    }

    /**
     * Starts all grids specified within given Spring XML configuration file URL. If grid with given name
     * is already started, then exception is thrown. In this case all instances that may
     * have been started so far will be stopped too.
     * <p>
     * Usually Spring XML configuration file will contain only one Grid definition. Note that
     * Grid configuration bean(s) is retrieved form configuration file by type, so the name of
     * the Grid configuration bean is ignored.
     *
     * @param springCfgUrl Spring XML configuration file URL. This cannot be {@code null}.
     * @param springCtx Optional Spring application context, possibly {@code null}.
     *      Spring bean definitions for bean injection are taken from this context.
     *      If provided, this context can be injected into grid tasks and grid jobs using
     *      {@link GridSpringApplicationContextResource @GridSpringApplicationContextResource} annotation.
     * @return Started grid. If Spring configuration contains multiple grid instances,
     *      then the 1st found instance is returned.
     * @throws GridException If grid could not be started or configuration
     *      read. This exception will be thrown also if grid with given name has already
     *      been started or Spring XML configuration file is invalid.
     */
    // Warning is due to Spring.
    public static Grid start(URL springCfgUrl, @Nullable GridSpringResourceContext springCtx) throws GridException {
        A.notNull(springCfgUrl, "springCfgUrl");

        boolean isLog4jUsed = U.gridClassLoader().getResource("org/apache/log4j/Appender.class") != null;

        GridBiTuple<Object, Object> t = null;

        Collection<Handler> savedHnds = null;

        if (isLog4jUsed)
            t = U.addLog4jNoOpLogger();
        else
            savedHnds = U.addJavaNoOpLogger();

        GridBiTuple<Collection<GridConfiguration>, ? extends GridSpringResourceContext> cfgMap;

        try {
            cfgMap = loadConfigurations(springCfgUrl);
        }
        finally {
            if (isLog4jUsed && t != null)
                U.removeLog4jNoOpLogger(t);

            if (!isLog4jUsed)
                U.removeJavaNoOpLogger(savedHnds);
        }

        List<GridNamedInstance> grids = new ArrayList<>(cfgMap.size());

        try {
            for (GridConfiguration cfg : cfgMap.get1()) {
                assert cfg != null;

                // Use either user defined context or our one.
                GridNamedInstance grid = start0(
                    new GridStartContext(cfg, springCfgUrl, springCtx == null ? cfgMap.get2() : springCtx));

                // Add it if it was not stopped during startup.
                if (grid != null)
                    grids.add(grid);
            }
        }
        catch (GridException e) {
            // Stop all instances started so far.
            for (GridNamedInstance grid : grids) {
                try {
                    grid.stop(true);
                }
                catch (Exception e1) {
                    U.error(grid.log, "Error when stopping grid: " + grid, e1);
                }
            }

            throw e;
        }

        // Return the first grid started.
        GridNamedInstance res = !grids.isEmpty() ? grids.get(0) : null;

        return res != null ? res.grid() : null;
    }

    /**
     * Starts grid with given configuration.
     *
     * @param startCtx Start context.
     * @return Started grid.
     * @throws GridException If grid could not be started.
     */
    private static GridNamedInstance start0(GridStartContext startCtx) throws GridException {
        assert startCtx != null;

        String name = startCtx.config().getGridName();

        if (name != null && name.isEmpty())
            throw new GridException("Non default grid instances cannot have empty string name.");

        GridNamedInstance grid = new GridNamedInstance(name);

        GridNamedInstance old;

        if (name != null)
            old = grids.putIfAbsent(name, grid);
        else {
            synchronized (dfltGridMux) {
                old = dfltGrid;

                if (old == null)
                    dfltGrid = grid;
            }
        }

        if (old != null) {
            if (name == null)
                throw new GridException("Default grid instance has already been started.");
            else
                throw new GridException("Grid instance with this name has already been started: " + name);
        }

        startCtx.single(grids.size() == 1);

        boolean success = false;

        try {
            grid.start(startCtx);

            notifyStateChange(name, STARTED);

            success = true;
        }
        finally {
            if (!success) {
                if (name != null)
                    grids.remove(name, grid);
                else {
                    synchronized (dfltGridMux) {
                        if (dfltGrid == grid)
                            dfltGrid = null;
                    }
                }

                grid = null;
            }
        }

        if (grid == null)
            throw new GridException("Failed to start grid with provided configuration.");

        return grid;
    }

    /**
     * Gets an instance of default no-name grid. Note that
     * caller of this method should not assume that it will return the same
     * instance every time.
     * <p>
     * This method is identical to {@code G.grid(null)} apply.
     *
     * @return An instance of default no-name grid. This method never returns
     *      {@code null}.
     * @throws GridIllegalStateException Thrown if default grid was not properly
     *      initialized or grid instance was stopped or was not started.
     */
    public static Grid grid() throws GridIllegalStateException {
        return grid((String)null);
    }

    /**
     * Gets a list of all grids started so far.
     *
     * @return List of all grids started so far.
     */
    public static List<Grid> allGrids() {
        List<Grid> allGrids = new ArrayList<>(grids.size() + 1);

        for (GridNamedInstance grid : grids.values()) {
            Grid g = grid.grid();

            if (g != null)
                allGrids.add(g);
        }

        GridNamedInstance dfltGrid0 = dfltGrid;

        if (dfltGrid0 != null) {
            GridKernal g = dfltGrid0.grid();

            if (g != null)
                allGrids.add(g);
        }

        return allGrids;
    }

    /**
     * Gets a grid instance for given local node ID. Note that grid instance and local node have
     * one-to-one relationship where node has ID and instance has name of the grid to which
     * both grid instance and its node belong. Note also that caller of this method
     * should not assume that it will return the same instance every time.
     *
     * @param locNodeId ID of local node the requested grid instance is managing.
     * @return An instance of named grid. This method never returns
     *      {@code null}.
     * @throws GridIllegalStateException Thrown if grid was not properly
     *      initialized or grid instance was stopped or was not started.
     */
    public static Grid grid(UUID locNodeId) throws GridIllegalStateException {
        A.notNull(locNodeId, "locNodeId");

        GridNamedInstance dfltGrid0 = dfltGrid;

        if (dfltGrid0 != null) {
            GridKernal g = dfltGrid0.grid();

            if (g != null && g.getLocalNodeId().equals(locNodeId))
                return g;
        }

        for (GridNamedInstance grid : grids.values()) {
            GridKernal g = grid.grid();

            if (g != null && g.getLocalNodeId().equals(locNodeId))
                return g;
        }

        throw new GridIllegalStateException("Grid instance with given local node ID was not properly " +
            "started or was stopped: " + locNodeId);
    }

    /**
     * Gets an named grid instance. If grid name is {@code null} or empty string,
     * then default no-name grid will be returned. Note that caller of this method
     * should not assume that it will return the same instance every time.
     * <p>
     * Note that Java VM can run multiple grid instances and every grid instance (and its
     * node) can belong to a different grid. Grid name defines what grid a particular grid
     * instance (and correspondingly its node) belongs to.
     *
     * @param name Grid name to which requested grid instance belongs to. If {@code null},
     *      then grid instance belonging to a default no-name grid will be returned.
     * @return An instance of named grid. This method never returns
     *      {@code null}.
     * @throws GridIllegalStateException Thrown if default grid was not properly
     *      initialized or grid instance was stopped or was not started.
     */
    public static Grid grid(@Nullable String name) throws GridIllegalStateException {
        GridNamedInstance grid = name != null ? grids.get(name) : dfltGrid;

        Grid res;

        if (grid == null || (res = grid.grid()) == null)
            throw new GridIllegalStateException("Grid instance was not properly started " +
                "or was already stopped: " + name);

        return res;
    }

    /**
     * Gets grid instance without waiting its initialization.
     *
     * @param name Grid name.
     * @return Grid instance.
     */
    public static GridKernal gridx(@Nullable String name) {
        GridNamedInstance grid = name != null ? grids.get(name) : dfltGrid;

        GridKernal res = null;

        if (grid == null || (res = grid.gridx()) == null)
            U.warn(null, "Grid instance was not properly started or was already stopped: " + name);

        return res;
    }

    /**
     * Adds a lsnr for grid life cycle events.
     * <p>
     * Note that unlike other listeners in GridGain this listener will be
     * notified from the same thread that triggers the state change. Because of
     * that it is the responsibility of the user to make sure that listener logic
     * is light-weight and properly handles (catches) any runtime exceptions, if any
     * are expected.
     *
     * @param lsnr Listener for grid life cycle events. If this listener was already added
     *      this method is no-op.
     */
    public static void addListener(GridGainListener lsnr) {
        A.notNull(lsnr, "lsnr");

        lsnrs.add(lsnr);
    }

    /**
     * Removes lsnr added by {@link #addListener(GridGainListener)} method.
     *
     * @param lsnr Listener to remove.
     * @return {@code true} if lsnr was added before, {@code false} otherwise.
     */
    public static boolean removeListener(GridGainListener lsnr) {
        A.notNull(lsnr, "lsnr");

        return lsnrs.remove(lsnr);
    }

    /**
     * @param gridName Grid instance name.
     * @param state Factory state.
     */
    private static void notifyStateChange(@Nullable String gridName, GridGainState state) {
        if (gridName != null)
            gridStates.put(gridName, state);
        else
            dfltGridState = state;

        for (GridGainListener lsnr : lsnrs)
            lsnr.onStateChange(gridName, state);
    }

    /**
     * Start context encapsulates all starting parameters.
     */
    private static final class GridStartContext {
        /** User-defined configuration. */
        private GridConfiguration cfg;

        /** Optional configuration path. */
        private URL cfgUrl;

        /** Optional Spring application context. */
        private GridSpringResourceContext springCtx;

        /** Whether or not this is a single grid instance in current VM. */
        private boolean single;

        /**
         *
         * @param cfg User-defined configuration.
         * @param cfgUrl Optional configuration path.
         * @param springCtx Optional Spring application context.
         */
        GridStartContext(GridConfiguration cfg, @Nullable URL cfgUrl, @Nullable GridSpringResourceContext springCtx) {
            assert(cfg != null);

            this.cfg = cfg;
            this.cfgUrl = cfgUrl;
            this.springCtx = springCtx;
        }

        /**
         * @return Whether or not this is a single grid instance in current VM.
         */
        public boolean single() {
            return single;
        }

        /**
         * @param single Whether or not this is a single grid instance in current VM.
         */
        public void single(boolean single) {
            this.single = single;
        }

        /**
         * @return User-defined configuration.
         */
        GridConfiguration config() {
            return cfg;
        }

        /**
         * @param cfg User-defined configuration.
         */
        void config(GridConfiguration cfg) {
            this.cfg = cfg;
        }

        /**
         * @return Optional configuration path.
         */
        URL configUrl() {
            return cfgUrl;
        }

        /**
         * @param cfgUrl Optional configuration path.
         */
        void configUrl(URL cfgUrl) {
            this.cfgUrl = cfgUrl;
        }

        /**
         * @return Optional Spring application context.
         */
        public GridSpringResourceContext springContext() {
            return springCtx;
        }
    }

    /**
     * Grid data container.
     */
    private static final class GridNamedInstance {
        /** Map of registered MBeans. */
        private static final Map<MBeanServer, GridMBeanServerData> mbeans =
            new HashMap<>();

        /** */
        private static final String[] EMPTY_STR_ARR = new String[0];

        /** Empty array of caches. */
        private static final GridCacheConfiguration[] EMPTY_CACHE_CONFIGS = new GridCacheConfiguration[0];

        /** Grid name. */
        private final String name;

        /** Grid instance. */
        private volatile GridKernal grid;

        /** Executor service. */
        private ExecutorService execSvc;

        /** Auto executor service flag. */
        private boolean isAutoExecSvc;

        /** Executor service shutdown flag. */
        private boolean execSvcShutdown;

        /** System executor service. */
        private ExecutorService sysExecSvc;

        /** Auto system service flag. */
        private boolean isAutoSysSvc;

        /** System executor service shutdown flag. */
        private boolean sysSvcShutdown;

        /** Management executor service. */
        private ExecutorService mgmtExecSvc;

        /** Auto management service flag. */
        private boolean isAutoMgmtSvc;

        /** Management executor service shutdown flag. */
        private boolean mgmtSvcShutdown;

        /** P2P executor service. */
        private ExecutorService p2pExecSvc;

        /** Auto P2P service flag. */
        private boolean isAutoP2PSvc;

        /** P2P executor service shutdown flag. */
        private boolean p2pSvcShutdown;

        /** GGFS executor service. */
        private ExecutorService ggfsExecSvc;

        /** Auto GGFS service flag. */
        private boolean isAutoGgfsSvc;

        /** GGFS executor service shutdown flag. */
        private boolean ggfsSvcShutdown;

        /** REST requests executor service. */
        private ExecutorService restExecSvc;

        /** Auto REST service flag. */
        private boolean isAutoRestSvc;

        /** REST executor service shutdown flag. */
        private boolean restSvcShutdown;

        /** DR executor service. */
        private ExecutorService drExecSvc;

        /** Grid state. */
        private volatile GridGainState state = STOPPED;

        /** Shutdown hook. */
        private Thread shutdownHook;

        /** Grid log. */
        private GridLogger log;

        /** Start guard. */
        private final AtomicBoolean startGuard = new AtomicBoolean();

        /** Start latch. */
        private final CountDownLatch startLatch = new CountDownLatch(1);

        /**
         * Thread that starts this named instance. This field can be non-volatile since
         * it makes sense only for thread where it was originally initialized.
         */
        @SuppressWarnings("FieldAccessedSynchronizedAndUnsynchronized")
        private Thread starterThread;

        /**
         * Creates un-started named instance.
         *
         * @param name Grid name (possibly {@code null} for default grid).
         */
        GridNamedInstance(@Nullable String name) {
            this.name = name;
        }

        /**
         * Gets grid name.
         *
         * @return Grid name.
         */
        String getName() {
            return name;
        }

        /**
         * Gets grid instance.
         *
         * @return Grid instance.
         */
        GridKernal grid() {
            if (starterThread != Thread.currentThread())
                U.awaitQuiet(startLatch);

            return grid;
        }

        /**
         * Gets grid instance without waiting for its initialization.
         *
         * @return Grid instance.
         */
        public GridKernal gridx() {
            return grid;
        }

        /**
         * Gets grid state.
         *
         * @return Grid state.
         */
        GridGainState state() {
            if (starterThread != Thread.currentThread())
                U.awaitQuiet(startLatch);

            return state;
        }

        /**
         * @param spi SPI implementation.
         * @throws GridException Thrown in case if multi-instance is not supported.
         */
        private void ensureMultiInstanceSupport(GridSpi spi) throws GridException {
            GridSpiMultipleInstancesSupport ann = U.getAnnotation(spi.getClass(),
                GridSpiMultipleInstancesSupport.class);

            if (ann == null || !ann.value())
                throw new GridException("SPI implementation doesn't support multiple grid instances in " +
                    "the same VM: " + spi);
        }

        /**
         * @param spis SPI implementations.
         * @throws GridException Thrown in case if multi-instance is not supported.
         */
        private void ensureMultiInstanceSupport(GridSpi[] spis) throws GridException {
            for (GridSpi spi : spis)
                ensureMultiInstanceSupport(spi);
        }

        /**
         * Starts grid with given configuration.
         *
         * @param startCtx Starting context.
         * @throws GridException If start failed.
         */
        synchronized void start(GridStartContext startCtx) throws GridException {
            if (startGuard.compareAndSet(false, true)) {
                try {
                    starterThread = Thread.currentThread();

                    start0(startCtx);
                }
                catch (Exception e) {
                    if (log != null)
                        stopExecutors(log);

                    throw e;
                }
                finally {
                    startLatch.countDown();
                }
            }
            else
                U.awaitQuiet(startLatch);
        }

        /**
         * @param startCtx Starting context.
         * @throws GridException If start failed.
         */
        @SuppressWarnings({"unchecked", "TooBroadScope"})
        private void start0(GridStartContext startCtx) throws GridException {
            assert grid == null : "Grid is already started: " + name;

            GridConfiguration cfg = startCtx.config();

            if (cfg == null)
                cfg = new GridConfiguration();

            GridConfiguration myCfg = new GridConfiguration();

            String ggHome = cfg.getGridGainHome();

            // Set GridGain home.
            if (ggHome == null)
                ggHome = U.getGridGainHome();
            else
                // If user provided GRIDGAIN_HOME - set it as a system property.
                U.setGridGainHome(ggHome);

            U.setWorkDirectory(cfg.getWorkDirectory(), ggHome);

            /*
             * Set up all defaults and perform all checks.
             */

            // Ensure invariant.
            // It's a bit dirty - but this is a result of late refactoring
            // and I don't want to reshuffle a lot of code.
            assert F.eq(name, cfg.getGridName());

            // Set configuration URL, if any, into system property.
            if (startCtx.configUrl() != null)
                System.setProperty(GridSystemProperties.GG_CONFIG_URL, startCtx.configUrl().toString());

            myCfg.setGridName(cfg.getGridName());

            UUID nodeId = cfg.getNodeId();

            if (nodeId == null)
                nodeId = UUID.randomUUID();

            GridLogger cfgLog = initLogger(cfg.getGridLogger(), nodeId);

            assert cfgLog != null;

            cfgLog = new GridLoggerProxy(cfgLog, null, name, U.id8(nodeId));

            // Initialize factory's log.
            log = cfgLog.getLogger(G.class);

            // Check GridGain home folder (after log is available).
            if (ggHome != null) {
                File ggHomeFile = new File(ggHome);

                if (!ggHomeFile.exists() || !ggHomeFile.isDirectory())
                    throw new GridException("Invalid GridGain installation home folder: " + ggHome);
            }

            myCfg.setGridGainHome(ggHome);

            // Copy values that don't need extra processing.
            myCfg.setLicenseUrl(cfg.getLicenseUrl());
            myCfg.setPeerClassLoadingEnabled(cfg.isPeerClassLoadingEnabled());
            myCfg.setDeploymentMode(cfg.getDeploymentMode());
            myCfg.setNetworkTimeout(cfg.getNetworkTimeout());
            myCfg.setClockSyncSamples(cfg.getClockSyncSamples());
            myCfg.setClockSyncFrequency(cfg.getClockSyncFrequency());
            myCfg.setDiscoveryStartupDelay(cfg.getDiscoveryStartupDelay());
            myCfg.setMetricsHistorySize(cfg.getMetricsHistorySize());
            myCfg.setMetricsExpireTime(cfg.getMetricsExpireTime());
            myCfg.setMetricsUpdateFrequency(cfg.getMetricsUpdateFrequency());
            myCfg.setLifecycleBeans(cfg.getLifecycleBeans());
            myCfg.setPeerClassLoadingMissedResourcesCacheSize(cfg.getPeerClassLoadingMissedResourcesCacheSize());
            myCfg.setIncludeEventTypes(cfg.getIncludeEventTypes());
            myCfg.setDaemon(cfg.isDaemon());
            myCfg.setIncludeProperties(cfg.getIncludeProperties());
            myCfg.setLifeCycleEmailNotification(cfg.isLifeCycleEmailNotification());
            myCfg.setMetricsLogFrequency(cfg.getMetricsLogFrequency());
            myCfg.setNetworkSendRetryDelay(cfg.getNetworkSendRetryDelay());
            myCfg.setNetworkSendRetryCount(cfg.getNetworkSendRetryCount());
            myCfg.setDataCenterId(cfg.getDataCenterId());
            myCfg.setSecurityCredentialsProvider(cfg.getSecurityCredentialsProvider());
            myCfg.setServiceConfiguration(cfg.getServiceConfiguration());

            String ntfStr = X.getSystemOrEnv(GG_LIFECYCLE_EMAIL_NOTIFY);

            if (ntfStr != null)
                myCfg.setLifeCycleEmailNotification(Boolean.parseBoolean(ntfStr));

            // Local host.
            String locHost = X.getSystemOrEnv(GG_LOCAL_HOST);

            myCfg.setLocalHost(F.isEmpty(locHost) ? cfg.getLocalHost() : locHost);

            // Override daemon flag if it was set on the factory.
            if (daemon)
                myCfg.setDaemon(true);

            // Check for deployment mode override.
            String depModeName = X.getSystemOrEnv(GG_DEP_MODE_OVERRIDE);

            if (!F.isEmpty(depModeName)) {
                if (!F.isEmpty(cfg.getCacheConfiguration())) {
                    U.quietAndInfo(log, "Skipping deployment mode override for caches (custom closure " +
                        "execution may not work for console Visor)");
                }
                else {
                    try {
                        GridDeploymentMode depMode = GridDeploymentMode.valueOf(depModeName);

                        if (myCfg.getDeploymentMode() != depMode)
                            myCfg.setDeploymentMode(depMode);
                    }
                    catch (IllegalArgumentException e) {
                        throw new GridException("Failed to override deployment mode using system property " +
                            "(are there any misspellings?)" +
                            "[name=" + GG_DEP_MODE_OVERRIDE + ", value=" + depModeName + ']', e);
                    }
                }
            }

            Map<String, ?> attrs = cfg.getUserAttributes();

            if (attrs == null)
                attrs = Collections.emptyMap();

            MBeanServer mbSrv = cfg.getMBeanServer();

            GridMarshaller marsh = cfg.getMarshaller();

            String[] p2pExclude = cfg.getPeerClassLoadingLocalClassPathExclude();

            GridCommunicationSpi commSpi = cfg.getCommunicationSpi();
            GridDiscoverySpi discoSpi = cfg.getDiscoverySpi();
            GridEventStorageSpi evtSpi = cfg.getEventStorageSpi();
            GridCollisionSpi colSpi = cfg.getCollisionSpi();
            GridAuthenticationSpi authSpi = cfg.getAuthenticationSpi();
            GridSecureSessionSpi sesSpi = cfg.getSecureSessionSpi();
            GridDeploymentSpi deploySpi = cfg.getDeploymentSpi();
            GridCheckpointSpi[] cpSpi = cfg.getCheckpointSpi();
            GridFailoverSpi[] failSpi = cfg.getFailoverSpi();
            GridLoadBalancingSpi[] loadBalancingSpi = cfg.getLoadBalancingSpi();
            GridSwapSpaceSpi swapspaceSpi = cfg.getSwapSpaceSpi();
            GridIndexingSpi[] indexingSpi = cfg.getIndexingSpi();

            execSvc = cfg.getExecutorService();
            sysExecSvc = cfg.getSystemExecutorService();
            p2pExecSvc = cfg.getPeerClassLoadingExecutorService();
            mgmtExecSvc = cfg.getManagementExecutorService();
            ggfsExecSvc = cfg.getGgfsExecutorService();

            if (execSvc == null) {
                isAutoExecSvc = true;

                execSvc = new GridThreadPoolExecutor(
                    "pub-" + cfg.getGridName(),
                    DFLT_PUBLIC_CORE_THREAD_CNT,
                    DFLT_PUBLIC_MAX_THREAD_CNT,
                    DFLT_PUBLIC_KEEP_ALIVE_TIME,
                    new LinkedBlockingQueue<Runnable>(DFLT_PUBLIC_THREADPOOL_QUEUE_CAP));

                // Pre-start all threads as they are guaranteed to be needed.
                ((ThreadPoolExecutor)execSvc).prestartAllCoreThreads();
            }

            if (sysExecSvc == null) {
                isAutoSysSvc = true;

                // Note that since we use 'LinkedBlockingQueue', number of
                // maximum threads has no effect.
                sysExecSvc = new GridThreadPoolExecutor(
                    "sys-" + cfg.getGridName(),
                    DFLT_SYSTEM_CORE_THREAD_CNT,
                    DFLT_SYSTEM_MAX_THREAD_CNT,
                    DFLT_SYSTEM_KEEP_ALIVE_TIME,
                    new LinkedBlockingQueue<Runnable>(DFLT_SYSTEM_THREADPOOL_QUEUE_CAP));

                // Pre-start all threads as they are guaranteed to be needed.
                ((ThreadPoolExecutor)sysExecSvc).prestartAllCoreThreads();
            }

            if (mgmtExecSvc == null) {
                isAutoMgmtSvc = true;

                // Note that since we use 'LinkedBlockingQueue', number of
                // maximum threads has no effect.
                // Note, that we do not pre-start threads here as management pool may
                // not be needed.
                mgmtExecSvc = new GridThreadPoolExecutor(
                    "mgmt-" + cfg.getGridName(),
                    DFLT_MGMT_THREAD_CNT,
                    DFLT_MGMT_THREAD_CNT,
                    0,
                    new LinkedBlockingQueue<Runnable>());
            }

            if (p2pExecSvc == null) {
                isAutoP2PSvc = true;

                // Note that since we use 'LinkedBlockingQueue', number of
                // maximum threads has no effect.
                // Note, that we do not pre-start threads here as class loading pool may
                // not be needed.
                p2pExecSvc = new GridThreadPoolExecutor(
                    "p2p-" + cfg.getGridName(),
                    DFLT_P2P_THREAD_CNT,
                    DFLT_P2P_THREAD_CNT,
                    0,
                    new LinkedBlockingQueue<Runnable>());
            }

            if (ggfsExecSvc == null) {
                isAutoGgfsSvc = true;

                int procCnt = Runtime.getRuntime().availableProcessors();

                // Note that we do not pre-start threads here as ggfs pool may not be needed.
                ggfsExecSvc = new GridThreadPoolExecutor(
                    "ggfs-" + cfg.getGridName(),
                    procCnt,
                    procCnt,
                    0,
                    new LinkedBlockingQueue<Runnable>());
            }

            restExecSvc = cfg.getRestExecutorService();

            if (restExecSvc != null && !cfg.isRestEnabled()) {
                U.warn(log, "REST executor service is configured, but REST is disabled in configuration " +
                    "(safely ignoring).");
            }
            else if (restExecSvc == null && cfg.isRestEnabled()) {
                isAutoRestSvc = true;

                restExecSvc = new GridThreadPoolExecutor(
                    "rest-" + cfg.getGridName(),
                    DFLT_REST_CORE_THREAD_CNT,
                    DFLT_REST_MAX_THREAD_CNT,
                    DFLT_REST_KEEP_ALIVE_TIME,
                    new LinkedBlockingQueue<Runnable>(DFLT_REST_THREADPOOL_QUEUE_CAP)
                );
            }

            execSvcShutdown = cfg.getExecutorServiceShutdown();
            sysSvcShutdown = cfg.getSystemExecutorServiceShutdown();
            mgmtSvcShutdown = cfg.getManagementExecutorServiceShutdown();
            p2pSvcShutdown = cfg.getPeerClassLoadingExecutorServiceShutdown();
            ggfsSvcShutdown = cfg.getGgfsExecutorServiceShutdown();
            restSvcShutdown = cfg.getRestExecutorServiceShutdown();

            if (marsh == null) {
                if (!U.isHotSpot()) {
                    U.warn(log, "GridOptimizedMarshaller is not supported on this JVM " +
                        "(only Java HotSpot VMs are supported). Switching to standard JDK marshalling - " +
                        "object serialization performance will be significantly slower.",
                        "To enable fast marshalling upgrade to recent 1.6 or 1.7 HotSpot VM release.");

                    marsh = new GridJdkMarshaller();
                }
                else if (!GridOptimizedMarshaller.available()) {
                    U.warn(log, "GridOptimizedMarshaller is not supported on this JVM " +
                        "(only recent 1.6 and 1.7 versions HotSpot VMs are supported). " +
                        "To enable fast marshalling upgrade to recent 1.6 or 1.7 HotSpot VM release. " +
                        "Switching to standard JDK marshalling - " +
                        "object serialization performance will be significantly slower.",
                        "To enable fast marshalling upgrade to recent 1.6 or 1.7 HotSpot VM release.");

                    marsh = new GridJdkMarshaller();
                }
                else
                    marsh = new GridOptimizedMarshaller();
            }
            else if (marsh instanceof GridOptimizedMarshaller && !U.isHotSpot()) {
                U.warn(log, "Using GridOptimizedMarshaller on untested JVM (only Java HotSpot VMs were tested) - " +
                    "object serialization behavior could yield unexpected results.",
                    "Using GridOptimizedMarshaller on untested JVM.");
            }

            myCfg.setUserAttributes(attrs);
            myCfg.setMBeanServer(mbSrv == null ? ManagementFactory.getPlatformMBeanServer() : mbSrv);
            myCfg.setGridLogger(cfgLog);
            myCfg.setMarshaller(marsh);
            myCfg.setMarshalLocalJobs(cfg.isMarshalLocalJobs());
            myCfg.setExecutorService(execSvc);
            myCfg.setSystemExecutorService(sysExecSvc);
            myCfg.setManagementExecutorService(mgmtExecSvc);
            myCfg.setPeerClassLoadingExecutorService(p2pExecSvc);
            myCfg.setGgfsExecutorService(ggfsExecSvc);
            myCfg.setRestExecutorService(restExecSvc);
            myCfg.setExecutorServiceShutdown(execSvcShutdown);
            myCfg.setSystemExecutorServiceShutdown(sysSvcShutdown);
            myCfg.setManagementExecutorServiceShutdown(mgmtSvcShutdown);
            myCfg.setPeerClassLoadingExecutorServiceShutdown(p2pSvcShutdown);
            myCfg.setGgfsExecutorServiceShutdown(ggfsSvcShutdown);
            myCfg.setRestExecutorServiceShutdown(restSvcShutdown);
            myCfg.setNodeId(nodeId);

            GridGgfsConfiguration[] ggfsCfgs = cfg.getGgfsConfiguration();

            if (ggfsCfgs != null) {
                GridGgfsConfiguration[] clone = ggfsCfgs.clone();

                for (int i = 0; i < ggfsCfgs.length; i++)
                    clone[i] = new GridGgfsConfiguration(ggfsCfgs[i]);

                myCfg.setGgfsConfiguration(clone);
            }

            GridStreamerConfiguration[] streamerCfgs = cfg.getStreamerConfiguration();

            if (streamerCfgs != null) {
                GridStreamerConfiguration[] clone = streamerCfgs.clone();

                for (int i = 0; i < streamerCfgs.length; i++)
                    clone[i] = new GridStreamerConfiguration(streamerCfgs[i]);

                myCfg.setStreamerConfiguration(clone);
            }

            if (p2pExclude == null)
                p2pExclude = EMPTY_STR_ARR;

            myCfg.setPeerClassLoadingLocalClassPathExclude(p2pExclude);

            myCfg.setClientMessageInterceptor(cfg.getClientMessageInterceptor());

            /*
             * Initialize default SPI implementations.
             */

            if (commSpi == null)
                commSpi = new GridTcpCommunicationSpi();

            if (discoSpi == null)
                discoSpi = new GridTcpDiscoverySpi();

            if (discoSpi instanceof GridTcpDiscoverySpi) {
                GridTcpDiscoverySpi tcpDisco = (GridTcpDiscoverySpi)discoSpi;

                if (tcpDisco.getIpFinder() == null)
                    tcpDisco.setIpFinder(new GridTcpDiscoveryMulticastIpFinder());
            }

            if (evtSpi == null)
                evtSpi = new GridMemoryEventStorageSpi();

            if (colSpi == null)
                colSpi = new GridNoopCollisionSpi();

            if (authSpi == null)
                authSpi = new GridNoopAuthenticationSpi();

            if (sesSpi == null)
                sesSpi = new GridNoopSecureSessionSpi();

            if (deploySpi == null)
                deploySpi = new GridLocalDeploymentSpi();

            if (cpSpi == null)
                cpSpi = new GridCheckpointSpi[] {new GridNoopCheckpointSpi()};

            if (failSpi == null)
                failSpi = new GridFailoverSpi[] {new GridAlwaysFailoverSpi()};

            if (loadBalancingSpi == null)
                loadBalancingSpi = new GridLoadBalancingSpi[] {new GridRoundRobinLoadBalancingSpi()};

            if (swapspaceSpi == null) {
                boolean needSwap = false;

                GridCacheConfiguration[] caches = cfg.getCacheConfiguration();

                if (caches != null) {
                    for (GridCacheConfiguration c : caches) {
                        if (c.isSwapEnabled()) {
                            needSwap = true;

                            break;
                        }
                    }
                }

                swapspaceSpi = needSwap ? new GridFileSwapSpaceSpi() : new GridNoopSwapSpaceSpi();
            }

            if (indexingSpi == null)
                indexingSpi = new GridIndexingSpi[] {(GridIndexingSpi)H2_INDEXING.createOptional()};

            myCfg.setCommunicationSpi(commSpi);
            myCfg.setDiscoverySpi(discoSpi);
            myCfg.setCheckpointSpi(cpSpi);
            myCfg.setEventStorageSpi(evtSpi);
            myCfg.setAuthenticationSpi(authSpi);
            myCfg.setSecureSessionSpi(sesSpi);
            myCfg.setDeploymentSpi(deploySpi);
            myCfg.setFailoverSpi(failSpi);
            myCfg.setCollisionSpi(colSpi);
            myCfg.setLoadBalancingSpi(loadBalancingSpi);
            myCfg.setSwapSpaceSpi(swapspaceSpi);
            myCfg.setIndexingSpi(indexingSpi);

            myCfg.setAddressResolver(cfg.getAddressResolver());

            // Set SMTP configuration.
            myCfg.setSmtpFromEmail(cfg.getSmtpFromEmail());
            myCfg.setSmtpHost(cfg.getSmtpHost());
            myCfg.setSmtpPort(cfg.getSmtpPort());
            myCfg.setSmtpSsl(cfg.isSmtpSsl());
            myCfg.setSmtpUsername(cfg.getSmtpUsername());
            myCfg.setSmtpPassword(cfg.getSmtpPassword());
            myCfg.setAdminEmails(cfg.getAdminEmails());

            // REST configuration.
            myCfg.setRestEnabled(cfg.isRestEnabled());
            myCfg.setRestJettyPath(cfg.getRestJettyPath());
            myCfg.setRestSecretKey(cfg.getRestSecretKey());
            myCfg.setRestAccessibleFolders(cfg.getRestAccessibleFolders());
            myCfg.setRestPortRange(cfg.getRestPortRange());
            myCfg.setRestTcpHost(cfg.getRestTcpHost());
            myCfg.setRestTcpNoDelay(cfg.isRestTcpNoDelay());
            myCfg.setRestTcpDirectBuffer(cfg.isRestTcpDirectBuffer());
            myCfg.setRestTcpSendBufferSize(cfg.getRestTcpSendBufferSize());
            myCfg.setRestTcpReceiveBufferSize(cfg.getRestTcpReceiveBufferSize());
            myCfg.setRestTcpSendQueueLimit(cfg.getRestTcpSendQueueLimit());
            myCfg.setRestTcpSelectorCount(cfg.getRestTcpSelectorCount());
            myCfg.setRestTcpPort(cfg.getRestTcpPort());
            myCfg.setRestTcpSslClientAuth(cfg.isRestTcpSslClientAuth());
            myCfg.setRestTcpSslContextFactory(cfg.getRestTcpSslContextFactory());
            myCfg.setRestTcpSslEnabled(cfg.isRestTcpSslEnabled());

            // Replication configuration.
            myCfg.setDrSenderHubConfiguration(cfg.getDrSenderHubConfiguration());
            myCfg.setDrReceiverHubConfiguration(cfg.getDrReceiverHubConfiguration());

            // Hadoop configuration.
            myCfg.setHadoopConfiguration(cfg.getHadoopConfiguration());

            // Validate segmentation configuration.
            GridSegmentationPolicy segPlc = cfg.getSegmentationPolicy();

            if (segPlc == RECONNECT) {
                U.warn(log, "RECONNECT segmentation policy is not supported anymore and " +
                    "will be removed in the next major release (will automatically switch to NOOP)");

                segPlc = NOOP;
            }

            // 1. Warn on potential configuration problem: grid is not configured to wait
            // for correct segment after segmentation happens.
            if (!F.isEmpty(cfg.getSegmentationResolvers()) && segPlc == RESTART_JVM && !cfg.isWaitForSegmentOnStart()) {
                U.warn(log, "Found potential configuration problem (forgot to enable waiting for segment" +
                    "on start?) [segPlc=" + segPlc + ", wait=false]");
            }

            myCfg.setSegmentationResolvers(cfg.getSegmentationResolvers());
            myCfg.setSegmentationPolicy(segPlc);
            myCfg.setSegmentCheckFrequency(cfg.getSegmentCheckFrequency());
            myCfg.setWaitForSegmentOnStart(cfg.isWaitForSegmentOnStart());
            myCfg.setAllSegmentationResolversPassRequired(cfg.isAllSegmentationResolversPassRequired());

            // Override SMTP configuration from system properties
            // and environment variables, if specified.
            String fromEmail = X.getSystemOrEnv(GG_SMTP_FROM);

            if (fromEmail != null)
                myCfg.setSmtpFromEmail(fromEmail);

            String smtpHost = X.getSystemOrEnv(GG_SMTP_HOST);

            if (smtpHost != null)
                myCfg.setSmtpHost(smtpHost);

            String smtpUsername = X.getSystemOrEnv(GG_SMTP_USERNAME);

            if (smtpUsername != null)
                myCfg.setSmtpUsername(smtpUsername);

            String smtpPwd = X.getSystemOrEnv(GG_SMTP_PWD);

            if (smtpPwd != null)
                myCfg.setSmtpPassword(smtpPwd);

            String smtpPort = X.getSystemOrEnv(GG_SMTP_PORT);

            if (smtpPort != null)
                try {
                    myCfg.setSmtpPort(Integer.parseInt(smtpPort));
                }
                catch (NumberFormatException e) {
                    U.error(log, "Invalid SMTP port override value (safely ignored): " + smtpPort, e);
                }

            String smtpSsl = X.getSystemOrEnv(GG_SMTP_SSL);

            if (smtpSsl != null)
                myCfg.setSmtpSsl(Boolean.parseBoolean(smtpSsl));

            String adminEmails = X.getSystemOrEnv(GG_ADMIN_EMAILS);

            if (adminEmails != null)
                myCfg.setAdminEmails(adminEmails.split(","));

            Collection<String> drSysCaches = new HashSet<>();

            GridDrSenderHubConfiguration sndHubCfg = cfg.getDrSenderHubConfiguration();

            if (sndHubCfg != null && sndHubCfg.getCacheNames() != null) {
                for (String cacheName : sndHubCfg.getCacheNames())
                    drSysCaches.add(CU.cacheNameForDrSystemCache(cacheName));
            }

            GridCacheConfiguration[] cacheCfgs = cfg.getCacheConfiguration();

            boolean hasHadoop = GridComponentType.HADOOP.isInClassPath();

            GridCacheConfiguration[] copies;

            if (cacheCfgs != null && cacheCfgs.length > 0) {
                if (!U.discoOrdered(discoSpi) && !U.relaxDiscoveryOrdered())
                    throw new GridException("Discovery SPI implementation does not support node ordering and " +
                        "cannot be used with cache (use SPI with @GridDiscoverySpiOrderSupport annotation, " +
                        "like GridTcpDiscoverySpi)");

                for (GridCacheConfiguration ccfg : cacheCfgs) {
                    if (CU.isDrSystemCache(ccfg.getName()))
                        throw new GridException("Cache name cannot start with \"" + CU.SYS_CACHE_DR_PREFIX +
                            "\" because this prefix is reserved for internal purposes.");

                    if (CU.isHadoopSystemCache(ccfg.getName()))
                        throw new GridException("Cache name cannot be \"" + CU.SYS_CACHE_HADOOP_MR +
                            "\" because it is reserved for internal purposes.");

                    if (ccfg.getDrSenderConfiguration() != null)
                        drSysCaches.add(CU.cacheNameForDrSystemCache(ccfg.getName()));

                    if (CU.isUtilityCache(ccfg.getName()))
                        throw new GridException("Cache name cannot start with \"" + CU.UTILITY_CACHE_NAME +
                            "\" because this prefix is reserved for internal purposes.");
                }

                copies = new GridCacheConfiguration[cacheCfgs.length + drSysCaches.size() + (hasHadoop ? 1 : 0) + 1];

                int cloneIdx = 0;

                if (hasHadoop)
                    copies[cloneIdx++] = CU.hadoopSystemCache();

                for (String drSysCache : drSysCaches)
                    copies[cloneIdx++] = CU.drSystemCache(drSysCache);

                for (GridCacheConfiguration ccfg : cacheCfgs)
                    copies[cloneIdx++] = new GridCacheConfiguration(ccfg);
            }
            else if (!drSysCaches.isEmpty() || hasHadoop) {
                // Populate system caches
                copies = new GridCacheConfiguration[drSysCaches.size() + (hasHadoop ? 1 : 0) + 1];

                int idx = 0;

                if (hasHadoop)
                    copies[idx++] = CU.hadoopSystemCache();

                for (String drSysCache : drSysCaches)
                    copies[idx++] = CU.drSystemCache(drSysCache);
            }
            else
                copies = new GridCacheConfiguration[1];

            // Always add utility cache.
            copies[copies.length - 1] = utilitySystemCache();

            myCfg.setCacheConfiguration(copies);

            myCfg.setCacheSanityCheckEnabled(cfg.isCacheSanityCheckEnabled());

            try {
                // Use reflection to avoid loading undesired classes.
                Class helperCls = Class.forName("org.gridgain.grid.util.GridConfigurationHelper");

                helperCls.getMethod("overrideConfiguration", GridConfiguration.class, Properties.class,
                    String.class, GridLogger.class).invoke(helperCls, myCfg, System.getProperties(), name, log);
            }
            catch (Exception ignored) {
                // No-op.
            }

            if (!drSysCaches.isEmpty()) {
                // Note that since we use 'LinkedBlockingQueue', number of
                // maximum threads has no effect.
                drExecSvc = new GridThreadPoolExecutor(
                    "dr-" + cfg.getGridName(),
                    Math.min(16, drSysCaches.size() * 2),
                    Math.min(16, drSysCaches.size() * 2),
                    DFLT_SYSTEM_KEEP_ALIVE_TIME,
                    new LinkedBlockingQueue<Runnable>(DFLT_SYSTEM_THREADPOOL_QUEUE_CAP));

                // Pre-start all threads as they are guaranteed to be needed.
                ((ThreadPoolExecutor)drExecSvc).prestartAllCoreThreads();
            }

            // Ensure that SPIs support multiple grid instances, if required.
            if (!startCtx.single()) {
                ensureMultiInstanceSupport(deploySpi);
                ensureMultiInstanceSupport(commSpi);
                ensureMultiInstanceSupport(discoSpi);
                ensureMultiInstanceSupport(cpSpi);
                ensureMultiInstanceSupport(evtSpi);
                ensureMultiInstanceSupport(colSpi);
                ensureMultiInstanceSupport(failSpi);
                ensureMultiInstanceSupport(authSpi);
                ensureMultiInstanceSupport(sesSpi);
                ensureMultiInstanceSupport(loadBalancingSpi);
                ensureMultiInstanceSupport(swapspaceSpi);
            }

            // Register GridGain MBean for current grid instance.
            registerFactoryMbean(myCfg.getMBeanServer());

            boolean started = false;

            try {
                GridKernal grid0 = new GridKernal(startCtx.springContext());

                // Init here to make grid available to lifecycle listeners.
                grid = grid0;

                grid0.start(myCfg, drExecSvc, new CA() {
                    @Override public void apply() {
                        startLatch.countDown();
                    }
                });

                state = STARTED;

                if (log.isDebugEnabled())
                    log.debug("Grid factory started ok: " + name);

                started = true;
            }
            catch (GridException e) {
                unregisterFactoryMBean();

                throw e;
            }
            // Catch Throwable to protect against any possible failure.
            catch (Throwable e) {
                unregisterFactoryMBean();

                throw new GridException("Unexpected exception when starting grid.", e);
            }
            finally {
                if (!started)
                    // Grid was not started.
                    grid = null;
            }

<<<<<<< HEAD
            // Do NOT set it up only if GRIDGAIN_NO_SHUTDOWN_HOOK=TRUE is provided or it is a Visor node.
=======
            // Do NOT set it up only if GRIDGAIN_NO_SHUTDOWN_HOOK=TRUE is provided.
>>>>>>> 89129132
            if (!"true".equalsIgnoreCase(X.getSystemOrEnv(GG_NO_SHUTDOWN_HOOK))) {
                try {
                    Runtime.getRuntime().addShutdownHook(shutdownHook = new Thread() {
                        @Override public void run() {
                            if (log.isInfoEnabled())
                                log.info("Invoking shutdown hook...");

                            GridNamedInstance.this.stop(true);
                        }
                    });

                    if (log.isDebugEnabled())
                        log.debug("Shutdown hook is installed.");
                }
                catch (IllegalStateException e) {
                    stop(true);

                    throw new GridException("Failed to install shutdown hook.", e);
                }
            }
            else {
                if (log.isDebugEnabled())
                    log.debug("Shutdown hook has not been installed because environment " +
                        "or system property " + GG_NO_SHUTDOWN_HOOK + " is set.");
            }
        }

        /**
         * @param cfgLog Configured logger.
         * @param nodeId Local node ID.
         * @return Initialized logger.
         * @throws GridException If failed.
         */
        private GridLogger initLogger(@Nullable GridLogger cfgLog, UUID nodeId) throws GridException {
            try {
                if (cfgLog == null) {
                    Class<?> log4jCls;

                    try {
                        log4jCls = Class.forName("org.gridgain.grid.logger.log4j.GridLog4jLogger");
                    }
                    catch (ClassNotFoundException ignored) {
                        log4jCls = null;
                    }

                    if (log4jCls != null) {
                        URL url = U.resolveGridGainUrl("config/gridgain-log4j.xml");

                        if (url != null) {
                            boolean configured = (Boolean)log4jCls.getMethod("isConfigured").invoke(null);

                            if (configured)
                                url = null;
                        }

                        if (url != null) {
                            Constructor<?> ctor = log4jCls.getConstructor(URL.class);

                            cfgLog = (GridLogger)ctor.newInstance(url);
                        }
                        else
                            cfgLog = (GridLogger)log4jCls.newInstance();
                    }
                    else
                        cfgLog = new GridJavaLogger();
                }

                // Set node IDs for all file appenders.
                if (cfgLog instanceof GridLoggerNodeIdAware)
                    ((GridLoggerNodeIdAware)cfgLog).setNodeId(nodeId);

                return cfgLog;
            }
            catch (Exception e) {
                throw new GridException("Failed to create logger.", e);
            }
        }

        /**
         * Creates utility system cache configuration.
         *
         * @return Utility system cache configuration.
         */
        private GridCacheConfiguration utilitySystemCache() {
            GridCacheConfiguration cache = new GridCacheConfiguration();

            cache.setName(CU.UTILITY_CACHE_NAME);
            cache.setCacheMode(REPLICATED);
            cache.setAtomicityMode(TRANSACTIONAL);
            cache.setSwapEnabled(false);
            cache.setQueryIndexEnabled(false);
            cache.setWriteSynchronizationMode(FULL_SYNC);

            return cache;
        }

        /**
         * Stops grid.
         *
         * @param cancel Flag indicating whether all currently running jobs
         *      should be cancelled.
         */
        void stop(boolean cancel) {
            // Stop cannot be called prior to start from public API,
            // since it checks for STARTED state. So, we can assert here.
            assert startGuard.get();

            stop0(cancel);
        }

        /**
         * @param cancel Flag indicating whether all currently running jobs
         *      should be cancelled.
         */
        private synchronized void stop0(boolean cancel) {
            GridKernal grid0 = grid;

            // Double check.
            if (grid0 == null) {
                if (log != null)
                    U.warn(log, "Attempting to stop an already stopped grid instance (ignore): " + name);

                return;
            }

            if (shutdownHook != null)
                try {
                    Runtime.getRuntime().removeShutdownHook(shutdownHook);

                    shutdownHook = null;

                    if (log.isDebugEnabled())
                        log.debug("Shutdown hook is removed.");
                }
                catch (IllegalStateException e) {
                    // Shutdown is in progress...
                    if (log.isDebugEnabled())
                        log.debug("Shutdown is in progress (ignoring): " + e.getMessage());
                }

            // Unregister GridGain MBean.
            unregisterFactoryMBean();

            try {
                grid0.stop(cancel);

                if (log.isDebugEnabled())
                    log.debug("Grid instance stopped ok: " + name);
            }
            catch (Throwable e) {
                U.error(log, "Failed to properly stop grid instance due to undeclared exception.", e);
            }
            finally {
                state = grid0.context().segmented() ? STOPPED_ON_SEGMENTATION : STOPPED;

                grid = null;

                stopExecutors(log);

                log = null;
            }
        }

        /**
         * Stops executor services if they has been started.
         *
         * @param log Grid logger.
         */
        private void stopExecutors(GridLogger log) {
            boolean interrupted = Thread.interrupted();

            try {
                stopExecutors0(log);
            }
            finally {
                if (interrupted)
                    Thread.currentThread().interrupt();
            }
        }

        /**
         * Stops executor services if they has been started.
         *
         * @param log Grid logger.
         */
        private void stopExecutors0(GridLogger log) {
            assert log != null;

            /*
             * If it was us who started the executor services than we
             * stop it. Otherwise, we do no-op since executor service
             * was started before us.
             */
            if (isAutoExecSvc || execSvcShutdown) {
                U.shutdownNow(getClass(), execSvc, log);

                execSvc = null;
            }

            if (isAutoSysSvc || sysSvcShutdown) {
                U.shutdownNow(getClass(), sysExecSvc, log);

                sysExecSvc = null;
            }

            if (isAutoMgmtSvc || mgmtSvcShutdown) {
                U.shutdownNow(getClass(), mgmtExecSvc, log);

                mgmtExecSvc = null;
            }

            if (isAutoP2PSvc || p2pSvcShutdown) {
                U.shutdownNow(getClass(), p2pExecSvc, log);

                p2pExecSvc = null;
            }

            if (isAutoGgfsSvc || ggfsSvcShutdown) {
                U.shutdownNow(getClass(), ggfsExecSvc, log);

                ggfsExecSvc = null;
            }

            if (isAutoRestSvc || restSvcShutdown) {
                U.shutdownNow(getClass(), restExecSvc, log);

                restExecSvc = null;
            }

            if (drExecSvc != null) {
                U.shutdownNow(getClass(), drExecSvc, log);

                drExecSvc = null;
            }
        }

        /**
         * Registers delegate Mbean instance for {@link GridGain}.
         *
         * @param srv MBeanServer where mbean should be registered.
         * @throws GridException If registration failed.
         */
        private void registerFactoryMbean(MBeanServer srv) throws GridException {
            synchronized (mbeans) {
                GridMBeanServerData data = mbeans.get(srv);

                if (data == null) {
                    try {
                        GridGainMBean mbean = new GridGainMBeanAdapter();

                        ObjectName objName = U.makeMBeanName(
                            null,
                            "Kernal",
                            GridGain.class.getSimpleName()
                        );

                        // Make check if MBean was already registered.
                        if (!srv.queryMBeans(objName, null).isEmpty())
                            throw new GridException("MBean was already registered: " + objName);
                        else {
                            objName = U.registerMBean(
                                srv,
                                null,
                                "Kernal",
                                GridGain.class.getSimpleName(),
                                mbean,
                                GridGainMBean.class
                            );

                            data = new GridMBeanServerData(objName);

                            mbeans.put(srv, data);

                            if (log.isDebugEnabled())
                                log.debug("Registered MBean: " + objName);
                        }
                    }
                    catch (JMException e) {
                        throw new GridException("Failed to register MBean.", e);
                    }
                }

                assert data != null;

                data.addGrid(name);
                data.setCounter(data.getCounter() + 1);
            }
        }

        /**
         * Unregister delegate Mbean instance for {@link GridGain}.
         */
        private void unregisterFactoryMBean() {
            synchronized (mbeans) {
                Iterator<Entry<MBeanServer, GridMBeanServerData>> iter = mbeans.entrySet().iterator();

                while (iter.hasNext()) {
                    Entry<MBeanServer, GridMBeanServerData> entry = iter.next();

                    if (entry.getValue().containsGrid(name)) {
                        GridMBeanServerData data = entry.getValue();

                        assert data != null;

                        // Unregister MBean if no grid instances started for current MBeanServer.
                        if (data.getCounter() == 1) {
                            try {
                                entry.getKey().unregisterMBean(data.getMbean());

                                if (log.isDebugEnabled())
                                    log.debug("Unregistered MBean: " + data.getMbean());
                            }
                            catch (JMException e) {
                                U.error(log, "Failed to unregister MBean.", e);
                            }

                            iter.remove();
                        }
                        else {
                            // Decrement counter.
                            data.setCounter(data.getCounter() - 1);
                            data.removeGrid(name);
                        }
                    }
                }
            }
        }

        /**
         * Grid factory MBean data container.
         * Contains necessary data for selected MBeanServer.
         */
        private static class GridMBeanServerData {
            /** Set of grid names for selected MBeanServer. */
            private Collection<String> gridNames = new HashSet<>();

            /** */
            private ObjectName mbean;

            /** Count of grid instances. */
            private int cnt;

            /**
             * Create data container.
             *
             * @param mbean Object name of MBean.
             */
            GridMBeanServerData(ObjectName mbean) {
                assert mbean != null;

                this.mbean = mbean;
            }

            /**
             * Add grid name.
             *
             * @param gridName Grid name.
             */
            public void addGrid(String gridName) {
                gridNames.add(gridName);
            }

            /**
             * Remove grid name.
             *
             * @param gridName Grid name.
             */
            public void removeGrid(String gridName) {
                gridNames.remove(gridName);
            }

            /**
             * Returns {@code true} if data contains the specified
             * grid name.
             *
             * @param gridName Grid name.
             * @return {@code true} if data contains the specified grid name.
             */
            public boolean containsGrid(String gridName) {
                return gridNames.contains(gridName);
            }

            /**
             * Gets name used in MBean server.
             *
             * @return Object name of MBean.
             */
            public ObjectName getMbean() {
                return mbean;
            }

            /**
             * Gets number of grid instances working with MBeanServer.
             *
             * @return Number of grid instances.
             */
            public int getCounter() {
                return cnt;
            }

            /**
             * Sets number of grid instances working with MBeanServer.
             *
             * @param cnt Number of grid instances.
             */
            public void setCounter(int cnt) {
                this.cnt = cnt;
            }
        }
    }
}<|MERGE_RESOLUTION|>--- conflicted
+++ resolved
@@ -1891,11 +1891,7 @@
                     grid = null;
             }
 
-<<<<<<< HEAD
-            // Do NOT set it up only if GRIDGAIN_NO_SHUTDOWN_HOOK=TRUE is provided or it is a Visor node.
-=======
             // Do NOT set it up only if GRIDGAIN_NO_SHUTDOWN_HOOK=TRUE is provided.
->>>>>>> 89129132
             if (!"true".equalsIgnoreCase(X.getSystemOrEnv(GG_NO_SHUTDOWN_HOOK))) {
                 try {
                     Runtime.getRuntime().addShutdownHook(shutdownHook = new Thread() {
