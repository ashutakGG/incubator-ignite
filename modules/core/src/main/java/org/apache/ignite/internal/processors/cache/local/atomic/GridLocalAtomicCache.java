/*
 * Licensed to the Apache Software Foundation (ASF) under one or more
 * contributor license agreements.  See the NOTICE file distributed with
 * this work for additional information regarding copyright ownership.
 * The ASF licenses this file to You under the Apache License, Version 2.0
 * (the "License"); you may not use this file except in compliance with
 * the License.  You may obtain a copy of the License at
 *
 *      http://www.apache.org/licenses/LICENSE-2.0
 *
 * Unless required by applicable law or agreed to in writing, software
 * distributed under the License is distributed on an "AS IS" BASIS,
 * WITHOUT WARRANTIES OR CONDITIONS OF ANY KIND, either express or implied.
 * See the License for the specific language governing permissions and
 * limitations under the License.
 */

package org.apache.ignite.internal.processors.cache.local.atomic;

import org.apache.ignite.*;
import org.apache.ignite.internal.*;
import org.apache.ignite.internal.processors.cache.*;
import org.apache.ignite.internal.processors.cache.local.*;
import org.apache.ignite.internal.processors.cache.transactions.*;
import org.apache.ignite.internal.processors.cache.version.*;
import org.apache.ignite.internal.util.*;
import org.apache.ignite.internal.util.future.*;
import org.apache.ignite.internal.util.lang.*;
import org.apache.ignite.internal.util.typedef.*;
import org.apache.ignite.internal.util.typedef.internal.*;
import org.apache.ignite.lang.*;
import org.apache.ignite.plugin.security.*;
import org.apache.ignite.transactions.*;
import org.jetbrains.annotations.*;

import javax.cache.expiry.*;
import javax.cache.processor.*;
import java.io.*;
import java.util.*;
import java.util.concurrent.*;

import static org.apache.ignite.internal.processors.cache.CacheFlag.*;
import static org.apache.ignite.internal.processors.cache.GridCacheOperation.*;

/**
 * Non-transactional local cache.
 */
public class GridLocalAtomicCache<K, V> extends GridCacheAdapter<K, V> {
    /** */
    private static final long serialVersionUID = 0L;

    /** Unsafe instance. */
    private static final sun.misc.Unsafe UNSAFE = GridUnsafe.unsafe();

    /** */
    private GridCachePreloader<K,V> preldr;

    /**
     * Empty constructor required by {@link Externalizable}.
     */
    public GridLocalAtomicCache() {
        // No-op.
    }

    /**
     * @param ctx Cache context.
     */
    public GridLocalAtomicCache(GridCacheContext<K, V> ctx) {
        super(ctx, ctx.config().getStartSize());

        preldr = new GridCachePreloaderAdapter<>(ctx);
    }

    /** {@inheritDoc} */
    @Override protected void init() {
        map.setEntryFactory(new GridCacheMapEntryFactory() {
            @Override public GridCacheMapEntry create(GridCacheContext ctx,
                long topVer,
                KeyCacheObject key,
                int hash,
                CacheObject val,
                @Nullable GridCacheMapEntry next,
                long ttl,
                int hdrId)
            {
                return new GridLocalCacheEntry(ctx, key, hash, val, next, ttl, hdrId);
            }
        });
    }

    /** {@inheritDoc} */
    @Override public void start() throws IgniteCheckedException {
        // No-op.
    }

    /** {@inheritDoc} */
    @Override public boolean isLocal() {
        return true;
    }

    /** {@inheritDoc} */
    @Override public GridCachePreloader<K, V> preloader() {
        return preldr;
    }

    /** {@inheritDoc} */
    @SuppressWarnings("unchecked")
    @Override public V put(K key,
        V val,
        @Nullable GridCacheEntryEx cached,
        long ttl,
        @Nullable CacheEntryPredicate[] filter) throws IgniteCheckedException {
        A.notNull(key, "key", val, "val");

        ctx.denyOnLocalRead();

        return (V)updateAllInternal(UPDATE,
            Collections.singleton(key),
            Collections.singleton(val),
            null,
            expiryPerCall(),
            true,
            false,
            filter,
            ctx.writeThrough());
    }

    /** {@inheritDoc} */
    @SuppressWarnings("unchecked")
    @Override public boolean putx(K key,
        V val,
        @Nullable GridCacheEntryEx cached,
        long ttl,
        @Nullable CacheEntryPredicate... filter) throws IgniteCheckedException {
        A.notNull(key, "key", val, "val");

        ctx.denyOnLocalRead();

        return (Boolean)updateAllInternal(UPDATE,
            Collections.singleton(key),
            Collections.singleton(val),
            null,
            expiryPerCall(),
            false,
            false,
            filter,
            ctx.writeThrough());
    }

    /** {@inheritDoc} */
    @Override public boolean putx(K key,
        V val,
        CacheEntryPredicate[] filter) throws IgniteCheckedException {
        A.notNull(key, "key", val, "val");

        ctx.denyOnLocalRead();

        return (Boolean)updateAllInternal(UPDATE,
            Collections.singleton(key),
            Collections.singleton(val),
            null,
            expiryPerCall(),
            false,
            false,
            filter,
            ctx.writeThrough());
    }

    /** {@inheritDoc} */
    @SuppressWarnings("unchecked")
    @Override public IgniteInternalFuture<V> putAsync(K key,
        V val,
        @Nullable GridCacheEntryEx entry,
        long ttl,
        @Nullable CacheEntryPredicate... filter) {
        A.notNull(key, "key", val, "val");

        ctx.denyOnLocalRead();

        return updateAllAsync0(F0.asMap(key, val),
            null,
            null,
            true,
            false,
            filter);
    }

    /** {@inheritDoc} */
    @SuppressWarnings("unchecked")
    @Override public IgniteInternalFuture<Boolean> putxAsync(K key,
        V val,
        @Nullable GridCacheEntryEx entry,
        long ttl,
        @Nullable CacheEntryPredicate... filter) {
        A.notNull(key, "key", val, "val");

        ctx.denyOnLocalRead();

        return updateAllAsync0(F0.asMap(key, val),
            null,
            null,
            false,
            false,
            filter);
    }

    /** {@inheritDoc} */
    @SuppressWarnings("unchecked")
    @Override public V putIfAbsent(K key, V val) throws IgniteCheckedException {
        return put(key, val, ctx.noValArray());
    }

    /** {@inheritDoc} */
    @Override public IgniteInternalFuture<V> putIfAbsentAsync(K key, V val) {
        return putAsync(key, val, ctx.noValArray());
    }

    /** {@inheritDoc} */
    @Override public boolean putxIfAbsent(K key, V val) throws IgniteCheckedException {
        return putx(key, val, ctx.noValArray());
    }

    /** {@inheritDoc} */
    @Override public IgniteInternalFuture<Boolean> putxIfAbsentAsync(K key, V val) {
        return putxAsync(key, val, ctx.noValArray());
    }

    /** {@inheritDoc} */
    @SuppressWarnings("unchecked")
    @Override public V replace(K key, V val) throws IgniteCheckedException {
        return put(key, val, ctx.hasValArray());
    }

    /** {@inheritDoc} */
    @Override public IgniteInternalFuture<V> replaceAsync(K key, V val) {
        return putAsync(key, val, ctx.hasValArray());
    }

    /** {@inheritDoc} */
    @Override public boolean replacex(K key, V val) throws IgniteCheckedException {
        return putx(key, val, ctx.hasValArray());
    }

    /** {@inheritDoc} */
    @Override public IgniteInternalFuture<Boolean> replacexAsync(K key, V val) {
        return putxAsync(key, val, ctx.hasValArray());
    }

    /** {@inheritDoc} */
    @Override public boolean replace(K key, V oldVal, V newVal) throws IgniteCheckedException {
        A.notNull(oldVal, "oldVal");

        return putx(key, newVal, ctx.equalsValArray(oldVal));
    }

    /** {@inheritDoc} */
    @Override public IgniteInternalFuture<Boolean> replaceAsync(K key, V oldVal, V newVal) {
        return putxAsync(key, newVal, ctx.equalsValArray(oldVal));
    }

    /** {@inheritDoc} */
    @SuppressWarnings("unchecked")
    @Override public GridCacheReturn replacex(K key, V oldVal, V newVal) throws IgniteCheckedException {
        A.notNull(key, "key", oldVal, "oldVal", newVal, "newVal");

        ctx.denyOnLocalRead();

        return (GridCacheReturn)updateAllInternal(UPDATE,
            Collections.singleton(key),
            Collections.singleton(newVal),
            null,
            expiryPerCall(),
            true,
            true,
            ctx.equalsValArray(oldVal),
            ctx.writeThrough());
    }

    /** {@inheritDoc} */
    @SuppressWarnings("unchecked")
    @Override public GridCacheReturn removex(K key, V val) throws IgniteCheckedException {
        A.notNull(key, "key", val, "val");

        ctx.denyOnLocalRead();

        return (GridCacheReturn)updateAllInternal(DELETE,
            Collections.singleton(key),
            null,
            null,
            expiryPerCall(),
            true,
            true,
            ctx.equalsValArray(val),
            ctx.writeThrough());
    }

    /** {@inheritDoc} */
    @SuppressWarnings("unchecked")
    @Override public IgniteInternalFuture<GridCacheReturn> removexAsync(K key, V val) {
        A.notNull(key, "key", val, "val");

        ctx.denyOnLocalRead();

        return removeAllAsync0(F.asList(key), true, true, ctx.equalsValArray(val));
    }

    /** {@inheritDoc} */
    @SuppressWarnings("unchecked")
    @Override public IgniteInternalFuture<GridCacheReturn> replacexAsync(K key, V oldVal, V newVal) {
        A.notNull(key, "key", oldVal, "oldVal", newVal, "newVal");

        ctx.denyOnLocalRead();

        return updateAllAsync0(F.asMap(key, newVal),
            null,
            null,
            true,
            true,
            ctx.equalsValArray(oldVal));
    }

    /** {@inheritDoc} */
    @Override public void putAll(Map<? extends K, ? extends V> m,
        CacheEntryPredicate[] filter) throws IgniteCheckedException {
        ctx.denyOnLocalRead();

        updateAllInternal(UPDATE,
            m.keySet(),
            m.values(),
            null,
            expiryPerCall(),
            false,
            false,
            filter,
            ctx.writeThrough());
    }

    /** {@inheritDoc} */
    @Override public IgniteInternalFuture<?> putAllAsync(Map<? extends K, ? extends V> m,
        @Nullable CacheEntryPredicate[] filter) {
        ctx.denyOnLocalRead();

        return updateAllAsync0(m,
            null,
            null,
            false,
            false,
            filter);
    }

    /** {@inheritDoc} */
    @SuppressWarnings("unchecked")
    @Override public V remove(K key,
        @Nullable GridCacheEntryEx entry,
        @Nullable CacheEntryPredicate... filter) throws IgniteCheckedException {
        ctx.denyOnLocalRead();

        return (V)updateAllInternal(DELETE,
            Collections.singleton(key),
            null,
            null,
            expiryPerCall(),
            true,
            false,
            filter,
            ctx.writeThrough());
    }

    /** {@inheritDoc} */
    @SuppressWarnings("unchecked")
    @Override public IgniteInternalFuture<V> removeAsync(K key,
        @Nullable GridCacheEntryEx entry,
        @Nullable CacheEntryPredicate... filter) {
        ctx.denyOnLocalRead();

        return removeAllAsync0(Collections.singletonList(key), true, false, filter);
    }

    /** {@inheritDoc} */
    @SuppressWarnings("unchecked")
    @Override public void removeAll(Collection<? extends K> keys,
        CacheEntryPredicate... filter) throws IgniteCheckedException {
        ctx.denyOnLocalRead();

        updateAllInternal(DELETE,
            keys,
            null,
            null,
            expiryPerCall(),
            false,
            false,
            filter,
            ctx.writeThrough());
    }

    /** {@inheritDoc} */
    @Override public IgniteInternalFuture<?> removeAllAsync(Collection<? extends K> keys,
        CacheEntryPredicate[] filter) {
        ctx.denyOnLocalRead();

        return removeAllAsync0(keys, false, false, filter);
    }

    /** {@inheritDoc} */
    @SuppressWarnings("unchecked")
    @Override public boolean removex(K key,
        @Nullable GridCacheEntryEx entry,
        @Nullable CacheEntryPredicate... filter) throws IgniteCheckedException {
        boolean statsEnabled = ctx.config().isStatisticsEnabled();

        long start = statsEnabled ? System.nanoTime() : 0L;

        A.notNull(key, "key");

        ctx.denyOnLocalRead();

        Boolean rmv = (Boolean)updateAllInternal(DELETE,
            Collections.singleton(key),
            null,
            null,
            expiryPerCall(),
            false,
            false,
            filter,
            ctx.writeThrough());

        if (statsEnabled && rmv)
            metrics0().addRemoveTimeNanos(System.nanoTime() - start);

        return rmv;
    }

    /** {@inheritDoc} */
    @SuppressWarnings("unchecked")
    @Override public IgniteInternalFuture<Boolean> removexAsync(K key,
        @Nullable GridCacheEntryEx entry,
        @Nullable CacheEntryPredicate... filter) {
        A.notNull(key, "key");

        ctx.denyOnLocalRead();

        return removeAllAsync0(Collections.singletonList(key), false, false, filter);
    }

    /** {@inheritDoc} */
    @Override public boolean remove(K key, V val) throws IgniteCheckedException {
        A.notNull(key, "key", val, "val");

        ctx.denyOnLocalRead();

        return (Boolean)updateAllInternal(DELETE,
            Collections.singleton(key),
            null,
            null,
            expiryPerCall(),
            false,
            false,
            ctx.equalsValArray(val),
            ctx.writeThrough());
    }

    /** {@inheritDoc} */
    @Override public IgniteInternalFuture<Boolean> removeAsync(K key, V val) {
        return removexAsync(key, ctx.equalsValArray(val));
    }

    /** {@inheritDoc} */
    @SuppressWarnings("unchecked")
    @Override public void removeAll() throws IgniteCheckedException {
        removeAll(keySet());
    }

    /** {@inheritDoc} */
    @Override public IgniteInternalFuture<?> removeAllAsync() {
        return ctx.closures().callLocalSafe(new Callable<Void>() {
            @Override public Void call() throws Exception {
                removeAll();

                return null;
            }
        });
    }

    /** {@inheritDoc} */

    @SuppressWarnings("unchecked")
    @Override @Nullable public V get(K key, boolean deserializePortable) throws IgniteCheckedException {
        ctx.denyOnFlag(LOCAL);

        String taskName = ctx.kernalContext().job().currentTaskName();

        Map<K, V> m = getAllInternal(Collections.singleton(key),
            ctx.isSwapOrOffheapEnabled(),
            ctx.readThrough(),
            ctx.hasFlag(CLONE),
            taskName,
            deserializePortable,
            false);

        assert m.isEmpty() || m.size() == 1 : m.size();

        return m.get(key);
    }

    /** {@inheritDoc} */
    @SuppressWarnings("unchecked")
    @Override public final Map<K, V> getAll(Collection<? extends K> keys, boolean deserializePortable)
        throws IgniteCheckedException {
        ctx.denyOnFlag(LOCAL);

        A.notNull(keys, "keys");

        String taskName = ctx.kernalContext().job().currentTaskName();

        return getAllInternal(keys,
            ctx.isSwapOrOffheapEnabled(),
            ctx.readThrough(),
            ctx.hasFlag(CLONE),
            taskName,
            deserializePortable,
            false);
    }


    /** {@inheritDoc} */
    @SuppressWarnings("unchecked")
    @Override public IgniteInternalFuture<Map<K, V>> getAllAsync(
        @Nullable final Collection<? extends K> keys,
        final boolean forcePrimary,
        boolean skipTx,
        @Nullable final GridCacheEntryEx entry,
        @Nullable UUID subjId,
        final String taskName,
        final boolean deserializePortable,
        final boolean skipVals
    ) {
        ctx.denyOnFlag(LOCAL);

        A.notNull(keys, "keys");

        final boolean swapOrOffheap = ctx.isSwapOrOffheapEnabled();
        final boolean storeEnabled = ctx.readThrough();
        final boolean clone = ctx.hasFlag(CLONE);

        return asyncOp(new Callable<Map<K, V>>() {
            @Override public Map<K, V> call() throws Exception {
                return getAllInternal(keys, swapOrOffheap, storeEnabled, clone, taskName, deserializePortable, skipVals);
            }
        });
    }

    /**
     * Entry point to all public API get methods.
     *
     * @param keys Keys to remove.
     * @param swapOrOffheap {@code True} if swap of off-heap storage are enabled.
     * @param storeEnabled Store enabled flag.
     * @param clone {@code True} if returned values should be cloned.
     * @param taskName Task name.
     * @param deserializePortable Deserialize portable .
     * @return Key-value map.
     * @throws IgniteCheckedException If failed.
     */
    @SuppressWarnings("ConstantConditions")
    private Map<K, V> getAllInternal(@Nullable Collection<? extends K> keys,
        boolean swapOrOffheap,
        boolean storeEnabled,
        boolean clone,
        String taskName,
        boolean deserializePortable,
        boolean skipVals
    ) throws IgniteCheckedException {
        ctx.checkSecurity(GridSecurityPermission.CACHE_READ);

        if (F.isEmpty(keys))
            return Collections.emptyMap();

        GridCacheProjectionImpl<K, V> prj = ctx.projectionPerCall();

        UUID subjId = ctx.subjectIdPerCall(null, prj);

        Map<K, V> vals = new HashMap<>(keys.size(), 1.0f);

        if (keyCheck)
            validateCacheKeys(keys);

        final IgniteCacheExpiryPolicy expiry = expiryPolicy(prj != null ? prj.expiry() : null);

        boolean success = true;

        for (K key : keys) {
            if (key == null)
                throw new NullPointerException("Null key.");

            GridCacheEntryEx entry = null;

            KeyCacheObject cacheKey = ctx.toCacheKeyObject(key);

            while (true) {
                try {
                    entry = swapOrOffheap ? entryEx(cacheKey) : peekEx(cacheKey);

                    if (entry != null) {
                        CacheObject v = entry.innerGet(null,
                            /*swap*/swapOrOffheap,
                            /*read-through*/false,
                            /*fail-fast*/false,
                            /*unmarshal*/true,
                            /**update-metrics*/true,
                            /**event*/!skipVals,
                            /**temporary*/false,
                            subjId,
                            null,
                            taskName,
                            expiry);

                        if (v != null)
                            ctx.addResult(vals, cacheKey, v, skipVals, false, deserializePortable, true);
                        else
                            success = false;
                    }
                    else {
                        if (!storeEnabled && configuration().isStatisticsEnabled() && !skipVals)
                            metrics0().onRead(false);

                        success = false;
                    }

                    break; // While.
                }
                catch (GridCacheEntryRemovedException ignored) {
                    // No-op, retry.
                }
                catch (GridCacheFilterFailedException ignored) {
                    // No-op, skip the key.
                    break;
                }
                finally {
                    if (entry != null)
                        ctx.evicts().touch(entry, ctx.affinity().affinityTopologyVersion());
                }

                if (!success && storeEnabled)
                    break;
            }
        }

        if (success || !storeEnabled) {
            if (!clone)
                return vals;

            Map<K, V> map = new GridLeanMap<>();

            for (Map.Entry<K, V> e : vals.entrySet())
                map.put(e.getKey(), ctx.cloneValue(e.getValue()));

            return map;
        }

        return getAllAsync(keys, true, null, false, subjId, taskName, deserializePortable, false, expiry, skipVals)
            .get();
    }

    /** {@inheritDoc} */
    @Override public <T> EntryProcessorResult<T> invoke(K key,
        EntryProcessor<K, V, T> entryProcessor,
        Object... args) throws IgniteCheckedException {
        EntryProcessorResult<T> res = invokeAsync(key, entryProcessor, args).get();

        return res != null ? res : new CacheInvokeResult<>((T)null);
    }

    /** {@inheritDoc} */
    @Override public <T> Map<K, EntryProcessorResult<T>> invokeAll(Set<? extends K> keys,
        final EntryProcessor<K, V, T> entryProcessor,
        Object... args) throws IgniteCheckedException {
        A.notNull(keys, "keys", entryProcessor, "entryProcessor");

        if (keyCheck)
            validateCacheKeys(keys);

        ctx.denyOnLocalRead();

        Map<? extends K, EntryProcessor> invokeMap = F.viewAsMap(keys, new C1<K, EntryProcessor>() {
            @Override public EntryProcessor apply(K k) {
                return entryProcessor;
            }
        });

        return (Map<K, EntryProcessorResult<T>>)updateAllInternal(TRANSFORM,
            invokeMap.keySet(),
            invokeMap.values(),
            args,
            expiryPerCall(),
            false,
            false,
            null,
            ctx.writeThrough());
    }

    /** {@inheritDoc} */
    @SuppressWarnings("unchecked")
    @Override public <T> IgniteInternalFuture<EntryProcessorResult<T>> invokeAsync(K key,
        EntryProcessor<K, V, T> entryProcessor,
        Object... args) throws EntryProcessorException {
        A.notNull(key, "key", entryProcessor, "entryProcessor");

        if (keyCheck)
            validateCacheKey(key);

        ctx.denyOnLocalRead();

        Map<? extends K, EntryProcessor> invokeMap =
            Collections.singletonMap(key, (EntryProcessor)entryProcessor);

        IgniteInternalFuture<Map<K, EntryProcessorResult<T>>> fut = updateAllAsync0(null,
            invokeMap,
            args,
            false,
            false,
            null);

        return fut.chain(new CX1<IgniteInternalFuture<Map<K, EntryProcessorResult<T>>>, EntryProcessorResult<T>>() {
            @Override public EntryProcessorResult<T> applyx(IgniteInternalFuture<Map<K, EntryProcessorResult<T>>> fut)
                throws IgniteCheckedException {
                Map<K, EntryProcessorResult<T>> resMap = fut.get();

                if (resMap != null) {
                    assert resMap.isEmpty() || resMap.size() == 1 : resMap.size();

                    return resMap.isEmpty() ? null : resMap.values().iterator().next();
                }

                return null;
            }
        });
    }

    /** {@inheritDoc} */
    @SuppressWarnings("unchecked")
    @Override public <T> IgniteInternalFuture<Map<K, EntryProcessorResult<T>>> invokeAllAsync(
        Set<? extends K> keys,
        final EntryProcessor<K, V, T> entryProcessor,
        Object... args) {
        A.notNull(keys, "keys", entryProcessor, "entryProcessor");

        if (keyCheck)
            validateCacheKeys(keys);

        ctx.denyOnLocalRead();

        Map<? extends K, EntryProcessor> invokeMap = F.viewAsMap(keys, new C1<K, EntryProcessor>() {
            @Override public EntryProcessor apply(K k) {
                return entryProcessor;
            }
        });

        return updateAllAsync0(null,
            invokeMap,
            args,
            true,
            false,
            null);
    }

    /** {@inheritDoc} */
    @SuppressWarnings("unchecked")
    @Override public <T> Map<K, EntryProcessorResult<T>> invokeAll(
        Map<? extends K, ? extends EntryProcessor<K, V, T>> map,
        Object... args) throws IgniteCheckedException {
        A.notNull(map, "map");

        if (keyCheck)
            validateCacheKeys(map.keySet());

        ctx.denyOnLocalRead();

        return (Map<K, EntryProcessorResult<T>>)updateAllInternal(TRANSFORM,
            map.keySet(),
            map.values(),
            args,
            expiryPerCall(),
            false,
            false,
            null,
            ctx.writeThrough());
    }

    /** {@inheritDoc} */
    @SuppressWarnings("unchecked")
    @Override public <T> IgniteInternalFuture<Map<K, EntryProcessorResult<T>>> invokeAllAsync(
        Map<? extends K, ? extends EntryProcessor<K, V, T>> map,
        Object... args) {
        A.notNull(map, "map");

        if (keyCheck)
            validateCacheKeys(map.keySet());

        ctx.denyOnLocalRead();

        return updateAllAsync0(null,
            map,
            args,
            true,
            false,
            null);
    }

    /**
     * Entry point for public API update methods.
     *
     * @param map Put map. Either {@code map} or {@code invokeMap} should be passed.
     * @param invokeMap Transform map. Either {@code map} or {@code invokeMap} should be passed.
     * @param invokeArgs Optional arguments for EntryProcessor.
     * @param retval Return value required flag.
     * @param rawRetval Return {@code GridCacheReturn} instance.
     * @param filter Cache entry filter for atomic updates.
     * @return Completion future.
     */
    private IgniteInternalFuture updateAllAsync0(
        @Nullable final Map<? extends K, ? extends V> map,
        @Nullable final Map<? extends K, ? extends EntryProcessor> invokeMap,
        @Nullable final Object[] invokeArgs,
        final boolean retval,
        final boolean rawRetval,
        @Nullable final CacheEntryPredicate[] filter
    ) {
        final GridCacheOperation op = invokeMap != null ? TRANSFORM : UPDATE;

        final Collection<? extends K> keys =
            map != null ? map.keySet() : invokeMap != null ? invokeMap.keySet() : null;

        final Collection<?> vals = map != null ? map.values() : invokeMap != null ? invokeMap.values() : null;

        final boolean writeThrough = ctx.writeThrough();

        final ExpiryPolicy expiry = expiryPerCall();

        return asyncOp(new Callable<Object>() {
            @Override public Object call() throws Exception {
                return updateAllInternal(op,
                    keys,
                    vals,
                    invokeArgs,
                    expiry,
                    retval,
                    rawRetval,
                    filter,
                    writeThrough);
            }
        });
    }

    /**
     * Entry point for public API remove methods.
     *
     * @param keys Keys to remove.
     * @param retval Return value required flag.
     * @param rawRetval Return {@code GridCacheReturn} instance.
     * @param filter Cache entry filter.
     * @return Completion future.
     */
    private IgniteInternalFuture removeAllAsync0(
        @Nullable final Collection<? extends K> keys,
        final boolean retval,
        final boolean rawRetval,
        @Nullable final CacheEntryPredicate[] filter
    ) {
        final boolean writeThrough = ctx.writeThrough();

        final boolean statsEnabled = ctx.config().isStatisticsEnabled();

        final long start = statsEnabled ? System.nanoTime() : 0L;

        final ExpiryPolicy expiryPlc = expiryPerCall();

        IgniteInternalFuture fut = asyncOp(new Callable<Object>() {
            @Override public Object call() throws Exception {
                return updateAllInternal(DELETE,
                    keys,
                    null,
                    null,
                    expiryPlc,
                    retval,
                    rawRetval,
                    filter,
                    writeThrough);
            }
        });

        if (statsEnabled)
            fut.listen(new UpdateRemoveTimeStatClosure<>(metrics0(), start));

        return fut;
    }

    /**
     * Entry point for all public update methods (put, remove, invoke).
     *
     * @param op Operation.
     * @param keys Keys.
     * @param vals Values.
     * @param invokeArgs Optional arguments for EntryProcessor.
     * @param expiryPlc Expiry policy.
     * @param retval Return value required flag.
     * @param rawRetval Return {@code GridCacheReturn} instance.
     * @param filter Cache entry filter.
     * @param storeEnabled Store enabled flag.
     * @return Update result.
     * @throws IgniteCheckedException If failed.
     */
    @SuppressWarnings("unchecked")
    private Object updateAllInternal(GridCacheOperation op,
        Collection<? extends K> keys,
        @Nullable Iterable<?> vals,
        @Nullable Object[] invokeArgs,
        @Nullable ExpiryPolicy expiryPlc,
        boolean retval,
        boolean rawRetval,
        CacheEntryPredicate[] filter,
        boolean storeEnabled) throws IgniteCheckedException {
        if (keyCheck)
            validateCacheKeys(keys);

        if (op == DELETE)
            ctx.checkSecurity(GridSecurityPermission.CACHE_REMOVE);
        else
            ctx.checkSecurity(GridSecurityPermission.CACHE_PUT);

        String taskName = ctx.kernalContext().job().currentTaskName();

        GridCacheVersion ver = ctx.versions().next();

        UUID subjId = ctx.subjectIdPerCall(null);

        if (storeEnabled && keys.size() > 1) {
            return updateWithBatch(op,
                keys,
                vals,
                invokeArgs,
                expiryPlc,
                ver,
                filter,
                subjId,
                taskName);
        }

        Iterator<?> valsIter = vals != null ? vals.iterator() : null;

        IgniteBiTuple<Boolean, ?> res = null;

        CachePartialUpdateCheckedException err = null;

        boolean intercept = ctx.config().getInterceptor() != null;

        for (K key : keys) {
            if (key == null)
                throw new NullPointerException("Null key.");

            Object val = valsIter != null ? valsIter.next() : null;

            if (val == null && op != DELETE)
                throw new NullPointerException("Null value.");

            KeyCacheObject cacheKey = ctx.toCacheKeyObject(key);

            if (op == UPDATE)
                val = ctx.toCacheObject(val);

            while (true) {
                GridCacheEntryEx entry = null;

                try {
                    entry = entryEx(cacheKey);

                    GridTuple3<Boolean, Object, EntryProcessorResult<Object>> t = entry.innerUpdateLocal(
                        ver,
                        val == null ? DELETE : op,
                        val,
                        invokeArgs,
                        storeEnabled,
                        retval,
                        expiryPlc,
                        true,
                        true,
                        filter,
                        intercept,
                        subjId,
                        taskName);

                    if (op == TRANSFORM) {
                        if (t.get3() != null) {
                            Map<K, EntryProcessorResult> computedMap;

                            if (res == null) {
                                computedMap = U.newHashMap(keys.size());

                                res = new IgniteBiTuple<>(true, computedMap);
                            }
                            else
                                computedMap = (Map<K, EntryProcessorResult>)res.get2();

                            computedMap.put(key, t.get3());
                        }
                    }
                    else if (res == null)
                        res = new T2(t.get1(), t.get2());

                    break; // While.
                }
                catch (GridCacheEntryRemovedException ignored) {
                    if (log.isDebugEnabled())
                        log.debug("Got removed entry while updating (will retry): " + key);

                    entry = null;
                }
                catch (IgniteCheckedException e) {
                    if (err == null)
                        err = partialUpdateException();

                    err.add(F.asList(key), e);

                    U.error(log, "Failed to update key : " + key, e);

                    break;
                }
                finally {
                    if (entry != null)
                        ctx.evicts().touch(entry, ctx.affinity().affinityTopologyVersion());
                }
            }
        }

        if (err != null)
            throw err;

        Object ret = res == null ? null : rawRetval ? new GridCacheReturn(ctx,  true, res.get2(), res.get1()) :
            (retval || op == TRANSFORM) ? res.get2() : res.get1();

        if (op == TRANSFORM && ret == null)
            ret = Collections.emptyMap();

        return ret;
    }

    /**
     * Updates entries using batched write-through.
     *
     * @param op Operation.
     * @param keys Keys.
     * @param vals Values.
     * @param invokeArgs Optional arguments for EntryProcessor.
     * @param expiryPlc Expiry policy.
     * @param ver Cache version.
     * @param filter Optional filter.
     * @param subjId Subject ID.
     * @param taskName Task name.
     * @throws CachePartialUpdateCheckedException If update failed.
     * @return Results map for invoke operation.
     */
    @SuppressWarnings({"ForLoopReplaceableByForEach", "unchecked"})
    private Map<K, EntryProcessorResult> updateWithBatch(
        GridCacheOperation op,
        Collection<? extends K> keys,
        @Nullable Iterable<?> vals,
        @Nullable Object[] invokeArgs,
        @Nullable ExpiryPolicy expiryPlc,
        GridCacheVersion ver,
        @Nullable CacheEntryPredicate[] filter,
        UUID subjId,
        String taskName
    ) throws IgniteCheckedException {
        List<GridCacheEntryEx> locked = lockEntries(keys);

        try {
            int size = locked.size();

            Map<Object, Object> putMap = null;

            Collection<Object> rmvKeys = null;

            List<CacheObject> writeVals = null;

            Map<K, EntryProcessorResult> invokeResMap =
                op == TRANSFORM ? U.<K, EntryProcessorResult>newHashMap(size) : null;

            List<GridCacheEntryEx> filtered = new ArrayList<>(size);

            CachePartialUpdateCheckedException err = null;

            Iterator<?> valsIter = vals != null ? vals.iterator() : null;

            boolean intercept = ctx.config().getInterceptor() != null;

            for (int i = 0; i < size; i++) {
                GridCacheEntryEx entry = locked.get(i);

                Object val = valsIter != null ? valsIter.next() : null;

                if (val == null && op != DELETE)
                    throw new NullPointerException("Null value.");

                try {
                    try {
                        if (!ctx.isAllLocked(entry, filter)) {
                            if (log.isDebugEnabled())
                                log.debug("Entry did not pass the filter (will skip write) [entry=" + entry +
                                    ", filter=" + Arrays.toString(filter) + ']');

                            continue;
                        }
                    }
                    catch (IgniteCheckedException e) {
                        if (err == null)
                            err = partialUpdateException();

                        err.add(F.asList(entry.key()), e);

                        continue;
                    }

                    if (op == TRANSFORM) {
                        EntryProcessor<Object, Object, Object> entryProcessor =
                            (EntryProcessor<Object, Object, Object>)val;

                        CacheObject old = entry.innerGet(null,
                            /*swap*/true,
                            /*read-through*/true,
                            /*fail-fast*/false,
                            /*unmarshal*/true,
                            /**update-metrics*/true,
                            /**event*/true,
                            /**temporary*/true,
                            subjId,
                            entryProcessor,
                            taskName,
                            null);

                        Object oldVal = null;

                        CacheInvokeEntry<Object, Object> invokeEntry = new CacheInvokeEntry<>(ctx, entry.key(), old);

                        CacheObject updated;
                        Object updatedVal = null;
                        CacheInvokeResult invokeRes = null;

                        try {
                            Object computed = entryProcessor.process(invokeEntry, invokeArgs);

                            updatedVal = ctx.unwrapTemporary(invokeEntry.getValue());

                            updated = ctx.toCacheObject(updatedVal);

                            if (computed != null)
                                invokeRes = new CacheInvokeResult<>(ctx.unwrapTemporary(computed));
                        }
                        catch (Exception e) {
                            invokeRes = new CacheInvokeResult<>(e);

                            updated = old;
                        }

                        if (invokeRes != null)
                            invokeResMap.put((K)entry.key().value(ctx.cacheObjectContext(), false), invokeRes);

                        if (updated == null) {
                            if (intercept) {
                                IgniteBiTuple<Boolean, ?> interceptorRes = ctx.config().getInterceptor()
                                    .onBeforeRemove(new CacheLazyEntry(ctx, entry.key(), invokeEntry.key(),
                                        old, oldVal));

                                if (ctx.cancelRemove(interceptorRes))
                                    continue;
                            }

                            // Update previous batch.
                            if (putMap != null) {
                                err = updatePartialBatch(
                                    filtered,
                                    ver,
                                    writeVals,
                                    putMap,
                                    null,
                                    expiryPlc,
                                    err,
                                    subjId,
                                    taskName);

                                putMap = null;
                                writeVals = null;

                                filtered = new ArrayList<>();
                            }

                            // Start collecting new batch.
                            if (rmvKeys == null)
                                rmvKeys = new ArrayList<>(size);

                            rmvKeys.add(entry.key().value(ctx.cacheObjectContext(), false));
                        }
                        else {
                            if (intercept) {
                                Object interceptorVal = ctx.config().getInterceptor()
                                    .onBeforePut(new CacheLazyEntry(ctx, entry.key(), invokeEntry.getKey(),
                                        old, oldVal), updatedVal);

                                if (interceptorVal == null)
                                    continue;

                                updated = ctx.toCacheObject(ctx.unwrapTemporary(interceptorVal));
                            }

                            // Update previous batch.
                            if (rmvKeys != null) {
                                err = updatePartialBatch(
                                    filtered,
                                    ver,
                                    null,
                                    null,
                                    rmvKeys,
                                    expiryPlc,
                                    err,
                                    subjId,
                                    taskName);

                                rmvKeys = null;

                                filtered = new ArrayList<>();
                            }

                            if (putMap == null) {
                                putMap = new LinkedHashMap<>(size, 1.0f);
                                writeVals = new ArrayList<>(size);
                            }

                            putMap.put(CU.value(entry.key(), ctx, false), CU.value(updated, ctx, false));
                            writeVals.add(updated);
                        }
                    }
                    else if (op == UPDATE) {
                        CacheObject cacheVal = ctx.toCacheObject(val);

                        if (intercept) {
                            CacheObject old = entry.innerGet(null,
                                /*swap*/true,
                                /*read-through*/ctx.loadPreviousValue(),
                                /*fail-fast*/false,
                                /*unmarshal*/true,
                                /**update-metrics*/true,
                                /**event*/true,
                                /**temporary*/true,
                                subjId,
                                null,
                                taskName,
                                null);

                            Object interceptorVal = ctx.config().getInterceptor().onBeforePut(new CacheLazyEntry(
                                ctx, entry.key(), old), val);

                            if (interceptorVal == null)
                                continue;

                            cacheVal = ctx.toCacheObject(ctx.unwrapTemporary(interceptorVal));
                        }

                        if (putMap == null) {
                            putMap = new LinkedHashMap<>(size, 1.0f);
                            writeVals = new ArrayList<>(size);
                        }

                        putMap.put(CU.value(entry.key(), ctx, false), CU.value(cacheVal, ctx, false));
                        writeVals.add(cacheVal);
                    }
                    else {
                        assert op == DELETE;

                        if (intercept) {
                            CacheObject old = entry.innerGet(null,
                                /*swap*/true,
                                /*read-through*/ctx.loadPreviousValue(),
                                /*fail-fast*/false,
                                /*unmarshal*/true,
                                /**update-metrics*/true,
                                /**event*/true,
                                /**temporary*/true,
                                subjId,
                                null,
                                taskName,
                                null);

                            IgniteBiTuple<Boolean, ?> interceptorRes = ctx.config().getInterceptor()
                                .onBeforeRemove(new CacheLazyEntry(ctx, entry.key(), old));

                            if (ctx.cancelRemove(interceptorRes))
                                continue;
                        }

                        if (rmvKeys == null)
                            rmvKeys = new ArrayList<>(size);

                        rmvKeys.add(entry.key().value(ctx.cacheObjectContext(), false));
                    }

                    filtered.add(entry);
                }
                catch (IgniteCheckedException e) {
                    if (err == null)
                        err = partialUpdateException();

                    err.add(F.asList(entry.key()), e);
                }
                catch (GridCacheEntryRemovedException ignore) {
                    assert false : "Entry cannot become obsolete while holding lock.";
                }
                catch (GridCacheFilterFailedException ignore) {
                    assert false : "Filter should never fail with failFast=false and empty filter.";
                }
            }

            // Store final batch.
            if (putMap != null || rmvKeys != null) {
                err = updatePartialBatch(
                    filtered,
                    ver,
                    writeVals,
                    putMap,
                    rmvKeys,
                    expiryPlc,
                    err,
                    subjId,
                    taskName);
            }
            else
                assert filtered.isEmpty();

            if (err != null)
                throw err;

            return invokeResMap;
        }
        finally {
            unlockEntries(locked);
        }
    }

    /**
     * @param entries Entries to update.
     * @param ver Cache version.
     * @param writeVals Cache values.
     * @param putMap Values to put.
     * @param rmvKeys Keys to remove.
     * @param expiryPlc Expiry policy.
     * @param err Optional partial update exception.
     * @param subjId Subject ID.
     * @param taskName Task name.
     * @return Partial update exception.
     */
    @SuppressWarnings({"unchecked", "ConstantConditions", "ForLoopReplaceableByForEach"})
    @Nullable private CachePartialUpdateCheckedException updatePartialBatch(
        List<GridCacheEntryEx> entries,
        final GridCacheVersion ver,
        @Nullable List<CacheObject> writeVals,
        @Nullable Map<Object, Object> putMap,
        @Nullable Collection<Object> rmvKeys,
        @Nullable ExpiryPolicy expiryPlc,
        @Nullable CachePartialUpdateCheckedException err,
        UUID subjId,
        String taskName
    ) {
        assert putMap == null ^ rmvKeys == null;
        GridCacheOperation op;

        CacheStorePartialUpdateException storeErr = null;

        try {
            if (putMap != null) {
                try {
                    ctx.store().putAllToStore(null, F.viewReadOnly(putMap, new C1<Object, IgniteBiTuple<Object, GridCacheVersion>>() {
                        @Override public IgniteBiTuple<Object, GridCacheVersion> apply(Object v) {
                            return F.t(v, ver);
                        }
                    }));
                }
                catch (CacheStorePartialUpdateException e) {
                    storeErr = e;
                }

                op = UPDATE;
            }
            else {
                try {
                    ctx.store().removeAllFromStore(null, rmvKeys);
                }
                catch (CacheStorePartialUpdateException e) {
                    storeErr = e;
                }

                op = DELETE;
            }
        }
        catch (IgniteCheckedException e) {
            if (err == null)
                err = partialUpdateException();

            err.add(putMap != null ? putMap.keySet() : rmvKeys, e);

            return err;
        }

        boolean intercept = ctx.config().getInterceptor() != null;

        for (int i = 0; i < entries.size(); i++) {
            GridCacheEntryEx entry = entries.get(i);

            assert Thread.holdsLock(entry);

            if (entry.obsolete() || (storeErr != null && storeErr.failedKeys().contains(entry.key())))
                continue;

            try {
                // We are holding java-level locks on entries at this point.
                CacheObject writeVal = op == UPDATE ? writeVals.get(i) : null;

                assert writeVal != null || op == DELETE : "null write value found.";

                GridTuple3<Boolean, Object, EntryProcessorResult<Object>> t = entry.innerUpdateLocal(
                    ver,
                    op,
                    writeVal,
                    null,
                    false,
                    false,
                    expiryPlc,
                    true,
                    true,
                    null,
                    false,
                    subjId,
                    taskName);

                if (intercept) {
                    if (op == UPDATE)
                        ctx.config().getInterceptor().onAfterPut(new CacheLazyEntry(ctx, entry.key(), writeVal));
                    else
                        ctx.config().getInterceptor().onAfterRemove(new CacheLazyEntry(ctx, entry.key(), t.get2()));
                }
            }
            catch (GridCacheEntryRemovedException ignore) {
                assert false : "Entry cannot become obsolete while holding lock.";
            }
            catch (IgniteCheckedException e) {
                if (err == null)
                    err = partialUpdateException();

                err.add(Collections.singleton(entry.key()), e);
            }
        }

        return err;
    }

    /**
     * Acquires java-level locks on cache entries.
     *
     * @param keys Keys to lock.
     * @return Collection of locked entries.
     */
    private List<GridCacheEntryEx> lockEntries(Collection<? extends K> keys) {
        List<GridCacheEntryEx> locked = new ArrayList<>(keys.size());

        while (true) {
            for (K key : keys) {
                if (key == null)
                    throw new NullPointerException("Null key.");

                GridCacheEntryEx entry = entryEx(ctx.toCacheKeyObject(key));

                locked.add(entry);
            }

            for (int i = 0; i < locked.size(); i++) {
                GridCacheEntryEx entry = locked.get(i);

                UNSAFE.monitorEnter(entry);

                if (entry.obsolete()) {
                    // Unlock all locked.
                    for (int j = 0; j <= i; j++)
                        UNSAFE.monitorExit(locked.get(j));

                    // Clear entries.
                    locked.clear();

                    // Retry.
                    break;
                }
            }

            if (!locked.isEmpty())
                return locked;
        }
    }

    /**
     * Releases java-level locks on cache entries.
     *
     * @param locked Locked entries.
     */
    private void unlockEntries(Iterable<GridCacheEntryEx> locked) {
        for (GridCacheEntryEx entry : locked)
            UNSAFE.monitorExit(entry);

        long topVer = ctx.affinity().affinityTopologyVersion();

        for (GridCacheEntryEx entry : locked)
            ctx.evicts().touch(entry, topVer);
    }

    /**
     * @return New partial update exception.
     */
    private static CachePartialUpdateCheckedException partialUpdateException() {
        return new CachePartialUpdateCheckedException("Failed to update keys (retry update if possible).");
    }

    /** {@inheritDoc} */
    @Override public IgniteInternalFuture<Boolean> txLockAsync(Collection<KeyCacheObject> keys,
        long timeout,
        IgniteTxLocalEx tx,
        boolean isRead,
        boolean retval,
        TransactionIsolation isolation,
        boolean invalidate,
        long accessTtl,
<<<<<<< HEAD
        CacheEntryPredicate[] filter) {
        return new GridFinishedFutureEx<>(new UnsupportedOperationException("Locks are not supported for " +
=======
        IgnitePredicate<Cache.Entry<K, V>>[] filter) {
        return new GridFinishedFuture<>(new UnsupportedOperationException("Locks are not supported for " +
>>>>>>> 1ef545a5
            "CacheAtomicityMode.ATOMIC mode (use CacheAtomicityMode.TRANSACTIONAL instead)"));
    }

    /** {@inheritDoc} */
    @SuppressWarnings("unchecked")
    @Override public IgniteInternalFuture<Boolean> lockAllAsync(@Nullable Collection<? extends K> keys,
        long timeout,
<<<<<<< HEAD
        @Nullable CacheEntryPredicate... filter) {
        return new GridFinishedFutureEx<>(new UnsupportedOperationException("Locks are not supported for " +
=======
        @Nullable IgnitePredicate<Cache.Entry<K, V>>... filter) {
        return new GridFinishedFuture<>(new UnsupportedOperationException("Locks are not supported for " +
>>>>>>> 1ef545a5
            "CacheAtomicityMode.ATOMIC mode (use CacheAtomicityMode.TRANSACTIONAL instead)"));
    }

    /** {@inheritDoc} */
    @SuppressWarnings("unchecked")
    @Override public void unlockAll(@Nullable Collection<? extends K> keys,
        @Nullable CacheEntryPredicate... filter) throws IgniteCheckedException {
        throw new UnsupportedOperationException("Locks are not supported for " +
            "CacheAtomicityMode.ATOMIC mode (use CacheAtomicityMode.TRANSACTIONAL instead)");
    }

    /**
     * @return Expiry policy.
     */
    @Nullable private ExpiryPolicy expiryPerCall() {
        GridCacheProjectionImpl<K, V> prj = ctx.projectionPerCall();

        ExpiryPolicy expiry = prj != null ? prj.expiry() : null;

        if (expiry == null)
            expiry = ctx.expiry();

        return expiry;
    }

    /**
     * @param op Operation closure.
     * @return Future.
     */
    @SuppressWarnings("unchecked")
    protected IgniteInternalFuture asyncOp(final Callable<?> op) {
        IgniteInternalFuture fail = asyncOpAcquire();

        if (fail != null)
            return fail;

        FutureHolder holder = lastFut.get();

        holder.lock();

        try {
            IgniteInternalFuture fut = holder.future();

            if (fut != null && !fut.isDone()) {
                IgniteInternalFuture f = new GridEmbeddedFuture(fut,
                    new C2<Object, Exception, IgniteInternalFuture>() {
                        @Override public IgniteInternalFuture apply(Object t, Exception e) {
                            return ctx.closures().callLocalSafe(op);
                        }
                    });

                saveFuture(holder, f);

                return f;
            }

            IgniteInternalFuture f = ctx.closures().callLocalSafe(op);

            saveFuture(holder, f);

            return f;
        }
        finally {
            holder.unlock();
        }
    }

    /** {@inheritDoc} */
    @Override public void onDeferredDelete(GridCacheEntryEx entry, GridCacheVersion ver) {
        assert false : "Should not be called";
    }
}<|MERGE_RESOLUTION|>--- conflicted
+++ resolved
@@ -1532,13 +1532,8 @@
         TransactionIsolation isolation,
         boolean invalidate,
         long accessTtl,
-<<<<<<< HEAD
         CacheEntryPredicate[] filter) {
-        return new GridFinishedFutureEx<>(new UnsupportedOperationException("Locks are not supported for " +
-=======
-        IgnitePredicate<Cache.Entry<K, V>>[] filter) {
         return new GridFinishedFuture<>(new UnsupportedOperationException("Locks are not supported for " +
->>>>>>> 1ef545a5
             "CacheAtomicityMode.ATOMIC mode (use CacheAtomicityMode.TRANSACTIONAL instead)"));
     }
 
@@ -1546,13 +1541,8 @@
     @SuppressWarnings("unchecked")
     @Override public IgniteInternalFuture<Boolean> lockAllAsync(@Nullable Collection<? extends K> keys,
         long timeout,
-<<<<<<< HEAD
         @Nullable CacheEntryPredicate... filter) {
-        return new GridFinishedFutureEx<>(new UnsupportedOperationException("Locks are not supported for " +
-=======
-        @Nullable IgnitePredicate<Cache.Entry<K, V>>... filter) {
         return new GridFinishedFuture<>(new UnsupportedOperationException("Locks are not supported for " +
->>>>>>> 1ef545a5
             "CacheAtomicityMode.ATOMIC mode (use CacheAtomicityMode.TRANSACTIONAL instead)"));
     }
 
