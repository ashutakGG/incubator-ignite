/*
 * Licensed to the Apache Software Foundation (ASF) under one or more
 * contributor license agreements.  See the NOTICE file distributed with
 * this work for additional information regarding copyright ownership.
 * The ASF licenses this file to You under the Apache License, Version 2.0
 * (the "License"); you may not use this file except in compliance with
 * the License.  You may obtain a copy of the License at
 *
 *      http://www.apache.org/licenses/LICENSE-2.0
 *
 * Unless required by applicable law or agreed to in writing, software
 * distributed under the License is distributed on an "AS IS" BASIS,
 * WITHOUT WARRANTIES OR CONDITIONS OF ANY KIND, either express or implied.
 * See the License for the specific language governing permissions and
 * limitations under the License.
 */

package org.apache.ignite.internal.managers.discovery;

import org.apache.ignite.*;
import org.apache.ignite.cache.*;
import org.apache.ignite.cluster.*;
import org.apache.ignite.events.*;
import org.apache.ignite.internal.*;
import org.apache.ignite.internal.events.*;
import org.apache.ignite.internal.managers.*;
import org.apache.ignite.internal.managers.communication.*;
import org.apache.ignite.internal.managers.eventstorage.*;
import org.apache.ignite.internal.processors.affinity.*;
import org.apache.ignite.internal.processors.cache.*;
import org.apache.ignite.internal.processors.jobmetrics.*;
import org.apache.ignite.internal.processors.security.*;
import org.apache.ignite.internal.util.*;
import org.apache.ignite.internal.util.future.*;
import org.apache.ignite.internal.util.lang.*;
import org.apache.ignite.internal.util.tostring.*;
import org.apache.ignite.internal.util.typedef.*;
import org.apache.ignite.internal.util.typedef.internal.*;
import org.apache.ignite.internal.util.worker.*;
import org.apache.ignite.lang.*;
import org.apache.ignite.plugin.security.*;
import org.apache.ignite.plugin.segmentation.*;
import org.apache.ignite.spi.*;
import org.apache.ignite.spi.discovery.*;
import org.apache.ignite.thread.*;
import org.jetbrains.annotations.*;
import org.jsr166.*;

import java.io.*;
import java.lang.management.*;
import java.util.*;
import java.util.concurrent.*;
import java.util.concurrent.atomic.*;
import java.util.zip.*;

import static java.util.concurrent.TimeUnit.*;
import static org.apache.ignite.events.EventType.*;
import static org.apache.ignite.internal.IgniteNodeAttributes.*;
import static org.apache.ignite.internal.IgniteVersionUtils.*;
import static org.apache.ignite.plugin.segmentation.SegmentationPolicy.*;

/**
 * Discovery SPI manager.
 */
public class GridDiscoveryManager extends GridManagerAdapter<DiscoverySpi> {
    /** Fake key for {@code null}-named caches. Used inside {@link DiscoCache}. */
    private static final String NULL_CACHE_NAME = UUID.randomUUID().toString();

    /** Metrics update frequency. */
    private static final long METRICS_UPDATE_FREQ = 3000;

    /** */
    private static final MemoryMXBean mem = ManagementFactory.getMemoryMXBean();

    /** */
    private static final OperatingSystemMXBean os = ManagementFactory.getOperatingSystemMXBean();

    /** */
    private static final RuntimeMXBean rt = ManagementFactory.getRuntimeMXBean();

    /** */
    private static final ThreadMXBean threads = ManagementFactory.getThreadMXBean();

    /** */
    private static final Collection<GarbageCollectorMXBean> gc = ManagementFactory.getGarbageCollectorMXBeans();

    /** */
    private static final String PREFIX = "Topology snapshot";

    /** Discovery cached history size. */
    protected static final int DISCOVERY_HISTORY_SIZE = 100;

    /** Predicate filtering out daemon nodes. */
    private static final IgnitePredicate<ClusterNode> daemonFilter = new P1<ClusterNode>() {
        @Override public boolean apply(ClusterNode n) {
            return !n.isDaemon();
        }
    };

    /** Disco history entries comparator. */
    private static final Comparator<Map.Entry<AffinityTopologyVersion, DiscoCache>> histCmp =
        new Comparator<Map.Entry<AffinityTopologyVersion, DiscoCache>>() {
            @Override public int compare(Map.Entry<AffinityTopologyVersion, DiscoCache> o1, Map.Entry<AffinityTopologyVersion, DiscoCache> o2) {
                return o1.getKey().compareTo(o2.getKey());
            }
        };

    /** Discovery event worker. */
    private final DiscoveryWorker discoWrk = new DiscoveryWorker();

    /** Network segment check worker. */
    private SegmentCheckWorker segChkWrk;

    /** Network segment check thread. */
    private IgniteThread segChkThread;

    /** Last logged topology. */
    private final AtomicLong lastLoggedTop = new AtomicLong();

    /** Local node. */
    private ClusterNode locNode;

    /** Local node daemon flag. */
    private boolean isLocDaemon;

    /** {@code True} if resolvers were configured and network segment check is enabled. */
    private boolean hasRslvrs;

    /** Last segment check result. */
    private final AtomicBoolean lastSegChkRes = new AtomicBoolean(true);

    /** Topology cache history. */
    private final Map<AffinityTopologyVersion, DiscoCache> discoCacheHist =
        new GridBoundedConcurrentLinkedHashMap<>(DISCOVERY_HISTORY_SIZE, DISCOVERY_HISTORY_SIZE, 0.7f, 1);

    /** Topology snapshots history. */
    private volatile Map<Long, Collection<ClusterNode>> topHist = new HashMap<>();

    /** Topology version. */
    private final AtomicReference<Snapshot> topSnap =
        new AtomicReference<>(new Snapshot(AffinityTopologyVersion.ZERO, null));

    /** Minor topology version. */
    private int minorTopVer;

    /** Order supported flag. */
    private boolean discoOrdered;

    /** Topology snapshots history supported flag. */
    private boolean histSupported;

    /** Configured network segment check frequency. */
    private long segChkFreq;

    /** Local node join to topology event. */
    private GridFutureAdapter<DiscoveryEvent> locJoinEvt = new GridFutureAdapter<>();

    /** GC CPU load. */
    private volatile double gcCpuLoad;

    /** CPU load. */
    private volatile double cpuLoad;

    /** Metrics. */
    private final GridLocalMetrics metrics = createMetrics();

    /** Metrics update worker. */
    private final MetricsUpdater metricsUpdater = new MetricsUpdater();

    /** Custom event listener. */
    private GridPlainInClosure<Serializable> customEvtLsnr;

    /** Map of dynamic cache filters. */
    private Map<String, CachePredicate> registeredCaches = new HashMap<>();

    /** @param ctx Context. */
    public GridDiscoveryManager(GridKernalContext ctx) {
        super(ctx, ctx.config().getDiscoverySpi());
    }

    /**
     * @return Memory usage of non-heap memory.
     */
    private MemoryUsage nonHeapMemoryUsage() {
        // Workaround of exception in WebSphere.
        // We received the following exception:
        // java.lang.IllegalArgumentException: used value cannot be larger than the committed value
        // at java.lang.management.MemoryUsage.<init>(MemoryUsage.java:105)
        // at com.ibm.lang.management.MemoryMXBeanImpl.getNonHeapMemoryUsageImpl(Native Method)
        // at com.ibm.lang.management.MemoryMXBeanImpl.getNonHeapMemoryUsage(MemoryMXBeanImpl.java:143)
        // at org.apache.ignite.spi.metrics.jdk.GridJdkLocalMetricsSpi.getMetrics(GridJdkLocalMetricsSpi.java:242)
        //
        // We so had to workaround this with exception handling, because we can not control classes from WebSphere.
        try {
            return mem.getNonHeapMemoryUsage();
        }
        catch (IllegalArgumentException ignored) {
            return new MemoryUsage(0, 0, 0, 0);
        }
    }

    /** {@inheritDoc} */
    @Override public void onBeforeSpiStart() {
        DiscoverySpi spi = getSpi();

        spi.setNodeAttributes(ctx.nodeAttributes(), VER);
    }

    /**
     * Adds dynamic cache filter.
     *
     * @param cacheName Cache name.
     * @param filter Cache filter.
     * @param loc {@code True} if cache is local.
     */
    public void setCacheFilter(
        String cacheName,
        IgnitePredicate<ClusterNode> filter,
        boolean nearEnabled,
        boolean loc
    ) {
        if (!registeredCaches.containsKey(cacheName))
            registeredCaches.put(cacheName, new CachePredicate(filter, nearEnabled, loc));
    }

    /**
     * Removes dynamic cache filter.
     *
     * @param cacheName Cache name.
     */
    public void removeCacheFilter(String cacheName) {
        registeredCaches.remove(cacheName);
    }

    /**
     * Adds near node ID to cache filter.
     *
     * @param cacheName Cache name.
     * @param clientNodeId Near node ID.
     */
    public void addClientNode(String cacheName, UUID clientNodeId, boolean nearEnabled) {
        CachePredicate predicate = registeredCaches.get(cacheName);

        if (predicate != null)
            predicate.addClientNode(clientNodeId, nearEnabled);
    }

    /**
     * @return Client nodes map.
     */
    public Map<String, Map<UUID, Boolean>> clientNodesMap() {
        Map<String, Map<UUID, Boolean>> res = null;

        for (Map.Entry<String, CachePredicate> entry : registeredCaches.entrySet()) {
            CachePredicate pred = entry.getValue();

            if (!F.isEmpty(pred.clientNodes)) {
                if (res == null)
                    res = U.newHashMap(registeredCaches.size());

                res.put(entry.getKey(), new HashMap<>(pred.clientNodes));
            }
        }

        return res;
    }

    /**
     * @param leftNodeId Left node ID.
     */
    private void updateClientNodes(UUID leftNodeId) {
        for (Map.Entry<String, CachePredicate> entry : registeredCaches.entrySet()) {
            CachePredicate pred = entry.getValue();

            pred.onNodeLeft(leftNodeId);
        }
    }

    /**
     * @param evtType Event type.
     * @return Next affinity topology version.
     */
    private AffinityTopologyVersion nextTopologyVersion(int evtType, long topVer) {
        if (evtType == DiscoveryCustomEvent.EVT_DISCOVERY_CUSTOM_EVT)
            minorTopVer++;
        else if (evtType != EVT_NODE_METRICS_UPDATED)
            minorTopVer = 0;

        return new AffinityTopologyVersion(topVer, minorTopVer);
    }

    /** {@inheritDoc} */
    @Override public void start() throws IgniteCheckedException {
        long totSysMemory = -1;

        try {
            totSysMemory = U.<Long>property(os, "totalPhysicalMemorySize");
        }
        catch (RuntimeException ignored) {
            // No-op.
        }

        ctx.addNodeAttribute(IgniteNodeAttributes.ATTR_PHY_RAM, totSysMemory);

        DiscoverySpi spi = getSpi();

        discoOrdered = discoOrdered();

        histSupported = historySupported();

        isLocDaemon = ctx.isDaemon();

        hasRslvrs = !F.isEmpty(ctx.config().getSegmentationResolvers());

        segChkFreq = ctx.config().getSegmentCheckFrequency();

        if (hasRslvrs) {
            if (segChkFreq < 0)
                throw new IgniteCheckedException("Segment check frequency cannot be negative: " + segChkFreq);

            if (segChkFreq > 0 && segChkFreq < 2000)
                U.warn(log, "Configuration parameter 'segmentCheckFrequency' is too low " +
                    "(at least 2000 ms recommended): " + segChkFreq);

            checkSegmentOnStart();
        }

        new IgniteThread(metricsUpdater).start();

        spi.setMetricsProvider(createMetricsProvider());

        if (ctx.security().enabled()) {
            spi.setAuthenticator(new DiscoverySpiNodeAuthenticator() {
                @Override public SecurityContext authenticateNode(ClusterNode node, SecurityCredentials cred) {
                    try {
                        return ctx.security().authenticateNode(node, cred);
                    }
                    catch (IgniteCheckedException e) {
                        throw U.convertException(e);
                    }
                }

                @Override public boolean isGlobalNodeAuthentication() {
                    return ctx.security().isGlobalNodeAuthentication();
                }
            });
        }

        spi.setListener(new DiscoverySpiListener() {
            @Override public void onDiscovery(
                int type,
                long topVer,
                ClusterNode node,
                Collection<ClusterNode> topSnapshot,
                Map<Long, Collection<ClusterNode>> snapshots,
                @Nullable Serializable data
            ) {
                final ClusterNode locNode = localNode();

                if (snapshots != null)
                    topHist = snapshots;

                AffinityTopologyVersion nextTopVer = nextTopologyVersion(type, topVer);

                if (type == EVT_NODE_FAILED || type == EVT_NODE_LEFT) {
                    for (DiscoCache c : discoCacheHist.values())
                        c.updateAlives(node);

                    updateClientNodes(node.id());
                }

                if (type == DiscoveryCustomEvent.EVT_DISCOVERY_CUSTOM_EVT) {
                    try {
                        if (customEvtLsnr != null)
                            customEvtLsnr.apply(data);
                    }
                    catch (Exception e) {
                        U.error(log, "Failed to notify direct custom event listener: " + data, e);
                    }
                }

                // Put topology snapshot into discovery history.
                // There is no race possible between history maintenance and concurrent discovery
                // event notifications, since SPI notifies manager about all events from this listener.
                if (type != EVT_NODE_METRICS_UPDATED) {
                    DiscoCache cache = new DiscoCache(locNode, F.view(topSnapshot, F.remoteNodes(locNode.id())));

                    discoCacheHist.put(nextTopVer, cache);

                    boolean set = updateTopologyVersionIfGreater(nextTopVer, cache);

                    assert set || topVer == 0 : "Topology version has not been updated [this.topVer=" +
                        topSnap + ", topVer=" + topVer + ", node=" + node +
                        ", evt=" + U.gridEventName(type) + ']';
                }

                // If this is a local join event, just save it and do not notify listeners.
                if (type == EVT_NODE_JOINED && node.id().equals(locNode.id())) {
                    DiscoveryEvent discoEvt = new DiscoveryEvent();

                    discoEvt.node(ctx.discovery().localNode());
                    discoEvt.eventNode(node);
                    discoEvt.type(EVT_NODE_JOINED);

                    discoEvt.topologySnapshot(topVer, new ArrayList<>(
                        F.viewReadOnly(topSnapshot, new C1<ClusterNode, ClusterNode>() {
                            @Override public ClusterNode apply(ClusterNode e) {
                                return e;
                            }
                        }, daemonFilter)));

                    locJoinEvt.onDone(discoEvt);

                    return;
                }

                discoWrk.addEvent(type, nextTopVer, node, topSnapshot, data);
            }
        });

        spi.setDataExchange(new DiscoverySpiDataExchange() {
            @Override public Map<Integer, Serializable> collect(UUID nodeId) {
                assert nodeId != null;

                Map<Integer, Serializable> data = new HashMap<>();

                for (GridComponent comp : ctx.components()) {
                    Serializable compData = comp.collectDiscoveryData(nodeId);

                    if (compData != null) {
                        assert comp.discoveryDataType() != null;

                        data.put(comp.discoveryDataType().ordinal(), compData);
                    }
                }

                return data;
            }

<<<<<<< HEAD
            @Override public void onExchange(UUID joiningNodeId, UUID nodeId, long topVer, Map<Integer, Object> data) {
                for (Map.Entry<Integer, Object> e : data.entrySet()) {
=======
            @Override public void onExchange(UUID joiningNodeId, UUID nodeId, Map<Integer, Serializable> data) {
                for (Map.Entry<Integer, Serializable> e : data.entrySet()) {
>>>>>>> df1fbef1
                    GridComponent comp = null;

                    for (GridComponent c : ctx.components()) {
                        if (c.discoveryDataType() != null && c.discoveryDataType().ordinal() == e.getKey()) {
                            comp = c;

                            break;
                        }
                    }

                    if (comp != null)
                        comp.onDiscoveryDataReceived(joiningNodeId, nodeId, topVer, e.getValue());
                    else
                        U.warn(log, "Received discovery data for unknown component: " + e.getKey());
                }
            }
        });

        startSpi();

        // Start segment check worker only if frequency is greater than 0.
        if (hasRslvrs && segChkFreq > 0) {
            segChkWrk = new SegmentCheckWorker();

            segChkThread = new IgniteThread(segChkWrk);

            segChkThread.start();
        }

        locNode = spi.getLocalNode();

        updateTopologyVersionIfGreater(new AffinityTopologyVersion(locNode.order()), new DiscoCache(localNode(),
            getSpi().getRemoteNodes()));

        checkAttributes(discoCache().remoteNodes());

        // Start discovery worker.
        new IgniteThread(discoWrk).start();

        if (log.isDebugEnabled())
            log.debug(startInfo());
    }

    /**
     * @param customEvtLsnr Custom event listener.
     */
    public void setCustomEventListener(GridPlainInClosure<Serializable> customEvtLsnr) {
        this.customEvtLsnr = customEvtLsnr;
    }

    /**
     * @return Metrics.
     */
    private GridLocalMetrics createMetrics() {
        return new GridLocalMetrics() {
            @Override public int getAvailableProcessors() {
                return os.getAvailableProcessors();
            }

            @Override public double getCurrentCpuLoad() {
                return cpuLoad;
            }

            @Override public double getCurrentGcCpuLoad() {
                return gcCpuLoad;
            }

            @Override public long getHeapMemoryInitialized() {
                return mem.getHeapMemoryUsage().getInit();
            }

            @Override public long getHeapMemoryUsed() {
                return mem.getHeapMemoryUsage().getUsed();
            }

            @Override public long getHeapMemoryCommitted() {
                return mem.getHeapMemoryUsage().getCommitted();
            }

            @Override public long getHeapMemoryMaximum() {
                return mem.getHeapMemoryUsage().getMax();
            }

            @Override public long getNonHeapMemoryInitialized() {
                return nonHeapMemoryUsage().getInit();
            }

            @Override public long getNonHeapMemoryUsed() {
                return nonHeapMemoryUsage().getUsed();
            }

            @Override public long getNonHeapMemoryCommitted() {
                return nonHeapMemoryUsage().getCommitted();
            }

            @Override public long getNonHeapMemoryMaximum() {
                return nonHeapMemoryUsage().getMax();
            }

            @Override public long getUptime() {
                return rt.getUptime();
            }

            @Override public long getStartTime() {
                return rt.getStartTime();
            }

            @Override public int getThreadCount() {
                return threads.getThreadCount();
            }

            @Override public int getPeakThreadCount() {
                return threads.getPeakThreadCount();
            }

            @Override public long getTotalStartedThreadCount() {
                return threads.getTotalStartedThreadCount();
            }

            @Override public int getDaemonThreadCount() {
                return threads.getDaemonThreadCount();
            }
        };
    }

    /**
     * @return Metrics provider.
     */
    private DiscoveryMetricsProvider createMetricsProvider() {
        return new DiscoveryMetricsProvider() {
            /** */
            private final long startTime = U.currentTimeMillis();

            /** {@inheritDoc} */
            @Override public ClusterMetrics metrics() {
                GridJobMetrics jm = ctx.jobMetric().getJobMetrics();

                ClusterMetricsSnapshot nm = new ClusterMetricsSnapshot();

                nm.setLastUpdateTime(U.currentTimeMillis());

                // Job metrics.
                nm.setMaximumActiveJobs(jm.getMaximumActiveJobs());
                nm.setCurrentActiveJobs(jm.getCurrentActiveJobs());
                nm.setAverageActiveJobs(jm.getAverageActiveJobs());
                nm.setMaximumWaitingJobs(jm.getMaximumWaitingJobs());
                nm.setCurrentWaitingJobs(jm.getCurrentWaitingJobs());
                nm.setAverageWaitingJobs(jm.getAverageWaitingJobs());
                nm.setMaximumRejectedJobs(jm.getMaximumRejectedJobs());
                nm.setCurrentRejectedJobs(jm.getCurrentRejectedJobs());
                nm.setAverageRejectedJobs(jm.getAverageRejectedJobs());
                nm.setMaximumCancelledJobs(jm.getMaximumCancelledJobs());
                nm.setCurrentCancelledJobs(jm.getCurrentCancelledJobs());
                nm.setAverageCancelledJobs(jm.getAverageCancelledJobs());
                nm.setTotalRejectedJobs(jm.getTotalRejectedJobs());
                nm.setTotalCancelledJobs(jm.getTotalCancelledJobs());
                nm.setTotalExecutedJobs(jm.getTotalExecutedJobs());
                nm.setMaximumJobWaitTime(jm.getMaximumJobWaitTime());
                nm.setCurrentJobWaitTime(jm.getCurrentJobWaitTime());
                nm.setAverageJobWaitTime(jm.getAverageJobWaitTime());
                nm.setMaximumJobExecuteTime(jm.getMaximumJobExecuteTime());
                nm.setCurrentJobExecuteTime(jm.getCurrentJobExecuteTime());
                nm.setAverageJobExecuteTime(jm.getAverageJobExecuteTime());
                nm.setCurrentIdleTime(jm.getCurrentIdleTime());
                nm.setTotalIdleTime(jm.getTotalIdleTime());
                nm.setAverageCpuLoad(jm.getAverageCpuLoad());

                // Job metrics.
                nm.setTotalExecutedTasks(ctx.task().getTotalExecutedTasks());

                // VM metrics.
                nm.setAvailableProcessors(metrics.getAvailableProcessors());
                nm.setCurrentCpuLoad(metrics.getCurrentCpuLoad());
                nm.setCurrentGcCpuLoad(metrics.getCurrentGcCpuLoad());
                nm.setHeapMemoryInitialized(metrics.getHeapMemoryInitialized());
                nm.setHeapMemoryUsed(metrics.getHeapMemoryUsed());
                nm.setHeapMemoryCommitted(metrics.getHeapMemoryCommitted());
                nm.setHeapMemoryMaximum(metrics.getHeapMemoryMaximum());
                nm.setHeapMemoryTotal(metrics.getHeapMemoryMaximum());
                nm.setNonHeapMemoryInitialized(metrics.getNonHeapMemoryInitialized());
                nm.setNonHeapMemoryUsed(metrics.getNonHeapMemoryUsed());
                nm.setNonHeapMemoryCommitted(metrics.getNonHeapMemoryCommitted());
                nm.setNonHeapMemoryMaximum(metrics.getNonHeapMemoryMaximum());
                nm.setNonHeapMemoryTotal(metrics.getNonHeapMemoryMaximum());
                nm.setUpTime(metrics.getUptime());
                nm.setStartTime(metrics.getStartTime());
                nm.setNodeStartTime(startTime);
                nm.setCurrentThreadCount(metrics.getThreadCount());
                nm.setMaximumThreadCount(metrics.getPeakThreadCount());
                nm.setTotalStartedThreadCount(metrics.getTotalStartedThreadCount());
                nm.setCurrentDaemonThreadCount(metrics.getDaemonThreadCount());
                nm.setTotalNodes(1);

                // Data metrics.
                nm.setLastDataVersion(ctx.cache().lastDataVersion());

                GridIoManager io = ctx.io();

                // IO metrics.
                nm.setSentMessagesCount(io.getSentMessagesCount());
                nm.setSentBytesCount(io.getSentBytesCount());
                nm.setReceivedMessagesCount(io.getReceivedMessagesCount());
                nm.setReceivedBytesCount(io.getReceivedBytesCount());
                nm.setOutboundMessagesQueueSize(io.getOutboundMessagesQueueSize());

                return nm;
            }

            /** {@inheritDoc} */
            @Override public Map<Integer, CacheMetrics> cacheMetrics() {
                Collection<GridCacheAdapter<?, ?>> caches = ctx.cache().internalCaches();

                if (F.isEmpty(caches))
                    return Collections.emptyMap();

                Map<Integer, CacheMetrics> metrics = null;

                for (GridCacheAdapter<?, ?> cache : caches) {
                    if (cache.configuration().isStatisticsEnabled()) {
                        if (metrics == null)
                            metrics = U.newHashMap(caches.size());

                        metrics.put(cache.context().cacheId(), cache.metrics());
                    }
                }

                return metrics == null ? Collections.<Integer, CacheMetrics>emptyMap() : metrics;
            }
        };
    }

    /**
     * @return Local metrics.
     */
    public GridLocalMetrics metrics() {
        return metrics;
    }

    /** @return {@code True} if ordering is supported. */
    private boolean discoOrdered() {
        DiscoverySpiOrderSupport ann = U.getAnnotation(ctx.config().getDiscoverySpi().getClass(),
            DiscoverySpiOrderSupport.class);

        return ann != null && ann.value();
    }

    /** @return {@code True} if topology snapshots history is supported. */
    private boolean historySupported() {
        DiscoverySpiHistorySupport ann = U.getAnnotation(ctx.config().getDiscoverySpi().getClass(),
            DiscoverySpiHistorySupport.class);

        return ann != null && ann.value();
    }

    /**
     * Checks segment on start waiting for correct segment if necessary.
     *
     * @throws IgniteCheckedException If check failed.
     */
    private void checkSegmentOnStart() throws IgniteCheckedException {
        assert hasRslvrs;

        if (log.isDebugEnabled())
            log.debug("Starting network segment check.");

        while (true) {
            if (ctx.segmentation().isValidSegment())
                break;

            if (ctx.config().isWaitForSegmentOnStart()) {
                LT.warn(log, null, "Failed to check network segment (retrying every 2000 ms).");

                // Wait and check again.
                U.sleep(2000);
            }
            else
                throw new IgniteCheckedException("Failed to check network segment.");
        }

        if (log.isDebugEnabled())
            log.debug("Finished network segment check successfully.");
    }

    /**
     * Checks whether attributes of the local node are consistent with remote nodes.
     *
     * @param nodes List of remote nodes to check attributes on.
     * @throws IgniteCheckedException In case of error.
     */
    private void checkAttributes(Iterable<ClusterNode> nodes) throws IgniteCheckedException {
        ClusterNode locNode = getSpi().getLocalNode();

        assert locNode != null;

        // Fetch local node attributes once.
        String locPreferIpV4 = locNode.attribute("java.net.preferIPv4Stack");

        Object locMode = locNode.attribute(ATTR_DEPLOYMENT_MODE);

        boolean locP2pEnabled = locNode.attribute(ATTR_PEER_CLASSLOADING);

        boolean warned = false;

        for (ClusterNode n : nodes) {
            String rmtPreferIpV4 = n.attribute("java.net.preferIPv4Stack");

            if (!F.eq(rmtPreferIpV4, locPreferIpV4)) {
                if (!warned)
                    U.warn(log, "Local node's value of 'java.net.preferIPv4Stack' " +
                        "system property differs from remote node's " +
                        "(all nodes in topology should have identical value) " +
                        "[locPreferIpV4=" + locPreferIpV4 + ", rmtPreferIpV4=" + rmtPreferIpV4 +
                        ", locId8=" + U.id8(locNode.id()) + ", rmtId8=" + U.id8(n.id()) +
                        ", rmtAddrs=" + U.addressesAsString(n) + ']',
                        "Local and remote 'java.net.preferIPv4Stack' system properties do not match.");

                warned = true;
            }

            // Daemon nodes are allowed to have any deployment they need.
            // Skip data center ID check for daemon nodes.
            if (!isLocDaemon && !n.isDaemon()) {
                Object rmtMode = n.attribute(ATTR_DEPLOYMENT_MODE);

                if (!locMode.equals(rmtMode))
                    throw new IgniteCheckedException("Remote node has deployment mode different from local " +
                        "[locId8=" + U.id8(locNode.id()) + ", locMode=" + locMode +
                        ", rmtId8=" + U.id8(n.id()) + ", rmtMode=" + rmtMode +
                        ", rmtAddrs=" + U.addressesAsString(n) + ']');

                boolean rmtP2pEnabled = n.attribute(ATTR_PEER_CLASSLOADING);

                if (locP2pEnabled != rmtP2pEnabled)
                    throw new IgniteCheckedException("Remote node has peer class loading enabled flag different from local " +
                        "[locId8=" + U.id8(locNode.id()) + ", locPeerClassLoading=" + locP2pEnabled +
                        ", rmtId8=" + U.id8(n.id()) + ", rmtPeerClassLoading=" + rmtP2pEnabled +
                        ", rmtAddrs=" + U.addressesAsString(n) + ']');
            }
        }

        if (log.isDebugEnabled())
            log.debug("Finished node attributes consistency check.");
    }

    /**
     * @param nodes Nodes.
     * @return Total CPUs.
     */
    private static int cpus(Collection<ClusterNode> nodes) {
        Collection<String> macSet = new HashSet<>(nodes.size(), 1.0f);

        int cpus = 0;

        for (ClusterNode n : nodes) {
            String macs = n.attribute(ATTR_MACS);

            if (macSet.add(macs))
                cpus += n.metrics().getTotalCpus();
        }

        return cpus;
    }

    /**
     * Prints the latest topology info into log taking into account logging/verbosity settings.
     */
    public void ackTopology() {
        ackTopology(topSnap.get().topVer.topologyVersion(), false);
    }

    /**
     * Logs grid size for license compliance.
     *
     * @param topVer Topology version.
     * @param throttle Suppress printing if this topology was already printed.
     */
    private void ackTopology(long topVer, boolean throttle) {
        assert !isLocDaemon;

        DiscoCache discoCache = discoCache();

        Collection<ClusterNode> rmtNodes = discoCache.remoteNodes();

        ClusterNode locNode = discoCache.localNode();

        Collection<ClusterNode> allNodes = discoCache.allNodes();

        long hash = topologyHash(allNodes);

        // Prevent ack-ing topology for the same topology.
        // Can happen only during node startup.
        if (throttle && lastLoggedTop.getAndSet(hash) == hash)
            return;

        int totalCpus = cpus(allNodes);

        double heap = U.heapSize(allNodes, 2);

        if (log.isQuiet())
            U.quiet(false, topologySnapshotMessage(rmtNodes.size(), totalCpus, heap));

        if (log.isDebugEnabled()) {
            String dbg = "";

            dbg += U.nl() + U.nl() +
                ">>> +----------------+" + U.nl() +
                ">>> " + PREFIX + "." + U.nl() +
                ">>> +----------------+" + U.nl() +
                ">>> Grid name: " + (ctx.gridName() == null ? "default" : ctx.gridName()) + U.nl() +
                ">>> Number of nodes: " + (rmtNodes.size() + 1) + U.nl() +
                (discoOrdered ? ">>> Topology version: " + topVer + U.nl() : "") +
                ">>> Topology hash: 0x" + Long.toHexString(hash).toUpperCase() + U.nl();

            dbg += ">>> Local: " +
                locNode.id().toString().toUpperCase() + ", " +
                U.addressesAsString(locNode) + ", " +
                locNode.order() + ", " +
                locNode.attribute("os.name") + ' ' +
                locNode.attribute("os.arch") + ' ' +
                locNode.attribute("os.version") + ", " +
                System.getProperty("user.name") + ", " +
                locNode.attribute("java.runtime.name") + ' ' +
                locNode.attribute("java.runtime.version") + U.nl();

            for (ClusterNode node : rmtNodes)
                dbg += ">>> Remote: " +
                    node.id().toString().toUpperCase() + ", " +
                    U.addressesAsString(node) + ", " +
                    node.order() + ", " +
                    node.attribute("os.name") + ' ' +
                    node.attribute("os.arch") + ' ' +
                    node.attribute("os.version") + ", " +
                    node.attribute(ATTR_USER_NAME) + ", " +
                    node.attribute("java.runtime.name") + ' ' +
                    node.attribute("java.runtime.version") + U.nl();

            dbg += ">>> Total number of CPUs: " + totalCpus + U.nl();
            dbg += ">>> Total heap size: " + heap + "GB" + U.nl();

            log.debug(dbg);
        }
        else if (log.isInfoEnabled())
            log.info(topologySnapshotMessage(rmtNodes.size(), totalCpus, heap));
    }

    /**
     * @param rmtNodesNum Remote nodes number.
     * @param totalCpus Total cpu number.
     * @param heap Heap size.
     * @return Topology snapshot message.
     */
    private String topologySnapshotMessage(int rmtNodesNum, int totalCpus, double heap) {
        return PREFIX + " [" +
            (discoOrdered ? "ver=" + topSnap.get().topVer.topologyVersion() + ", " : "") +
            "nodes=" + (rmtNodesNum + 1) +
            ", CPUs=" + totalCpus +
            ", heap=" + heap + "GB" +
            ']';
    }

    /** {@inheritDoc} */
    @Override public void onKernalStop0(boolean cancel) {
        // Stop segment check worker.
        if (segChkWrk != null) {
            segChkWrk.cancel();

            U.join(segChkThread, log);
        }

        if (!locJoinEvt.isDone())
            locJoinEvt.onDone(new IgniteCheckedException("Failed to wait for local node joined event (grid is stopping)."));
    }

    /** {@inheritDoc} */
    @Override public void stop(boolean cancel) throws IgniteCheckedException {
        // Stop receiving notifications.
        getSpi().setListener(null);

        // Stop discovery worker and metrics updater.
        U.cancel(discoWrk);
        U.cancel(metricsUpdater);

        U.join(discoWrk, log);
        U.join(metricsUpdater, log);

        // Stop SPI itself.
        stopSpi();

        if (log.isDebugEnabled())
            log.debug(stopInfo());
    }

    /**
     * @param nodeIds Node IDs to check.
     * @return {@code True} if at least one ID belongs to an alive node.
     */
    public boolean aliveAll(@Nullable Collection<UUID> nodeIds) {
        if (nodeIds == null || nodeIds.isEmpty())
            return false;

        for (UUID id : nodeIds)
            if (!alive(id))
                return false;

        return true;
    }

    /**
     * @param nodeId Node ID.
     * @return {@code True} if node for given ID is alive.
     */
    public boolean alive(UUID nodeId) {
        assert nodeId != null;

        return getSpi().getNode(nodeId) != null; // Go directly to SPI without checking disco cache.
    }

    /**
     * @param node Node.
     * @return {@code True} if node is alive.
     */
    public boolean alive(ClusterNode node) {
        assert node != null;

        return alive(node.id());
    }

    /**
     * @param nodeId ID of the node.
     * @return {@code True} if ping succeeded.
     */
    public boolean pingNode(UUID nodeId) {
        assert nodeId != null;

        return getSpi().pingNode(nodeId);
    }

    /**
     * @param nodeId ID of the node.
     * @return Node for ID.
     */
    @Nullable public ClusterNode node(UUID nodeId) {
        assert nodeId != null;

        return discoCache().node(nodeId);
    }

    /**
     * Gets collection of node for given node IDs and predicates.
     *
     * @param ids Ids to include.
     * @param p Filter for IDs.
     * @return Collection with all alive nodes for given IDs.
     */
    public Collection<ClusterNode> nodes(@Nullable Collection<UUID> ids, IgnitePredicate<UUID>... p) {
        return F.isEmpty(ids) ? Collections.<ClusterNode>emptyList() :
            F.view(
                F.viewReadOnly(ids, U.id2Node(ctx), p),
                F.notNull());
    }

    /**
     * Gets topology hash for given set of nodes.
     *
     * @param nodes Subset of grid nodes for hashing.
     * @return Hash for given topology.
     */
    public long topologyHash(Iterable<? extends ClusterNode> nodes) {
        assert nodes != null;

        Iterator<? extends ClusterNode> iter = nodes.iterator();

        if (!iter.hasNext())
            return 0; // Special case.

        List<String> uids = new ArrayList<>();

        for (ClusterNode node : nodes)
            uids.add(node.id().toString());

        Collections.sort(uids);

        CRC32 hash = new CRC32();

        for (String uuid : uids)
            hash.update(uuid.getBytes());

        return hash.getValue();
    }

    /**
     * Gets future that will be completed when current topology version becomes greater or equal to argument passed.
     *
     * @param awaitVer Topology version to await.
     * @return Future.
     */
    public IgniteInternalFuture<Long> topologyFuture(final long awaitVer) {
        long topVer = topologyVersion();

        if (topVer >= awaitVer)
            return new GridFinishedFuture<>(topVer);

        DiscoTopologyFuture fut = new DiscoTopologyFuture(ctx, awaitVer);

        fut.init();

        return fut;
    }

    /**
     * Gets discovery collection cache from SPI safely guarding against "floating" collections.
     *
     * @return Discovery collection cache.
     */
    public DiscoCache discoCache() {
        Snapshot cur;

        while ((cur = topSnap.get()) == null) {
            // Wrap the SPI collection to avoid possible floating collection.
            if (topSnap.compareAndSet(null, cur = new Snapshot(
                AffinityTopologyVersion.ZERO,
                new DiscoCache(localNode(), getSpi().getRemoteNodes())))) {
                return cur.discoCache;
            }
        }

        return cur.discoCache;
    }

    /**
     * Gets discovery collection cache from SPI safely guarding against "floating" collections.
     *
     * @return Discovery collection cache.
     */
    public DiscoCache discoCache(AffinityTopologyVersion topVer) {
        return discoCacheHist.get(topVer);
    }

    /** @return All non-daemon remote nodes in topology. */
    public Collection<ClusterNode> remoteNodes() {
        return discoCache().remoteNodes();
    }

    /** @return All non-daemon nodes in topology. */
    public Collection<ClusterNode> allNodes() {
        return discoCache().allNodes();
    }

    /**
     * Gets topology grouped by node versions.
     *
     * @return Version to collection of nodes map.
     */
    public NavigableMap<IgniteProductVersion, Collection<ClusterNode>> topologyVersionMap() {
        return discoCache().versionsMap();
    }

    /** @return Full topology size. */
    public int size() {
        return discoCache().allNodes().size();
    }

    /**
     * Gets all nodes for given topology version.
     *
     * @param topVer Topology version.
     * @return Collection of cache nodes.
     */
    public Collection<ClusterNode> nodes(long topVer) {
        return resolveDiscoCache(null, new AffinityTopologyVersion(topVer)).allNodes();
    }

    /**
     * Gets cache nodes for cache with given name.
     *
     * @param cacheName Cache name.
     * @param topVer Topology version.
     * @return Collection of cache nodes.
     */
    public Collection<ClusterNode> cacheNodes(@Nullable String cacheName, AffinityTopologyVersion topVer) {
        return resolveDiscoCache(cacheName, topVer).cacheNodes(cacheName, topVer.topologyVersion());
    }

    /**
     * Gets all nodes with at least one cache configured.
     *
     * @param topVer Topology version.
     * @return Collection of cache nodes.
     */
    public Collection<ClusterNode> cacheNodes(AffinityTopologyVersion topVer) {
        return resolveDiscoCache(null, topVer).allNodesWithCaches(topVer.topologyVersion());
    }

    /**
     * Gets cache remote nodes for cache with given name.
     *
     * @param cacheName Cache name.
     * @param topVer Topology version.
     * @return Collection of cache nodes.
     */
    public Collection<ClusterNode> remoteCacheNodes(@Nullable String cacheName, AffinityTopologyVersion topVer) {
        return resolveDiscoCache(cacheName, topVer).remoteCacheNodes(cacheName, topVer.topologyVersion());
    }

    /**
     * Gets cache remote nodes for cache with given name.
     *
     * @param topVer Topology version.
     * @return Collection of cache nodes.
     */
    public Collection<ClusterNode> remoteCacheNodes(AffinityTopologyVersion topVer) {
        return resolveDiscoCache(null, topVer).remoteCacheNodes(topVer.topologyVersion());
    }

    /**
     * Gets cache nodes for cache with given name.
     *
     * @param cacheName Cache name.
     * @param topVer Topology version.
     * @return Collection of cache nodes.
     */
    public Collection<ClusterNode> aliveCacheNodes(@Nullable String cacheName, AffinityTopologyVersion topVer) {
        return resolveDiscoCache(cacheName, topVer).aliveCacheNodes(cacheName, topVer.topologyVersion());
    }

    /**
     * Gets cache remote nodes for cache with given name.
     *
     * @param cacheName Cache name.
     * @param topVer Topology version.
     * @return Collection of cache nodes.
     */
    public Collection<ClusterNode> aliveRemoteCacheNodes(@Nullable String cacheName, AffinityTopologyVersion topVer) {
        return resolveDiscoCache(cacheName, topVer).aliveRemoteCacheNodes(cacheName, topVer.topologyVersion());
    }

    /**
     * Gets alive remote nodes with at least one cache configured.
     *
     * @param topVer Topology version (maximum allowed node order).
     * @return Collection of alive cache nodes.
     */
    public Collection<ClusterNode> aliveRemoteNodesWithCaches(AffinityTopologyVersion topVer) {
        return resolveDiscoCache(null, topVer).aliveRemoteNodesWithCaches(topVer.topologyVersion());
    }

    /**
     * Gets alive nodes with at least one cache configured.
     *
     * @param topVer Topology version (maximum allowed node order).
     * @return Collection of alive cache nodes.
     */
    public Collection<ClusterNode> aliveNodesWithCaches(AffinityTopologyVersion topVer) {
        return resolveDiscoCache(null, topVer).aliveNodesWithCaches(topVer.topologyVersion());
    }

    /**
     * Gets cache nodes for cache with given name that participate in affinity calculation.
     *
     * @param cacheName Cache name.
     * @param topVer Topology version.
     * @return Collection of cache affinity nodes.
     */
    public Collection<ClusterNode> cacheAffinityNodes(@Nullable String cacheName, AffinityTopologyVersion topVer) {
        return resolveDiscoCache(cacheName, topVer).cacheAffinityNodes(cacheName, topVer.topologyVersion());
    }

    /**
     * Checks if node is a data node for the given cache.
     *
     * @param node Node to check.
     * @param cacheName Cache name.
     * @return {@code True} if node is a cache data node.
     */
    public boolean cacheAffinityNode(ClusterNode node, String cacheName) {
        CachePredicate predicate = registeredCaches.get(cacheName);

        return predicate != null && predicate.dataNode(node);
    }

    /**
     * @param node Node to check.
     * @param cacheName Cache name.
     * @return {@code True} if node has near cache enabled.
     */
    public boolean cacheNearNode(ClusterNode node, String cacheName) {
        CachePredicate predicate = registeredCaches.get(cacheName);

        return predicate != null && predicate.nearNode(node);
    }

    /**
     * @param node Node to check.
     * @param cacheName Cache name.
     * @return {@code True} if node has client cache (without near cache).
     */
    public boolean cacheClientNode(ClusterNode node, String cacheName) {
        CachePredicate predicate = registeredCaches.get(cacheName);

        return predicate != null && predicate.clientNode(node);
    }

    /**
     * @param node Node to check.
     * @param cacheName Cache name.
     * @return If cache with the given name is accessible on the given node.
     */
    public boolean cacheNode(ClusterNode node, String cacheName) {
        CachePredicate predicate = registeredCaches.get(cacheName);

        return predicate != null && predicate.cacheNode(node);
    }

    /**
     * Checks if cache with given name has at least one node with near cache enabled.
     *
     * @param cacheName Cache name.
     * @param topVer Topology version.
     * @return {@code True} if cache with given name has at least one node with near cache enabled.
     */
    public boolean hasNearCache(@Nullable String cacheName, AffinityTopologyVersion topVer) {
        return resolveDiscoCache(cacheName, topVer).hasNearCache(cacheName);
    }

    /**
     * Gets discovery cache for given topology version.
     *
     * @param cacheName Cache name (participates in exception message).
     * @param topVer Topology version.
     * @return Discovery cache.
     */
    private DiscoCache resolveDiscoCache(@Nullable String cacheName, AffinityTopologyVersion topVer) {
        Snapshot snap = topSnap.get();

        DiscoCache cache = AffinityTopologyVersion.NONE.equals(topVer) || topVer.equals(snap.topVer) ?
            snap.discoCache : discoCacheHist.get(topVer);

        if (cache == null) {
            // Find the eldest acceptable discovery cache.
            Map.Entry<AffinityTopologyVersion, DiscoCache> eldest = Collections.min(discoCacheHist.entrySet(), histCmp);

            if (topVer.compareTo(eldest.getKey()) < 0)
                cache = eldest.getValue();
        }

        if (cache == null) {
            throw new IgniteException("Failed to resolve nodes topology [cacheName=" + cacheName +
                ", topVer=" + topVer + ", history=" + discoCacheHist.keySet() +
                ", locNode=" + ctx.discovery().localNode() + ']');
        }

        return cache;
    }

    /**
     * Gets topology by specified version from history storage.
     *
     * @param topVer Topology version.
     * @return Topology nodes or {@code null} if there are no nodes for passed in version.
     */
    @Nullable public Collection<ClusterNode> topology(long topVer) {
        if (!histSupported)
            throw new UnsupportedOperationException("Current discovery SPI does not support " +
                "topology snapshots history (consider using TCP discovery SPI).");

        Map<Long, Collection<ClusterNode>> snapshots = topHist;

        return snapshots.get(topVer);
    }

    /** @return All daemon nodes in topology. */
    public Collection<ClusterNode> daemonNodes() {
        return discoCache().daemonNodes();
    }

    /** @return Local node. */
    public ClusterNode localNode() {
        return locNode == null ? getSpi().getLocalNode() : locNode;
    }

    /** @return Topology version. */
    public long topologyVersion() {
        return topSnap.get().topVer.topologyVersion();
    }

    /**
     * @return Topology version.
     */
    public AffinityTopologyVersion topologyVersionEx() {
        return topSnap.get().topVer;
    }

    /** @return Event that represents a local node joined to topology. */
    public DiscoveryEvent localJoinEvent() {
        try {
            return locJoinEvt.get();
        }
        catch (IgniteCheckedException e) {
            throw new IgniteException(e);
        }
    }

    /**
     * @param evt Event.
     */
    public void sendCustomEvent(Serializable evt) {
        getSpi().sendCustomEvent(evt);
    }

    /**
     * Gets first grid node start time, see {@link DiscoverySpi#getGridStartTime()}.
     *
     * @return Start time of the first grid node.
     */
    public long gridStartTime() {
        return getSpi().getGridStartTime();
    }

    /**
     * Updates topology version if current version is smaller than updated.
     *
     * @param updated Updated topology version.
     * @return {@code True} if topology was updated.
     */
    private boolean updateTopologyVersionIfGreater(AffinityTopologyVersion updated, DiscoCache discoCache) {
        while (true) {
            Snapshot cur = topSnap.get();

            if (updated.compareTo(cur.topVer) >= 0) {
                if (topSnap.compareAndSet(cur, new Snapshot(updated, discoCache)))
                    return true;
            }
            else
                return false;
        }
    }

    /** Stops local node. */
    private void stopNode() {
        new Thread(
            new Runnable() {
                @Override public void run() {
                    ctx.markSegmented();

                    G.stop(ctx.gridName(), true);
                }
            }
        ).start();
    }

    /** Restarts JVM. */
    private void restartJvm() {
        new Thread(
            new Runnable() {
                @Override public void run() {
                    ctx.markSegmented();

                    G.restart(true);
                }
            }
        ).start();
    }

    /** Worker for network segment checks. */
    private class SegmentCheckWorker extends GridWorker {
        /** */
        private final BlockingQueue<Object> queue = new LinkedBlockingQueue<>();

        /**
         *
         */
        private SegmentCheckWorker() {
            super(ctx.gridName(), "disco-net-seg-chk-worker", GridDiscoveryManager.this.log);

            assert hasRslvrs;
            assert segChkFreq > 0;
        }

        /**
         *
         */
        public void scheduleSegmentCheck() {
            queue.add(new Object());
        }

        /** {@inheritDoc} */
        @SuppressWarnings("StatementWithEmptyBody")
        @Override protected void body() throws InterruptedException {
            long lastChk = 0;

            while (!isCancelled()) {
                Object req = queue.poll(2000, MILLISECONDS);

                long now = U.currentTimeMillis();

                // Check frequency if segment check has not been requested.
                if (req == null && (segChkFreq == 0 || lastChk + segChkFreq >= now)) {
                    if (log.isDebugEnabled())
                        log.debug("Skipping segment check as it has not been requested and it is not time to check.");

                    continue;
                }

                // We should always check segment if it has been explicitly
                // requested (on any node failure or leave).
                assert req != null || lastChk + segChkFreq < now;

                // Drain queue.
                while (queue.poll() != null) {
                    // No-op.
                }

                if (lastSegChkRes.get()) {
                    boolean segValid = ctx.segmentation().isValidSegment();

                    lastChk = now;

                    if (!segValid) {
                        discoWrk.addEvent(EVT_NODE_SEGMENTED, AffinityTopologyVersion.NONE, getSpi().getLocalNode(),
                            Collections.<ClusterNode>emptyList(), null);

                        lastSegChkRes.set(false);
                    }

                    if (log.isDebugEnabled())
                        log.debug("Segment has been checked [requested=" + (req != null) + ", valid=" + segValid + ']');
                }
            }
        }

        /** {@inheritDoc} */
        @Override public String toString() {
            return S.toString(SegmentCheckWorker.class, this);
        }
    }

    /** Worker for discovery events. */
    private class DiscoveryWorker extends GridWorker {
        /** Event queue. */
        private final BlockingQueue<GridTuple5<Integer, AffinityTopologyVersion, ClusterNode, Collection<ClusterNode>, Serializable>> evts =
            new LinkedBlockingQueue<>();

        /** Node segmented event fired flag. */
        private boolean nodeSegFired;

        /**
         *
         */
        private DiscoveryWorker() {
            super(ctx.gridName(), "disco-event-worker", GridDiscoveryManager.this.log);
        }

        /**
         * Method is called when any discovery event occurs.
         *
         * @param type Discovery event type. See {@link DiscoveryEvent} for more details.
         * @param topVer Topology version.
         * @param node Remote node this event is connected with.
         * @param topSnapshot Topology snapshot.
         */
        @SuppressWarnings("RedundantTypeArguments")
        private void recordEvent(int type, long topVer, ClusterNode node, Collection<ClusterNode> topSnapshot) {
            assert node != null;

            if (ctx.event().isRecordable(type)) {
                DiscoveryEvent evt = new DiscoveryEvent();

                evt.node(ctx.discovery().localNode());
                evt.eventNode(node);
                evt.type(type);

                evt.topologySnapshot(topVer, U.<ClusterNode, ClusterNode>arrayList(topSnapshot, daemonFilter));

                if (type == EVT_NODE_METRICS_UPDATED)
                    evt.message("Metrics were updated: " + node);

                else if (type == EVT_NODE_JOINED)
                    evt.message("Node joined: " + node);

                else if (type == EVT_NODE_LEFT)
                    evt.message("Node left: " + node);

                else if (type == EVT_NODE_FAILED)
                    evt.message("Node failed: " + node);

                else if (type == EVT_NODE_SEGMENTED)
                    evt.message("Node segmented: " + node);

                else
                    assert false;

                ctx.event().record(evt);
            }
        }

        /**
         * @param type Event type.
         * @param topVer Topology version.
         * @param node Node.
         * @param topSnapshot Topology snapshot.
         */
        void addEvent(
            int type,
            AffinityTopologyVersion topVer,
            ClusterNode node,
            Collection<ClusterNode> topSnapshot,
            @Nullable Serializable data
        ) {
            assert node != null;

            evts.add(F.t(type, topVer, node, topSnapshot, data));
        }

        /**
         * @param node Node to get a short description for.
         * @return Short description for the node to be used in 'quiet' mode.
         */
        private String quietNode(ClusterNode node) {
            assert node != null;

            return "nodeId8=" + node.id().toString().substring(0, 8) + ", " +
                "addrs=" + U.addressesAsString(node) + ", " +
                "order=" + node.order() + ", " +
                "CPUs=" + node.metrics().getTotalCpus();
        }

        /** {@inheritDoc} */
        @Override protected void body() throws InterruptedException {
            while (!isCancelled()) {
                try {
                    body0();
                }
                catch (InterruptedException e) {
                    throw e;
                }
                catch (Throwable t) {
                    U.error(log, "Unexpected exception in discovery worker thread (ignored).", t);
                }
            }
        }

        /** @throws InterruptedException If interrupted. */
        @SuppressWarnings("DuplicateCondition")
        private void body0() throws InterruptedException {
            GridTuple5<Integer, AffinityTopologyVersion, ClusterNode, Collection<ClusterNode>, Serializable> evt = evts.take();

            int type = evt.get1();

            AffinityTopologyVersion topVer = evt.get2();

            ClusterNode node = evt.get3();

            boolean isDaemon = node.isDaemon();

            boolean segmented = false;

            switch (type) {
                case EVT_NODE_JOINED: {
                    assert !discoOrdered || topVer.topologyVersion() == node.order() : "Invalid topology version [topVer=" + topVer +
                        ", node=" + node + ']';

                    try {
                        checkAttributes(F.asList(node));
                    }
                    catch (IgniteCheckedException e) {
                        U.warn(log, e.getMessage()); // We a have well-formed attribute warning here.
                    }

                    if (!isDaemon) {
                        if (!isLocDaemon) {
                            if (log.isInfoEnabled())
                                log.info("Added new node to topology: " + node);

                            ackTopology(topVer.topologyVersion(), true);
                        }
                        else if (log.isDebugEnabled())
                            log.debug("Added new node to topology: " + node);
                    }
                    else if (log.isDebugEnabled())
                        log.debug("Added new daemon node to topology: " + node);

                    break;
                }

                case EVT_NODE_LEFT: {
                    // Check only if resolvers were configured.
                    if (hasRslvrs)
                        segChkWrk.scheduleSegmentCheck();

                    if (!isDaemon) {
                        if (!isLocDaemon) {
                            if (log.isInfoEnabled())
                                log.info("Node left topology: " + node);

                            ackTopology(topVer.topologyVersion(), true);
                        }
                        else if (log.isDebugEnabled())
                            log.debug("Node left topology: " + node);
                    }
                    else if (log.isDebugEnabled())
                        log.debug("Daemon node left topology: " + node);

                    break;
                }

                case EVT_NODE_FAILED: {
                    // Check only if resolvers were configured.
                    if (hasRslvrs)
                        segChkWrk.scheduleSegmentCheck();

                    if (!isDaemon) {
                        if (!isLocDaemon) {
                            U.warn(log, "Node FAILED: " + node);

                            ackTopology(topVer.topologyVersion(), true);
                        }
                        else if (log.isDebugEnabled())
                            log.debug("Node FAILED: " + node);
                    }
                    else if (log.isDebugEnabled())
                        log.debug("Daemon node FAILED: " + node);

                    break;
                }

                case EVT_NODE_SEGMENTED: {
                    assert F.eqNodes(localNode(), node);

                    if (nodeSegFired) {
                        if (log.isDebugEnabled()) {
                            log.debug("Ignored node segmented event [type=EVT_NODE_SEGMENTED, " +
                                "node=" + node + ']');
                        }

                        return;
                    }

                    // Ignore all further EVT_NODE_SEGMENTED events
                    // until EVT_NODE_RECONNECTED is fired.
                    nodeSegFired = true;

                    lastLoggedTop.set(0);

                    segmented = true;

                    if (!isLocDaemon)
                        U.warn(log, "Local node SEGMENTED: " + node);
                    else if (log.isDebugEnabled())
                        log.debug("Local node SEGMENTED: " + node);

                    break;
                }

                case DiscoveryCustomEvent.EVT_DISCOVERY_CUSTOM_EVT: {
                    if (ctx.event().isRecordable(DiscoveryCustomEvent.EVT_DISCOVERY_CUSTOM_EVT)) {
                        DiscoveryCustomEvent customEvt = new DiscoveryCustomEvent();

                        customEvt.node(ctx.discovery().localNode());
                        customEvt.eventNode(node);
                        customEvt.type(type);
                        customEvt.topologySnapshot(topVer.topologyVersion(), null);
                        customEvt.affinityTopologyVersion(topVer);
                        customEvt.data(evt.get5());

                        ctx.event().record(customEvt);
                    }

                    return;
                }

                // Don't log metric update to avoid flooding the log.
                case EVT_NODE_METRICS_UPDATED:
                    break;

                default:
                    assert false : "Invalid discovery event: " + type;
            }

            recordEvent(type, topVer.topologyVersion(), node, evt.get4());

            if (segmented)
                onSegmentation();
        }

        /**
         *
         */
        private void onSegmentation() {
            SegmentationPolicy segPlc = ctx.config().getSegmentationPolicy();

            // Always disconnect first.
            try {
                getSpi().disconnect();
            }
            catch (IgniteSpiException e) {
                U.error(log, "Failed to disconnect discovery SPI.", e);
            }

            switch (segPlc) {
                case RESTART_JVM:
                    U.warn(log, "Restarting JVM according to configured segmentation policy.");

                    restartJvm();

                    break;

                case STOP:
                    U.warn(log, "Stopping local node according to configured segmentation policy.");

                    stopNode();

                    break;

                default:
                    assert segPlc == NOOP : "Unsupported segmentation policy value: " + segPlc;
            }
        }

        /** {@inheritDoc} */
        @Override public String toString() {
            return S.toString(DiscoveryWorker.class, this);
        }
    }

    /**
     *
     */
    private class MetricsUpdater extends GridWorker {
        /** */
        private long prevGcTime = -1;

        /** */
        private long prevCpuTime = -1;

        /**
         *
         */
        private MetricsUpdater() {
            super(ctx.gridName(), "metrics-updater", GridDiscoveryManager.this.log);
        }

        /** {@inheritDoc} */
        @Override protected void body() throws IgniteInterruptedCheckedException {
            while (!isCancelled()) {
                U.sleep(METRICS_UPDATE_FREQ);

                gcCpuLoad = getGcCpuLoad();
                cpuLoad = getCpuLoad();
            }
        }

        /**
         * @return GC CPU load.
         */
        private double getGcCpuLoad() {
            long gcTime = 0;

            for (GarbageCollectorMXBean bean : gc) {
                long colTime = bean.getCollectionTime();

                if (colTime > 0)
                    gcTime += colTime;
            }

            gcTime /= metrics.getAvailableProcessors();

            double gc = 0;

            if (prevGcTime > 0) {
                long gcTimeDiff = gcTime - prevGcTime;

                gc = (double)gcTimeDiff / METRICS_UPDATE_FREQ;
            }

            prevGcTime = gcTime;

            return gc;
        }

        /**
         * @return CPU load.
         */
        private double getCpuLoad() {
            long cpuTime;

            try {
                cpuTime = U.<Long>property(os, "processCpuTime");
            }
            catch (IgniteException ignored) {
                return -1;
            }

            // Method reports time in nanoseconds across all processors.
            cpuTime /= 1000000 * metrics.getAvailableProcessors();

            double cpu = 0;

            if (prevCpuTime > 0) {
                long cpuTimeDiff = cpuTime - prevCpuTime;

                // CPU load could go higher than 100% because calculating of cpuTimeDiff also takes some time.
                cpu = Math.min(1.0, (double)cpuTimeDiff / METRICS_UPDATE_FREQ);
            }

            prevCpuTime = cpuTime;

            return cpu;
        }

        /** {@inheritDoc} */
        @Override public String toString() {
            return S.toString(MetricsUpdater.class, this, super.toString());
        }
    }

    /** Discovery topology future. */
    private static class DiscoTopologyFuture extends GridFutureAdapter<Long> implements GridLocalEventListener {
        /** */
        private static final long serialVersionUID = 0L;

        /** */
        private GridKernalContext ctx;

        /** Topology await version. */
        private long awaitVer;

        /** Empty constructor required by {@link Externalizable}. */
        private DiscoTopologyFuture() {
            // No-op.
        }

        /**
         * @param ctx Context.
         * @param awaitVer Await version.
         */
        private DiscoTopologyFuture(GridKernalContext ctx, long awaitVer) {
            this.ctx = ctx;
            this.awaitVer = awaitVer;
        }

        /** Initializes future. */
        private void init() {
            ctx.event().addLocalEventListener(this, EVT_NODE_JOINED, EVT_NODE_LEFT, EVT_NODE_FAILED);

            // Close potential window.
            long topVer = ctx.discovery().topologyVersion();

            if (topVer >= awaitVer)
                onDone(topVer);
        }

        /** {@inheritDoc} */
        @Override public boolean onDone(@Nullable Long res, @Nullable Throwable err) {
            if (super.onDone(res, err)) {
                ctx.event().removeLocalEventListener(this, EVT_NODE_JOINED, EVT_NODE_LEFT, EVT_NODE_FAILED);

                return true;
            }

            return false;
        }

        /** {@inheritDoc} */
        @Override public void onEvent(Event evt) {
            assert evt.type() == EVT_NODE_JOINED || evt.type() == EVT_NODE_LEFT || evt.type() == EVT_NODE_FAILED;

            DiscoveryEvent discoEvt = (DiscoveryEvent)evt;

            if (discoEvt.topologyVersion() >= awaitVer)
                onDone(discoEvt.topologyVersion());
        }
    }

    /**
     *
     */
    private static class Snapshot {
        /** */
        private final AffinityTopologyVersion topVer;

        /** */
        private final DiscoCache discoCache;

        /**
         * @param topVer Topology version.
         * @param discoCache Disco cache.
         */
        private Snapshot(AffinityTopologyVersion topVer,
            DiscoCache discoCache) {
            this.topVer = topVer;
            this.discoCache = discoCache;
        }
    }

    /** Cache for discovery collections. */
    private class DiscoCache {
        /** Remote nodes. */
        private final List<ClusterNode> rmtNodes;

        /** All nodes. */
        private final List<ClusterNode> allNodes;

        /** All nodes with at least one cache configured. */
        @GridToStringInclude
        private final Collection<ClusterNode> allNodesWithCaches;

        /** All nodes with at least one cache configured. */
        @GridToStringInclude
        private final Collection<ClusterNode> rmtNodesWithCaches;

        /** Cache nodes by cache name. */
        @GridToStringInclude
        private final Map<String, Collection<ClusterNode>> allCacheNodes;

        /** Remote cache nodes by cache name. */
        @GridToStringInclude
        private final Map<String, Collection<ClusterNode>> rmtCacheNodes;

        /** Cache nodes by cache name. */
        @GridToStringInclude
        private final Map<String, Collection<ClusterNode>> affCacheNodes;

        /** Caches where at least one node has near cache enabled. */
        @GridToStringInclude
        private final Set<String> nearEnabledCaches;

        /** Nodes grouped by version. */
        private final NavigableMap<IgniteProductVersion, Collection<ClusterNode>> nodesByVer;

        /** Daemon nodes. */
        private final List<ClusterNode> daemonNodes;

        /** Node map. */
        private final Map<UUID, ClusterNode> nodeMap;

        /** Local node. */
        private final ClusterNode loc;

        /** Highest node order. */
        private final long maxOrder;

        /**
         * Cached alive nodes list. As long as this collection doesn't accept {@code null}s use {@link
         * #maskNull(String)} before passing raw cache names to it.
         */
        private final ConcurrentMap<String, Collection<ClusterNode>> aliveCacheNodes;

        /**
         * Cached alive remote nodes list. As long as this collection doesn't accept {@code null}s use {@link
         * #maskNull(String)} before passing raw cache names to it.
         */
        private final ConcurrentMap<String, Collection<ClusterNode>> aliveRmtCacheNodes;

        /**
         * Cached alive remote nodes with caches.
         */
        private final Collection<ClusterNode> aliveNodesWithCaches;

        /**
         * Cached alive remote nodes with caches.
         */
        private final Collection<ClusterNode> aliveRmtNodesWithCaches;

        /**
         * @param loc Local node.
         * @param rmts Remote nodes.
         */
        private DiscoCache(ClusterNode loc, Collection<ClusterNode> rmts) {
            this.loc = loc;

            rmtNodes = Collections.unmodifiableList(new ArrayList<>(F.view(rmts, daemonFilter)));

            assert !rmtNodes.contains(loc) : "Remote nodes collection shouldn't contain local node" +
                " [rmtNodes=" + rmtNodes + ", loc=" + loc + ']';

            List<ClusterNode> all = new ArrayList<>(rmtNodes.size() + 1);

            if (!loc.isDaemon())
                all.add(loc);

            all.addAll(rmtNodes);

            allNodes = Collections.unmodifiableList(all);

            Map<String, Collection<ClusterNode>> cacheMap =
                new HashMap<>(allNodes.size(), 1.0f);
            Map<String, Collection<ClusterNode>> rmtCacheMap =
                new HashMap<>(allNodes.size(), 1.0f);
            Map<String, Collection<ClusterNode>> dhtNodesMap =
                new HashMap<>(allNodes.size(), 1.0f);
            Collection<ClusterNode> nodesWithCaches = new HashSet<>(allNodes.size());
            Collection<ClusterNode> rmtNodesWithCaches = new HashSet<>(allNodes.size());

            aliveCacheNodes = new ConcurrentHashMap8<>(allNodes.size(), 1.0f);
            aliveRmtCacheNodes = new ConcurrentHashMap8<>(allNodes.size(), 1.0f);
            aliveNodesWithCaches = new ConcurrentSkipListSet<>();
            aliveRmtNodesWithCaches = new ConcurrentSkipListSet<>();
            nodesByVer = new TreeMap<>();

            long maxOrder0 = 0;

            Set<String> nearEnabledSet = new HashSet<>();

            for (ClusterNode node : allNodes) {
                assert node.order() != 0 : "Invalid node order [locNode=" + loc + ", node=" + node + ']';

                if (node.order() > maxOrder0)
                    maxOrder0 = node.order();

                boolean hasCaches = false;

                for (Map.Entry<String, CachePredicate> entry : registeredCaches.entrySet()) {
                    String cacheName = entry.getKey();

                    CachePredicate filter = entry.getValue();

                    if (filter.cacheNode(node)) {
                        nodesWithCaches.add(node);

                        if (!loc.id().equals(node.id()))
                            rmtNodesWithCaches.add(node);

                        addToMap(cacheMap, cacheName, node);

                        if (alive(node.id()))
                            addToMap(aliveCacheNodes, maskNull(cacheName), node);

                        if (filter.dataNode(node))
                            addToMap(dhtNodesMap, cacheName, node);

                        if (filter.nearNode(node))
                            nearEnabledSet.add(cacheName);

                        if (!loc.id().equals(node.id())) {
                            addToMap(rmtCacheMap, cacheName, node);

                            if (alive(node.id()))
                                addToMap(aliveRmtCacheNodes, maskNull(cacheName), node);
                        }

                        hasCaches = true;
                    }
                }

                if (hasCaches) {
                    if (alive(node.id())) {
                        aliveNodesWithCaches.add(node);

                        if (!loc.id().equals(node.id()))
                            aliveRmtNodesWithCaches.add(node);
                    }
                }

                IgniteProductVersion nodeVer = U.productVersion(node);

                // Create collection for this version if it does not exist.
                Collection<ClusterNode> nodes = nodesByVer.get(nodeVer);

                if (nodes == null) {
                    nodes = new ArrayList<>(allNodes.size());

                    nodesByVer.put(nodeVer, nodes);
                }

                nodes.add(node);
            }

            // Need second iteration to add this node to all previous node versions.
            for (ClusterNode node : allNodes) {
                IgniteProductVersion nodeVer = U.productVersion(node);

                // Get all versions lower or equal node's version.
                NavigableMap<IgniteProductVersion, Collection<ClusterNode>> updateView =
                    nodesByVer.headMap(nodeVer, false);

                for (Collection<ClusterNode> prevVersions : updateView.values())
                    prevVersions.add(node);
            }

            maxOrder = maxOrder0;

            allCacheNodes = Collections.unmodifiableMap(cacheMap);
            rmtCacheNodes = Collections.unmodifiableMap(rmtCacheMap);
            affCacheNodes = Collections.unmodifiableMap(dhtNodesMap);
            allNodesWithCaches = Collections.unmodifiableCollection(nodesWithCaches);
            this.rmtNodesWithCaches = Collections.unmodifiableCollection(rmtNodesWithCaches);
            nearEnabledCaches = Collections.unmodifiableSet(nearEnabledSet);

            daemonNodes = Collections.unmodifiableList(new ArrayList<>(
                F.view(F.concat(false, loc, rmts), F0.not(daemonFilter))));

            Map<UUID, ClusterNode> nodeMap = new HashMap<>(allNodes().size() + daemonNodes.size(), 1.0f);

            for (ClusterNode n : F.concat(false, allNodes(), daemonNodes()))
                nodeMap.put(n.id(), n);

            this.nodeMap = nodeMap;
        }

        /**
         * Adds node to map.
         *
         * @param cacheMap Map to add to.
         * @param cacheName Cache name.
         * @param rich Node to add
         */
        private void addToMap(Map<String, Collection<ClusterNode>> cacheMap, String cacheName, ClusterNode rich) {
            Collection<ClusterNode> cacheNodes = cacheMap.get(cacheName);

            if (cacheNodes == null) {
                cacheNodes = new ArrayList<>(allNodes.size());

                cacheMap.put(cacheName, cacheNodes);
            }

            cacheNodes.add(rich);
        }

        /** @return Local node. */
        ClusterNode localNode() {
            return loc;
        }

        /** @return Remote nodes. */
        Collection<ClusterNode> remoteNodes() {
            return rmtNodes;
        }

        /** @return All nodes. */
        Collection<ClusterNode> allNodes() {
            return allNodes;
        }

        /**
         * @return All nodes with at least one cache configured.
         */
        Collection<ClusterNode> allNodesWithCaches() {
            return allNodesWithCaches;
        }

        /**
         * Gets collection of nodes which have version equal or greater than {@code ver}.
         *
         * @param ver Version to check.
         * @return Collection of nodes with version equal or greater than {@code ver}.
         */
        Collection<ClusterNode> elderNodes(IgniteProductVersion ver) {
            Map.Entry<IgniteProductVersion, Collection<ClusterNode>> entry = nodesByVer.ceilingEntry(ver);

            if (entry == null)
                return Collections.emptyList();

            return entry.getValue();
        }

        /**
         * @return Versions map.
         */
        NavigableMap<IgniteProductVersion, Collection<ClusterNode>> versionsMap() {
            return nodesByVer;
        }

        /**
         * Gets collection of nodes with at least one cache configured.
         *
         * @param topVer Topology version (maximum allowed node order).
         * @return Collection of nodes.
         */
        Collection<ClusterNode> allNodesWithCaches(final long topVer) {
            return filter(topVer, allNodesWithCaches);
        }

        /**
         * Gets all nodes that have cache with given name.
         *
         * @param cacheName Cache name.
         * @param topVer Topology version.
         * @return Collection of nodes.
         */
        Collection<ClusterNode> cacheNodes(@Nullable String cacheName, final long topVer) {
            return filter(topVer, allCacheNodes.get(cacheName));
        }

        /**
         * Gets all remote nodes that have cache with given name.
         *
         * @param cacheName Cache name.
         * @param topVer Topology version.
         * @return Collection of nodes.
         */
        Collection<ClusterNode> remoteCacheNodes(@Nullable String cacheName, final long topVer) {
            return filter(topVer, rmtCacheNodes.get(cacheName));
        }

        /**
         * Gets all remote nodes that have at least one cache configured.
         *
         * @param topVer Topology version.
         * @return Collection of nodes.
         */
        Collection<ClusterNode> remoteCacheNodes(final long topVer) {
            return filter(topVer, rmtNodesWithCaches);
        }

        /**
         * Gets all nodes that have cache with given name and should participate in affinity calculation. With
         * partitioned cache nodes with near-only cache do not participate in affinity node calculation.
         *
         * @param cacheName Cache name.
         * @param topVer Topology version.
         * @return Collection of nodes.
         */
        Collection<ClusterNode> cacheAffinityNodes(@Nullable String cacheName, final long topVer) {
            return filter(topVer, affCacheNodes.get(cacheName));
        }

        /**
         * Gets all alive nodes that have cache with given name.
         *
         * @param cacheName Cache name.
         * @param topVer Topology version.
         * @return Collection of nodes.
         */
        Collection<ClusterNode> aliveCacheNodes(@Nullable String cacheName, final long topVer) {
            return filter(topVer, aliveCacheNodes.get(maskNull(cacheName)));
        }

        /**
         * Gets all alive remote nodes that have cache with given name.
         *
         * @param cacheName Cache name.
         * @param topVer Topology version.
         * @return Collection of nodes.
         */
        Collection<ClusterNode> aliveRemoteCacheNodes(@Nullable String cacheName, final long topVer) {
            return filter(topVer, aliveRmtCacheNodes.get(maskNull(cacheName)));
        }

        /**
         * Gets all alive remote nodes with at least one cache configured.
         *
         * @param topVer Topology version.
         * @return Collection of nodes.
         */
        Collection<ClusterNode> aliveRemoteNodesWithCaches(final long topVer) {
            return filter(topVer, aliveRmtNodesWithCaches);
        }

        /**
         * Gets all alive remote nodes with at least one cache configured.
         *
         * @param topVer Topology version.
         * @return Collection of nodes.
         */
        Collection<ClusterNode> aliveNodesWithCaches(final long topVer) {
            return filter(topVer, aliveNodesWithCaches);
        }

        /**
         * Checks if cache with given name has at least one node with near cache enabled.
         *
         * @param cacheName Cache name.
         * @return {@code True} if cache with given name has at least one node with near cache enabled.
         */
        boolean hasNearCache(@Nullable String cacheName) {
            return nearEnabledCaches.contains(cacheName);
        }

        /**
         * Removes left node from cached alives lists.
         *
         * @param leftNode Left node.
         */
        void updateAlives(ClusterNode leftNode) {
            if (leftNode.order() > maxOrder)
                return;

            filterNodeMap(aliveCacheNodes, leftNode);

            filterNodeMap(aliveRmtCacheNodes, leftNode);

            aliveNodesWithCaches.remove(leftNode);
            aliveRmtNodesWithCaches.remove(leftNode);
        }

        /**
         * Creates a copy of nodes map without the given node.
         *
         * @param map Map to copy.
         * @param exclNode Node to exclude.
         */
        private void filterNodeMap(ConcurrentMap<String, Collection<ClusterNode>> map, final ClusterNode exclNode) {
            for (String cacheName : registeredCaches.keySet()) {
                String maskedName = maskNull(cacheName);

                while (true) {
                    Collection<ClusterNode> oldNodes = map.get(maskedName);

                    if (oldNodes == null || oldNodes.isEmpty())
                        break;

                    Collection<ClusterNode> newNodes = new ArrayList<>(oldNodes);

                    if (!newNodes.remove(exclNode))
                        break;

                    if (map.replace(maskedName, oldNodes, newNodes))
                        break;
                }
            }
        }

        /**
         * Replaces {@code null} with {@code NULL_CACHE_NAME}.
         *
         * @param cacheName Cache name.
         * @return Masked name.
         */
        private String maskNull(@Nullable String cacheName) {
            return cacheName == null ? NULL_CACHE_NAME : cacheName;
        }

        /**
         * @param topVer Topology version.
         * @param nodes Nodes.
         * @return Filtered collection (potentially empty, but never {@code null}).
         */
        private Collection<ClusterNode> filter(final long topVer, @Nullable Collection<ClusterNode> nodes) {
            if (nodes == null)
                return Collections.emptyList();

            // If no filtering needed, return original collection.
            return nodes.isEmpty() || topVer < 0 || topVer >= maxOrder ?
                nodes :
                F.view(nodes, new P1<ClusterNode>() {
                    @Override public boolean apply(ClusterNode node) {
                        return node.order() <= topVer;
                    }
                });
        }

        /** @return Daemon nodes. */
        Collection<ClusterNode> daemonNodes() {
            return daemonNodes;
        }

        /**
         * @param id Node ID.
         * @return Node.
         */
        @Nullable ClusterNode node(UUID id) {
            return nodeMap.get(id);
        }

        /** {@inheritDoc} */
        @Override public String toString() {
            return S.toString(DiscoCache.class, this, "allNodesWithDaemons", U.toShortString(allNodes));
        }
    }

    /**
     * Cache predicate.
     */
    private static class CachePredicate {
        /** Cache filter. */
        private IgnitePredicate<ClusterNode> cacheFilter;

        /** If near cache is enabled on data nodes. */
        private boolean nearEnabled;

        /** Flag indicating if cache is local. */
        private boolean loc;

        /** Collection of client near nodes. */
        private Map<UUID, Boolean> clientNodes;

        /**
         * @param cacheFilter Cache filter.
         * @param nearEnabled Near enabled flag.
         */
        private CachePredicate(IgnitePredicate<ClusterNode> cacheFilter, boolean nearEnabled, boolean loc) {
            assert cacheFilter != null;

            this.cacheFilter = cacheFilter;
            this.nearEnabled = nearEnabled;
            this.loc = loc;

            clientNodes = new ConcurrentHashMap<>();
        }

        /**
         * @param nodeId Near node ID to add.
         */
        public void addClientNode(UUID nodeId, boolean nearEnabled) {
            clientNodes.put(nodeId, nearEnabled);
        }

        /**
         * @param leftNodeId Left node ID.
         */
        public void onNodeLeft(UUID leftNodeId) {
            clientNodes.remove(leftNodeId);
        }

        /**
         * @param node Node to check.
         * @return {@code True} if this node is a data node for given cache.
         */
        public boolean dataNode(ClusterNode node) {
            return !node.isDaemon() && cacheFilter.apply(node);
        }

        /**
         * @param node Node to check.
         * @return {@code True} if cache is accessible on the given node.
         */
        public boolean cacheNode(ClusterNode node) {
            return !node.isClient() && !node.isDaemon() &&
                (cacheFilter.apply(node) || clientNodes.containsKey(node.id()));
        }

        /**
         * @param node Node to check.
         * @return {@code True} if near cache is present on the given nodes.
         */
        public boolean nearNode(ClusterNode node) {
            if (node.isDaemon())
                return false;

            if (nearEnabled && cacheFilter.apply(node))
                return true;

            Boolean near = clientNodes.get(node.id());

            return near != null && near;
        }

        /**
         * @param node Node to check.
         * @return {@code True} if client cache is present on the given nodes.
         */
        public boolean clientNode(ClusterNode node) {
            if (node.isDaemon())
                return false;

            Boolean near = clientNodes.get(node.id());

            return near != null && !near;
        }
    }
}<|MERGE_RESOLUTION|>--- conflicted
+++ resolved
@@ -437,13 +437,8 @@
                 return data;
             }
 
-<<<<<<< HEAD
-            @Override public void onExchange(UUID joiningNodeId, UUID nodeId, long topVer, Map<Integer, Object> data) {
-                for (Map.Entry<Integer, Object> e : data.entrySet()) {
-=======
-            @Override public void onExchange(UUID joiningNodeId, UUID nodeId, Map<Integer, Serializable> data) {
-                for (Map.Entry<Integer, Serializable> e : data.entrySet()) {
->>>>>>> df1fbef1
+            @Override public void onExchange(UUID joiningNodeId, UUID nodeId, long topVer, Map<Integer, Serializable> data) {
+                for (Map.Entry<Serializable, Object> e : data.entrySet()) {
                     GridComponent comp = null;
 
                     for (GridComponent c : ctx.components()) {
