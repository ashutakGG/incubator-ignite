/*
 * Licensed to the Apache Software Foundation (ASF) under one or more
 * contributor license agreements.  See the NOTICE file distributed with
 * this work for additional information regarding copyright ownership.
 * The ASF licenses this file to You under the Apache License, Version 2.0
 * (the "License"); you may not use this file except in compliance with
 * the License.  You may obtain a copy of the License at
 *
 *      http://www.apache.org/licenses/LICENSE-2.0
 *
 * Unless required by applicable law or agreed to in writing, software
 * distributed under the License is distributed on an "AS IS" BASIS,
 * WITHOUT WARRANTIES OR CONDITIONS OF ANY KIND, either express or implied.
 * See the License for the specific language governing permissions and
 * limitations under the License.
 */

package org.apache.ignite.internal.managers.communication;

import java.util.Map;
import org.apache.ignite.IgniteException;
import org.apache.ignite.internal.GridJobCancelRequest;
import org.apache.ignite.internal.GridJobExecuteRequest;
import org.apache.ignite.internal.GridJobExecuteResponse;
import org.apache.ignite.internal.GridJobSiblingsRequest;
import org.apache.ignite.internal.GridJobSiblingsResponse;
import org.apache.ignite.internal.GridTaskCancelRequest;
import org.apache.ignite.internal.GridTaskSessionRequest;
import org.apache.ignite.internal.managers.checkpoint.GridCheckpointRequest;
import org.apache.ignite.internal.managers.deployment.GridDeploymentInfoBean;
import org.apache.ignite.internal.managers.deployment.GridDeploymentRequest;
import org.apache.ignite.internal.managers.deployment.GridDeploymentResponse;
import org.apache.ignite.internal.managers.eventstorage.GridEventStorageMessage;
import org.apache.ignite.internal.portable.BinaryObjectImpl;
import org.apache.ignite.internal.processors.affinity.AffinityTopologyVersion;
import org.apache.ignite.internal.processors.cache.CacheEntryInfoCollection;
import org.apache.ignite.internal.processors.cache.CacheEntryPredicateContainsValue;
import org.apache.ignite.internal.processors.cache.CacheEntrySerializablePredicate;
import org.apache.ignite.internal.processors.cache.CacheEvictionEntry;
import org.apache.ignite.internal.processors.cache.CacheInvokeDirectResult;
import org.apache.ignite.internal.processors.cache.CacheObjectByteArrayImpl;
import org.apache.ignite.internal.processors.cache.CacheObjectImpl;
import org.apache.ignite.internal.processors.cache.GridCacheEntryInfo;
import org.apache.ignite.internal.processors.cache.GridCacheEvictionRequest;
import org.apache.ignite.internal.processors.cache.GridCacheEvictionResponse;
import org.apache.ignite.internal.processors.cache.GridCacheReturn;
import org.apache.ignite.internal.processors.cache.KeyCacheObjectImpl;
import org.apache.ignite.internal.processors.cache.distributed.GridCacheTtlUpdateRequest;
import org.apache.ignite.internal.processors.cache.distributed.GridCacheTxRecoveryRequest;
import org.apache.ignite.internal.processors.cache.distributed.GridCacheTxRecoveryResponse;
import org.apache.ignite.internal.processors.cache.distributed.GridDistributedLockRequest;
import org.apache.ignite.internal.processors.cache.distributed.GridDistributedLockResponse;
import org.apache.ignite.internal.processors.cache.distributed.GridDistributedTxFinishRequest;
import org.apache.ignite.internal.processors.cache.distributed.GridDistributedTxFinishResponse;
import org.apache.ignite.internal.processors.cache.distributed.GridDistributedTxPrepareRequest;
import org.apache.ignite.internal.processors.cache.distributed.GridDistributedTxPrepareResponse;
import org.apache.ignite.internal.processors.cache.distributed.GridDistributedUnlockRequest;
import org.apache.ignite.internal.processors.cache.distributed.dht.GridDhtAffinityAssignmentRequest;
import org.apache.ignite.internal.processors.cache.distributed.dht.GridDhtAffinityAssignmentResponse;
import org.apache.ignite.internal.processors.cache.distributed.dht.GridDhtLockRequest;
import org.apache.ignite.internal.processors.cache.distributed.dht.GridDhtLockResponse;
import org.apache.ignite.internal.processors.cache.distributed.dht.GridDhtTxFinishRequest;
import org.apache.ignite.internal.processors.cache.distributed.dht.GridDhtTxFinishResponse;
import org.apache.ignite.internal.processors.cache.distributed.dht.GridDhtTxPrepareRequest;
import org.apache.ignite.internal.processors.cache.distributed.dht.GridDhtTxPrepareResponse;
import org.apache.ignite.internal.processors.cache.distributed.dht.GridDhtUnlockRequest;
import org.apache.ignite.internal.processors.cache.distributed.dht.atomic.GridDhtAtomicDeferredUpdateResponse;
import org.apache.ignite.internal.processors.cache.distributed.dht.atomic.GridDhtAtomicUpdateRequest;
import org.apache.ignite.internal.processors.cache.distributed.dht.atomic.GridDhtAtomicUpdateResponse;
import org.apache.ignite.internal.processors.cache.distributed.dht.atomic.GridNearAtomicUpdateRequest;
import org.apache.ignite.internal.processors.cache.distributed.dht.atomic.GridNearAtomicUpdateResponse;
import org.apache.ignite.internal.processors.cache.distributed.dht.preloader.GridDhtForceKeysRequest;
import org.apache.ignite.internal.processors.cache.distributed.dht.preloader.GridDhtForceKeysResponse;
import org.apache.ignite.internal.processors.cache.distributed.dht.preloader.GridDhtPartitionDemandMessage;
import org.apache.ignite.internal.processors.cache.distributed.dht.preloader.GridDhtPartitionExchangeId;
import org.apache.ignite.internal.processors.cache.distributed.dht.preloader.GridDhtPartitionSupplyMessage;
import org.apache.ignite.internal.processors.cache.distributed.dht.preloader.GridDhtPartitionSupplyMessageV2;
import org.apache.ignite.internal.processors.cache.distributed.dht.preloader.GridDhtPartitionsFullMessage;
import org.apache.ignite.internal.processors.cache.distributed.dht.preloader.GridDhtPartitionsSingleMessage;
import org.apache.ignite.internal.processors.cache.distributed.dht.preloader.GridDhtPartitionsSingleRequest;
import org.apache.ignite.internal.processors.cache.distributed.near.CacheVersionedValue;
import org.apache.ignite.internal.processors.cache.distributed.near.GridNearGetRequest;
import org.apache.ignite.internal.processors.cache.distributed.near.GridNearGetResponse;
import org.apache.ignite.internal.processors.cache.distributed.near.GridNearLockRequest;
import org.apache.ignite.internal.processors.cache.distributed.near.GridNearLockResponse;
import org.apache.ignite.internal.processors.cache.distributed.near.GridNearSingleGetRequest;
import org.apache.ignite.internal.processors.cache.distributed.near.GridNearSingleGetResponse;
import org.apache.ignite.internal.processors.cache.distributed.near.GridNearTxFinishRequest;
import org.apache.ignite.internal.processors.cache.distributed.near.GridNearTxFinishResponse;
import org.apache.ignite.internal.processors.cache.distributed.near.GridNearTxPrepareRequest;
import org.apache.ignite.internal.processors.cache.distributed.near.GridNearTxPrepareResponse;
import org.apache.ignite.internal.processors.cache.distributed.near.GridNearUnlockRequest;
import org.apache.ignite.internal.processors.cache.query.GridCacheQueryRequest;
import org.apache.ignite.internal.processors.cache.query.GridCacheQueryResponse;
import org.apache.ignite.internal.processors.cache.query.GridCacheSqlQuery;
import org.apache.ignite.internal.processors.cache.query.continuous.CacheContinuousQueryBatchAck;
import org.apache.ignite.internal.processors.cache.query.continuous.CacheContinuousQueryEntry;
import org.apache.ignite.internal.processors.cache.transactions.IgniteTxEntry;
import org.apache.ignite.internal.processors.cache.transactions.IgniteTxKey;
import org.apache.ignite.internal.processors.cache.transactions.TxEntryValueHolder;
import org.apache.ignite.internal.processors.cache.version.GridCacheRawVersionedEntry;
import org.apache.ignite.internal.processors.cache.version.GridCacheVersion;
import org.apache.ignite.internal.processors.cache.version.GridCacheVersionEx;
import org.apache.ignite.internal.processors.clock.GridClockDeltaSnapshotMessage;
import org.apache.ignite.internal.processors.clock.GridClockDeltaVersion;
import org.apache.ignite.internal.processors.continuous.GridContinuousMessage;
import org.apache.ignite.internal.processors.datastreamer.DataStreamerEntry;
import org.apache.ignite.internal.processors.datastreamer.DataStreamerRequest;
import org.apache.ignite.internal.processors.datastreamer.DataStreamerResponse;
import org.apache.ignite.internal.processors.igfs.IgfsAckMessage;
import org.apache.ignite.internal.processors.igfs.IgfsBlockKey;
import org.apache.ignite.internal.processors.igfs.IgfsBlocksMessage;
import org.apache.ignite.internal.processors.igfs.IgfsDeleteMessage;
import org.apache.ignite.internal.processors.igfs.IgfsFileAffinityRange;
import org.apache.ignite.internal.processors.igfs.IgfsFragmentizerRequest;
import org.apache.ignite.internal.processors.igfs.IgfsFragmentizerResponse;
import org.apache.ignite.internal.processors.igfs.IgfsSyncMessage;
import org.apache.ignite.internal.processors.query.h2.twostep.messages.GridQueryCancelRequest;
import org.apache.ignite.internal.processors.query.h2.twostep.messages.GridQueryFailResponse;
import org.apache.ignite.internal.processors.query.h2.twostep.messages.GridQueryNextPageRequest;
import org.apache.ignite.internal.processors.query.h2.twostep.messages.GridQueryNextPageResponse;
import org.apache.ignite.internal.processors.query.h2.twostep.messages.GridQueryRequest;
import org.apache.ignite.internal.processors.rest.handlers.task.GridTaskResultRequest;
import org.apache.ignite.internal.processors.rest.handlers.task.GridTaskResultResponse;
import org.apache.ignite.internal.util.GridByteArrayList;
import org.apache.ignite.internal.util.GridLongList;
import org.apache.ignite.internal.util.UUIDCollectionMessage;
import org.apache.ignite.lang.IgniteOutClosure;
import org.apache.ignite.plugin.extensions.communication.Message;
import org.apache.ignite.plugin.extensions.communication.MessageFactory;
import org.apache.ignite.spi.collision.jobstealing.JobStealingRequest;
import org.apache.ignite.spi.communication.tcp.TcpCommunicationSpi;
import org.jsr166.ConcurrentHashMap8;

/**
 * Message factory implementation.
 */
public class GridIoMessageFactory implements MessageFactory {
    /** Custom messages registry. Used for test purposes. */
    private static final Map<Byte, IgniteOutClosure<Message>> CUSTOM = new ConcurrentHashMap8<>();

    /** Extensions. */
    private final MessageFactory[] ext;

    /**
     * @param ext Extensions.
     */
    public GridIoMessageFactory(MessageFactory[] ext) {
        this.ext = ext;
    }

    /** {@inheritDoc} */
    @Override public Message create(byte type) {
        Message msg = null;

        switch (type) {
            case TcpCommunicationSpi.NODE_ID_MSG_TYPE:
                msg = new TcpCommunicationSpi.NodeIdMessage();

                break;

            case TcpCommunicationSpi.RECOVERY_LAST_ID_MSG_TYPE:
                msg = new TcpCommunicationSpi.RecoveryLastReceivedMessage();

                break;

            case TcpCommunicationSpi.HANDSHAKE_MSG_TYPE:
                msg = new TcpCommunicationSpi.HandshakeMessage();

                break;

            case 0:
                msg = new GridJobCancelRequest();

                break;

            case 1:
                msg = new GridJobExecuteRequest();

                break;

            case 2:
                msg = new GridJobExecuteResponse();

                break;

            case 3:
                msg = new GridJobSiblingsRequest();

                break;

            case 4:
                msg = new GridJobSiblingsResponse();

                break;

            case 5:
                msg = new GridTaskCancelRequest();

                break;

            case 6:
                msg = new GridTaskSessionRequest();

                break;

            case 7:
                msg = new GridCheckpointRequest();

                break;

            case 8:
                msg = new GridIoMessage();

                break;

            case 9:
                msg = new GridIoUserMessage();

                break;

            case 10:
                msg = new GridDeploymentInfoBean();

                break;

            case 11:
                msg = new GridDeploymentRequest();

                break;

            case 12:
                msg = new GridDeploymentResponse();

                break;

            case 13:
                msg = new GridEventStorageMessage();

                break;

            case 14:
                msg = new GridCacheEvictionRequest();

                break;

            case 15:
                msg = new GridCacheEvictionResponse();

                break;

            case 16:
                msg = new GridCacheTxRecoveryRequest();

                break;

            case 17:
                msg = new GridCacheTxRecoveryResponse();

                break;

            case 20:
                msg = new GridCacheTtlUpdateRequest();

                break;

            case 21:
                msg = new GridDistributedLockRequest();

                break;

            case 22:
                msg = new GridDistributedLockResponse();

                break;

            case 23:
                msg = new GridDistributedTxFinishRequest();

                break;

            case 24:
                msg = new GridDistributedTxFinishResponse();

                break;

            case 25:
                msg = new GridDistributedTxPrepareRequest();

                break;

            case 26:
                msg = new GridDistributedTxPrepareResponse();

                break;

            case 27:
                msg = new GridDistributedUnlockRequest();

                break;

            case 28:
                msg = new GridDhtAffinityAssignmentRequest();

                break;

            case 29:
                msg = new GridDhtAffinityAssignmentResponse();

                break;

            case 30:
                msg = new GridDhtLockRequest();

                break;

            case 31:
                msg = new GridDhtLockResponse();

                break;

            case 32:
                msg = new GridDhtTxFinishRequest();

                break;

            case 33:
                msg = new GridDhtTxFinishResponse();

                break;

            case 34:
                msg = new GridDhtTxPrepareRequest();

                break;

            case 35:
                msg = new GridDhtTxPrepareResponse();

                break;

            case 36:
                msg = new GridDhtUnlockRequest();

                break;

            case 37:
                msg = new GridDhtAtomicDeferredUpdateResponse();

                break;

            case 38:
                msg = new GridDhtAtomicUpdateRequest();

                break;

            case 39:
                msg = new GridDhtAtomicUpdateResponse();

                break;

            case 40:
                msg = new GridNearAtomicUpdateRequest();

                break;

            case 41:
                msg = new GridNearAtomicUpdateResponse();

                break;

            case 42:
                msg = new GridDhtForceKeysRequest();

                break;

            case 43:
                msg = new GridDhtForceKeysResponse();

                break;

            case 44:
                msg = new GridDhtPartitionDemandMessage();

                break;

            case 45:
                msg = new GridDhtPartitionSupplyMessage();

                break;

            case 46:
                msg = new GridDhtPartitionsFullMessage();

                break;

            case 47:
                msg = new GridDhtPartitionsSingleMessage();

                break;

            case 48:
                msg = new GridDhtPartitionsSingleRequest();

                break;

            case 49:
                msg = new GridNearGetRequest();

                break;

            case 50:
                msg = new GridNearGetResponse();

                break;

            case 51:
                msg = new GridNearLockRequest();

                break;

            case 52:
                msg = new GridNearLockResponse();

                break;

            case 53:
                msg = new GridNearTxFinishRequest();

                break;

            case 54:
                msg = new GridNearTxFinishResponse();

                break;

            case 55:
                msg = new GridNearTxPrepareRequest();

                break;

            case 56:
                msg = new GridNearTxPrepareResponse();

                break;

            case 57:
                msg = new GridNearUnlockRequest();

                break;

            case 58:
                msg = new GridCacheQueryRequest();

                break;

            case 59:
                msg = new GridCacheQueryResponse();

                break;

            case 60:
                msg = new GridClockDeltaSnapshotMessage();

                break;

            case 61:
                msg = new GridContinuousMessage();

                break;

            case 62:
                msg = new DataStreamerRequest();

                break;

            case 63:
                msg = new DataStreamerResponse();

                break;

            case 64:
                msg = new IgfsAckMessage();

                break;

            case 65:
                msg = new IgfsBlockKey();

                break;

            case 66:
                msg = new IgfsBlocksMessage();

                break;

            case 67:
                msg = new IgfsDeleteMessage();

                break;

            case 68:
                msg = new IgfsFileAffinityRange();

                break;

            case 69:
                msg = new IgfsFragmentizerRequest();

                break;

            case 70:
                msg = new IgfsFragmentizerResponse();

                break;

            case 71:
                msg = new IgfsSyncMessage();

                break;

            case 76:
                msg = new GridTaskResultRequest();

                break;

            case 77:
                msg = new GridTaskResultResponse();

                break;

            case 82:
                msg = new JobStealingRequest();

                break;

            case 83:
                msg = new GridClockDeltaVersion();

                break;

            case 84:
                msg = new GridByteArrayList();

                break;

            case 85:
                msg = new GridLongList();

                break;

            case 86:
                msg = new GridCacheVersion();

                break;

            case 87:
                msg = new GridDhtPartitionExchangeId();

                break;

            case 88:
                msg = new GridCacheReturn();

                break;

            case 89:
                msg = new CacheObjectImpl();

                break;

            case 90:
                msg = new KeyCacheObjectImpl();

                break;

            case 91:
                msg = new GridCacheEntryInfo();

                break;

            case 92:
                msg = new CacheEntryInfoCollection();

                break;

            case 93:
                msg = new CacheInvokeDirectResult();

                break;

            case 94:
                msg = new IgniteTxKey();

                break;

            case 95:
                msg = new DataStreamerEntry();

                break;

            case 96:
                msg = new CacheContinuousQueryEntry();

                break;

            case 97:
                msg = new CacheEvictionEntry();

                break;

            case 98:
                msg = new CacheEntryPredicateContainsValue();

                break;

            case 99:
                msg = new CacheEntrySerializablePredicate();

                break;

            case 100:
                msg = new IgniteTxEntry();

                break;

            case 101:
                msg = new TxEntryValueHolder();

                break;

            case 102:
                msg = new CacheVersionedValue();

                break;

            case 103:
                msg = new GridCacheRawVersionedEntry<>();

                break;

            case 104:
                msg = new GridCacheVersionEx();

                break;

            case 105:
                msg = new CacheObjectByteArrayImpl();

                break;

            case 106:
                msg = new GridQueryCancelRequest();

                break;

            case 107:
                msg = new GridQueryFailResponse();

                break;

            case 108:
                msg = new GridQueryNextPageRequest();

                break;

            case 109:
                msg = new GridQueryNextPageResponse();

                break;

            case 110:
                msg = new GridQueryRequest();

                break;

            case 111:
                msg = new AffinityTopologyVersion();

                break;

            case 112:
                msg = new GridCacheSqlQuery();

                break;

            case 113:
                msg = new BinaryObjectImpl();

                break;

<<<<<<< HEAD
            // [-3..113] - this
=======
            case 114:
                msg = new GridDhtPartitionSupplyMessageV2();

                break;

            case 115:
                msg = new UUIDCollectionMessage();

                break;

            case 116:
                msg = new GridNearSingleGetRequest();

                break;

            case 117:
                msg = new GridNearSingleGetResponse();

                break;

            case 118:
                msg = new CacheContinuousQueryBatchAck();

                break;

            // [-3..118] - this
>>>>>>> 97270bf3
            // [120..123] - DR
            // [-4..-28] - SQL
            default:
                if (ext != null) {
                    for (MessageFactory factory : ext) {
                        msg = factory.create(type);

                        if (msg != null)
                            break;
                    }
                }

                if (msg == null) {
                    IgniteOutClosure<Message> c = CUSTOM.get(type);

                    if (c != null)
                        msg = c.apply();
                }
        }

        if (msg == null)
            throw new IgniteException("Invalid message type: " + type);

        return msg;
    }

    /**
     * Registers factory for custom message. Used for test purposes.
     *
     * @param type Message type.
     * @param c Message producer.
     */
    public static void registerCustom(byte type, IgniteOutClosure<Message> c) {
        assert c != null;

        CUSTOM.put(type, c);
    }
}<|MERGE_RESOLUTION|>--- conflicted
+++ resolved
@@ -689,9 +689,6 @@
 
                 break;
 
-<<<<<<< HEAD
-            // [-3..113] - this
-=======
             case 114:
                 msg = new GridDhtPartitionSupplyMessageV2();
 
@@ -718,7 +715,6 @@
                 break;
 
             // [-3..118] - this
->>>>>>> 97270bf3
             // [120..123] - DR
             // [-4..-28] - SQL
             default:
