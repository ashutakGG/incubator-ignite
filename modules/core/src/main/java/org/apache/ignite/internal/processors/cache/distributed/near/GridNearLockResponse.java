--- conflicted
+++ resolved
@@ -170,13 +170,8 @@
         }
 
         switch (writer.state()) {
-<<<<<<< HEAD
-            case 9:
-                if (!writer.writeObjectArray("dhtVers", dhtVers, Type.MSG))
-=======
             case 11:
                 if (!writer.writeObjectArray("dhtVers", dhtVers, MessageCollectionItemType.MSG))
->>>>>>> 7bbfeb17
                     return false;
 
                 writer.incrementState();
@@ -187,13 +182,8 @@
 
                 writer.incrementState();
 
-<<<<<<< HEAD
-            case 11:
-                if (!writer.writeObjectArray("mappedVers", mappedVers, Type.MSG))
-=======
             case 13:
                 if (!writer.writeObjectArray("mappedVers", mappedVers, MessageCollectionItemType.MSG))
->>>>>>> 7bbfeb17
                     return false;
 
                 writer.incrementState();
@@ -204,15 +194,12 @@
 
                 writer.incrementState();
 
-<<<<<<< HEAD
-=======
             case 15:
                 if (!writer.writeCollection("pending", pending, MessageCollectionItemType.MSG))
                     return false;
 
                 writer.incrementState();
 
->>>>>>> 7bbfeb17
         }
 
         return true;
@@ -225,18 +212,12 @@
         if (!reader.beforeMessageRead())
             return false;
 
-<<<<<<< HEAD
-        switch (readState) {
-            case 9:
-                dhtVers = reader.readObjectArray("dhtVers", Type.MSG, GridCacheVersion.class);
-=======
         if (!super.readFrom(buf, reader))
             return false;
 
         switch (reader.state()) {
             case 11:
                 dhtVers = reader.readObjectArray("dhtVers", MessageCollectionItemType.MSG, GridCacheVersion.class);
->>>>>>> 7bbfeb17
 
                 if (!reader.isLastRead())
                     return false;
@@ -251,13 +232,8 @@
 
                 reader.incrementState();
 
-<<<<<<< HEAD
-            case 11:
-                mappedVers = reader.readObjectArray("mappedVers", Type.MSG, GridCacheVersion.class);
-=======
             case 13:
                 mappedVers = reader.readObjectArray("mappedVers", MessageCollectionItemType.MSG, GridCacheVersion.class);
->>>>>>> 7bbfeb17
 
                 if (!reader.isLastRead())
                     return false;
@@ -272,8 +248,6 @@
 
                 reader.incrementState();
 
-<<<<<<< HEAD
-=======
             case 15:
                 pending = reader.readCollection("pending", MessageCollectionItemType.MSG);
 
@@ -282,7 +256,6 @@
 
                 reader.incrementState();
 
->>>>>>> 7bbfeb17
         }
 
         return true;
