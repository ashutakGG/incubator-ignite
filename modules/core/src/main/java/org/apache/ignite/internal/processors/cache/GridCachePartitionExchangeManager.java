/*
 * Licensed to the Apache Software Foundation (ASF) under one or more
 * contributor license agreements.  See the NOTICE file distributed with
 * this work for additional information regarding copyright ownership.
 * The ASF licenses this file to You under the Apache License, Version 2.0
 * (the "License"); you may not use this file except in compliance with
 * the License.  You may obtain a copy of the License at
 *
 *      http://www.apache.org/licenses/LICENSE-2.0
 *
 * Unless required by applicable law or agreed to in writing, software
 * distributed under the License is distributed on an "AS IS" BASIS,
 * WITHOUT WARRANTIES OR CONDITIONS OF ANY KIND, either express or implied.
 * See the License for the specific language governing permissions and
 * limitations under the License.
 */

package org.apache.ignite.internal.processors.cache;

import org.apache.ignite.*;
import org.apache.ignite.cluster.*;
import org.apache.ignite.events.*;
import org.apache.ignite.internal.*;
import org.apache.ignite.internal.cluster.*;
import org.apache.ignite.internal.managers.eventstorage.*;
import org.apache.ignite.internal.processors.cache.distributed.dht.*;
import org.apache.ignite.internal.processors.cache.distributed.dht.preloader.*;
import org.apache.ignite.internal.processors.timeout.*;
import org.apache.ignite.internal.util.*;
import org.apache.ignite.internal.util.future.*;
import org.apache.ignite.internal.util.tostring.*;
import org.apache.ignite.internal.util.typedef.*;
import org.apache.ignite.internal.util.typedef.internal.*;
import org.apache.ignite.internal.util.worker.*;
import org.apache.ignite.lang.*;
import org.apache.ignite.thread.*;
import org.jdk8.backport.*;
import org.jetbrains.annotations.*;

import java.util.*;
import java.util.concurrent.*;
import java.util.concurrent.atomic.*;
import java.util.concurrent.locks.*;

import static java.util.concurrent.TimeUnit.*;
import static org.apache.ignite.IgniteSystemProperties.*;
import static org.apache.ignite.events.EventType.*;
import static org.apache.ignite.internal.managers.communication.GridIoPolicy.*;
import static org.apache.ignite.internal.processors.cache.distributed.dht.preloader.GridDhtPreloader.*;

/**
 * Partition exchange manager.
 */
public class GridCachePartitionExchangeManager<K, V> extends GridCacheSharedManagerAdapter<K, V> {
    /** Exchange history size. */
    private static final int EXCHANGE_HISTORY_SIZE = 1000;

    /** Atomic reference for pending timeout object. */
    private AtomicReference<ResendTimeoutObject> pendingResend = new AtomicReference<>();

    /** Partition resend timeout after eviction. */
    private final long partResendTimeout = getLong(IGNITE_PRELOAD_RESEND_TIMEOUT, DFLT_PRELOAD_RESEND_TIMEOUT);

    /** Latch which completes after local exchange future is created. */
    private GridFutureAdapter<?> locExchFut;

    /** */
    private final ReadWriteLock busyLock = new ReentrantReadWriteLock();

    /** Last partition refresh. */
    private final AtomicLong lastRefresh = new AtomicLong(-1);

    /** Pending futures. */
    private final Queue<GridDhtPartitionsExchangeFuture<K, V>> pendingExchangeFuts = new ConcurrentLinkedQueue<>();

    /** */
    @GridToStringInclude
    private ExchangeWorker exchWorker;

    /** */
    @GridToStringExclude
    private final ConcurrentMap<Integer, GridClientPartitionTopology<K, V>> clientTops = new ConcurrentHashMap8<>();

    /** */
    private volatile GridDhtPartitionsExchangeFuture<K, V> lastInitializedFuture;

    /**
     * Partition map futures.
     * This set also contains already completed exchange futures to address race conditions when coordinator
     * leaves grid and new coordinator sends full partition message to a node which has not yet received
     * discovery event. In case if remote node will retry partition exchange, completed future will indicate
     * that full partition map should be sent to requesting node right away.
     */
    private ExchangeFutureSet exchFuts = new ExchangeFutureSet();

    /** Discovery listener. */
    private final GridLocalEventListener discoLsnr = new GridLocalEventListener() {
        @Override public void onEvent(Event evt) {
            if (!enterBusy())
                return;

            DiscoveryEvent e = (DiscoveryEvent)evt;

            try {
                ClusterNode loc = cctx.localNode();

                assert e.type() == EVT_NODE_JOINED || e.type() == EVT_NODE_LEFT || e.type() == EVT_NODE_FAILED;

                final ClusterNode n = e.eventNode();

                assert !loc.id().equals(n.id());

                if (e.type() == EVT_NODE_LEFT || e.type() == EVT_NODE_FAILED) {
                    assert cctx.discovery().node(n.id()) == null;

                    for (GridDhtPartitionsExchangeFuture<K, V> f : exchFuts.values())
                        f.onNodeLeft(n.id());
                }

                assert e.type() != EVT_NODE_JOINED || n.order() > loc.order() : "Node joined with smaller-than-local " +
                    "order [newOrder=" + n.order() + ", locOrder=" + loc.order() + ']';

                GridDhtPartitionExchangeId exchId = exchangeId(n.id(), e.topologyVersion(), e.type());

                GridDhtPartitionsExchangeFuture<K, V> exchFut = exchangeFuture(exchId, e);

                // Start exchange process.
                pendingExchangeFuts.add(exchFut);

                // Event callback - without this callback future will never complete.
                exchFut.onEvent(exchId, e);

                if (log.isDebugEnabled())
                    log.debug("Discovery event (will start exchange): " + exchId);

                locExchFut.listenAsync(new CI1<IgniteInternalFuture<?>>() {
                    @Override public void apply(IgniteInternalFuture<?> t) {
                        if (!enterBusy())
                            return;

                        try {
                            // Unwind in the order of discovery events.
                            for (GridDhtPartitionsExchangeFuture<K, V> f = pendingExchangeFuts.poll(); f != null;
                                f = pendingExchangeFuts.poll())
                                addFuture(f);
                        }
                        finally {
                            leaveBusy();
                        }
                    }
                });
            }
            finally {
                leaveBusy();
            }
        }
    };

    /** {@inheritDoc} */
    @Override protected void start0() throws IgniteCheckedException {
        super.start0();

        locExchFut = new GridFutureAdapter<>(cctx.kernalContext());

        exchWorker = new ExchangeWorker();

        cctx.gridEvents().addLocalEventListener(discoLsnr, EVT_NODE_JOINED, EVT_NODE_LEFT, EVT_NODE_FAILED);

        cctx.io().addHandler(0, GridDhtPartitionsSingleMessage.class,
            new MessageHandler<GridDhtPartitionsSingleMessage<K, V>>() {
                @Override public void onMessage(ClusterNode node, GridDhtPartitionsSingleMessage<K, V> msg) {
                    processSinglePartitionUpdate(node, msg);
                }
            });

        cctx.io().addHandler(0, GridDhtPartitionsFullMessage.class,
            new MessageHandler<GridDhtPartitionsFullMessage<K, V>>() {
                @Override public void onMessage(ClusterNode node, GridDhtPartitionsFullMessage<K, V> msg) {
                    processFullPartitionUpdate(node, msg);
                }
            });

        cctx.io().addHandler(0, GridDhtPartitionsSingleRequest.class,
            new MessageHandler<GridDhtPartitionsSingleRequest<K, V>>() {
                @Override public void onMessage(ClusterNode node, GridDhtPartitionsSingleRequest<K, V> msg) {
                    processSinglePartitionRequest(node, msg);
                }
            });
    }

    /** {@inheritDoc} */
    @Override protected void onKernalStart0() throws IgniteCheckedException {
        super.onKernalStart0();

        ClusterNode loc = cctx.localNode();

        long startTime = loc.metrics().getStartTime();

        assert startTime > 0;

        final long startTopVer = loc.order();

        GridDhtPartitionExchangeId exchId = exchangeId(loc.id(), startTopVer, EVT_NODE_JOINED);

        // Generate dummy discovery event for local node joining.
        DiscoveryEvent discoEvt = cctx.discovery().localJoinEvent();

        assert discoEvt != null;

        assert discoEvt.topologyVersion() == startTopVer;

        GridDhtPartitionsExchangeFuture<K, V> fut = exchangeFuture(exchId, discoEvt);

        new IgniteThread(cctx.gridName(), "exchange-worker", exchWorker).start();

        onDiscoveryEvent(cctx.localNodeId(), fut);

        // Allow discovery events to get processed.
        locExchFut.onDone();

        if (log.isDebugEnabled())
            log.debug("Beginning to wait on local exchange future: " + fut);

        try {
            boolean first = true;

            while (true) {
                try {
                    fut.get(cctx.preloadExchangeTimeout());

                    break;
                }
                catch (IgniteFutureTimeoutCheckedException ignored) {
                    if (first) {
                        U.warn(log, "Failed to wait for initial partition map exchange. " +
                            "Possible reasons are: " + U.nl() +
                            "  ^-- Transactions in deadlock." + U.nl() +
                            "  ^-- Long running transactions (ignore if this is the case)." + U.nl() +
                            "  ^-- Unreleased explicit locks.");

                        first = false;
                    }
                    else
                        U.warn(log, "Still waiting for initial partition map exchange [fut=" + fut + ']');
                }
            }

            for (GridCacheContext<K, V> cacheCtx : cctx.cacheContexts())
                cacheCtx.preloader().onInitialExchangeComplete(null);
        }
        catch (IgniteFutureTimeoutCheckedException e) {
            IgniteCheckedException err = new IgniteCheckedException("Timed out waiting for exchange future: " + fut, e);

            for (GridCacheContext<K, V> cacheCtx : cctx.cacheContexts())
                cacheCtx.preloader().onInitialExchangeComplete(err);

            throw err;
        }

        if (log.isDebugEnabled())
            log.debug("Finished waiting on local exchange: " + fut.exchangeId());
    }

    /** {@inheritDoc} */
    @Override protected void onKernalStop0(boolean cancel) {
        // Finish all exchange futures.
        for (GridDhtPartitionsExchangeFuture<K, V> f : exchFuts.values())
            f.onDone(new IgniteInterruptedCheckedException("Grid is stopping: " + cctx.gridName()));

        U.cancel(exchWorker);

        if (log.isDebugEnabled())
            log.debug("Before joining on exchange worker: " + exchWorker);

        U.join(exchWorker, log);

        ResendTimeoutObject resendTimeoutObj = pendingResend.getAndSet(null);

        if (resendTimeoutObj != null)
            cctx.time().removeTimeoutObject(resendTimeoutObj);
    }

    /** {@inheritDoc} */
<<<<<<< HEAD
    @Override protected void stop0(boolean cancel) {
        super.stop0(cancel);

        exchFuts = null;
    }

=======
    @SuppressWarnings("LockAcquiredButNotSafelyReleased")
    @Override protected void stop0(boolean cancel) {
        super.stop0(cancel);

        // Do not allow any activity in exchange manager after stop.
        busyLock.writeLock().lock();

        exchFuts = null;
    }

    /**
     * @param cacheId Cache ID.
     * @param exchId Exchange ID.
     * @return Topology.
     */
>>>>>>> 420c74f8
    public GridDhtPartitionTopology<K, V> clientTopology(int cacheId, GridDhtPartitionExchangeId exchId) {
        GridClientPartitionTopology<K, V> top = clientTops.get(cacheId);

        if (top != null)
            return top;

        GridClientPartitionTopology<K, V> old = clientTops.putIfAbsent(cacheId,
            top = new GridClientPartitionTopology<>(cctx, cacheId, exchId));

        return old != null ? old : top;
    }

    /**
     * @return Collection of client topologies.
     */
    public Collection<GridClientPartitionTopology<K, V>> clientTopologies() {
        return clientTops.values();
    }

    /**
     * Gets topology version of last completed partition exchange.
     *
     * @return Topology version.
     */
    public long topologyVersion() {
        return lastInitializedFuture.exchangeId().topologyVersion();
    }

    /**
     * @return Last completed topology future.
     */
    public GridDhtTopologyFuture lastTopologyFuture() {
        return lastInitializedFuture;
    }

    /**
     * @return {@code true} if entered to busy state.
     */
    private boolean enterBusy() {
        if (busyLock.readLock().tryLock())
            return true;

        if (log.isDebugEnabled())
            log.debug("Failed to enter to busy state (exchange manager is stopping): " + cctx.localNodeId());

        return false;
    }

    /**
     *
     */
    private void leaveBusy() {
        busyLock.readLock().unlock();
    }

    /**
     * @return Exchange futures.
     */
    @SuppressWarnings( {"unchecked", "RedundantCast"})
    public List<IgniteInternalFuture<?>> exchangeFutures() {
        return (List<IgniteInternalFuture<?>>)(List)exchFuts.values();
    }

    /**
     * @return {@code True} if pending future queue is empty.
     */
    public boolean hasPendingExchange() {
        return !exchWorker.futQ.isEmpty();
    }

    /**
     * @param nodeId New node ID.
     * @param fut Exchange future.
     */
    void onDiscoveryEvent(UUID nodeId, GridDhtPartitionsExchangeFuture<K, V> fut) {
        if (!enterBusy())
            return;

        try {
            addFuture(fut);
        }
        finally {
            leaveBusy();
        }
    }

    /**
     * @return {@code True} if topology has changed.
     */
    public boolean topologyChanged() {
        return exchWorker.topologyChanged();
    }

    /**
     * @param exchFut Exchange future.
     * @param reassign Dummy reassign flag.
     */
    public void forceDummyExchange(boolean reassign,
        GridDhtPartitionsExchangeFuture<K, V> exchFut) {
        exchWorker.addFuture(
            new GridDhtPartitionsExchangeFuture<>(cctx, reassign, exchFut.discoveryEvent(), exchFut.exchangeId()));
    }

    /**
     * Forces preload exchange.
     *
     * @param exchFut Exchange future.
     */
    public void forcePreloadExchange(GridDhtPartitionsExchangeFuture<K, V> exchFut) {
        exchWorker.addFuture(
            new GridDhtPartitionsExchangeFuture<>(cctx, exchFut.discoveryEvent(), exchFut.exchangeId()));
    }

    /**
     * Schedules next full partitions update.
     */
    public void scheduleResendPartitions() {
        ResendTimeoutObject timeout = pendingResend.get();

        if (timeout == null || timeout.started()) {
            ResendTimeoutObject update = new ResendTimeoutObject();

            if (pendingResend.compareAndSet(timeout, update))
                cctx.time().addTimeoutObject(update);
        }
    }

    /**
     * Partition refresh callback.
     */
    void refreshPartitions() {
        ClusterNode oldest = CU.oldest(cctx);

        if (log.isDebugEnabled())
            log.debug("Refreshing partitions [oldest=" + oldest.id() + ", loc=" + cctx.localNodeId() + ']');

        Collection<ClusterNode> rmts = null;

        try {
            // If this is the oldest node.
            if (oldest.id().equals(cctx.localNodeId())) {
                rmts = CU.remoteNodes(cctx);

                if (log.isDebugEnabled())
                    log.debug("Refreshing partitions from oldest node: " + cctx.localNodeId());

                sendAllPartitions(rmts);
            }
            else {
                if (log.isDebugEnabled())
                    log.debug("Refreshing local partitions from non-oldest node: " +
                        cctx.localNodeId());

                sendLocalPartitions(oldest, null);
            }
        }
        catch (IgniteCheckedException e) {
            U.error(log, "Failed to refresh partition map [oldest=" + oldest.id() + ", rmts=" + U.nodeIds(rmts) +
                ", loc=" + cctx.localNodeId() + ']', e);
        }
    }

    /**
     * Refresh partitions.
     *
     * @param timeout Timeout.
     */
    private void refreshPartitions(long timeout) {
        long last = lastRefresh.get();

        long now = U.currentTimeMillis();

        if (last != -1 && now - last >= timeout && lastRefresh.compareAndSet(last, now)) {
            if (log.isDebugEnabled())
                log.debug("Refreshing partitions [last=" + last + ", now=" + now + ", delta=" + (now - last) +
                    ", timeout=" + timeout + ", lastRefresh=" + lastRefresh + ']');

            refreshPartitions();
        }
        else if (log.isDebugEnabled())
            log.debug("Partitions were not refreshed [last=" + last + ", now=" + now + ", delta=" + (now - last) +
                ", timeout=" + timeout + ", lastRefresh=" + lastRefresh + ']');
    }

    /**
     * @param nodes Nodes.
     * @return {@code True} if message was sent, {@code false} if node left grid.
     * @throws IgniteCheckedException If failed.
     */
    private boolean sendAllPartitions(Collection<? extends ClusterNode> nodes)
        throws IgniteCheckedException {
        GridDhtPartitionsFullMessage<K, V> m = new GridDhtPartitionsFullMessage<>(null, null, -1);

        for (GridCacheContext<K, V> cacheCtx : cctx.cacheContexts()) {
            if (!cacheCtx.isLocal())
                m.addFullPartitionsMap(cacheCtx.cacheId(), cacheCtx.topology().partitionMap(true));
        }

        for (GridClientPartitionTopology<K, V> top : cctx.exchange().clientTopologies())
            m.addFullPartitionsMap(top.cacheId(), top.partitionMap(true));

        if (log.isDebugEnabled())
            log.debug("Sending all partitions [nodeIds=" + U.nodeIds(nodes) + ", msg=" + m + ']');

        cctx.io().safeSend(nodes, m, SYSTEM_POOL, null);

        return true;
    }

    /**
     * @param node Node.
     * @param id ID.
     * @return {@code True} if message was sent, {@code false} if node left grid.
     * @throws IgniteCheckedException If failed.
     */
    private boolean sendLocalPartitions(ClusterNode node, @Nullable GridDhtPartitionExchangeId id)
        throws IgniteCheckedException {
        GridDhtPartitionsSingleMessage<K, V> m = new GridDhtPartitionsSingleMessage<>(id, cctx.versions().last());

        for (GridCacheContext<K, V> cacheCtx : cctx.cacheContexts()) {
            if (!cacheCtx.isLocal())
                m.addLocalPartitionMap(cacheCtx.cacheId(), cacheCtx.topology().localPartitionMap());
        }

        if (log.isDebugEnabled())
            log.debug("Sending local partitions [nodeId=" + node.id() + ", msg=" + m + ']');

        try {
            cctx.io().send(node, m, SYSTEM_POOL);

            return true;
        }
        catch (ClusterTopologyCheckedException ignore) {
            if (log.isDebugEnabled())
                log.debug("Failed to send partition update to node because it left grid (will ignore) [node=" +
                    node.id() + ", msg=" + m + ']');

            return false;
        }
    }

    /**
     * @param nodeId Cause node ID.
     * @param topVer Topology version.
     * @param evt Event type.
     * @return Activity future ID.
     */
    private GridDhtPartitionExchangeId exchangeId(UUID nodeId, long topVer, int evt) {
        return new GridDhtPartitionExchangeId(nodeId, evt, topVer);
    }

    /**
     * @param exchId Exchange ID.
     * @param discoEvt Discovery event.
     * @return Exchange future.
     */
    GridDhtPartitionsExchangeFuture<K, V> exchangeFuture(GridDhtPartitionExchangeId exchId,
        @Nullable DiscoveryEvent discoEvt) {
        GridDhtPartitionsExchangeFuture<K, V> fut;

        GridDhtPartitionsExchangeFuture<K, V> old = exchFuts.addx(
            fut = new GridDhtPartitionsExchangeFuture<>(cctx, busyLock, exchId));

        if (old != null)
            fut = old;

        if (discoEvt != null)
            fut.onEvent(exchId, discoEvt);

        return fut;
    }

    /**
     * @param exchFut Exchange.
     */
    public void onExchangeDone(GridDhtPartitionsExchangeFuture<K, V> exchFut) {
        ExchangeFutureSet exchFuts0 = exchFuts;

        if (exchFuts0 != null) {
            for (GridDhtPartitionsExchangeFuture<K, V> fut : exchFuts0.values()) {
                if (fut.exchangeId().topologyVersion() < exchFut.exchangeId().topologyVersion() - 10)
                    fut.cleanUp();
            }
        }
    }

    /**
     * @param fut Future.
     * @return {@code True} if added.
     */
    private boolean addFuture(GridDhtPartitionsExchangeFuture<K, V> fut) {
        if (fut.onAdded()) {
            exchWorker.addFuture(fut);

            for (GridCacheContext<K, V> cacheCtx : cctx.cacheContexts())
                cacheCtx.preloader().onExchangeFutureAdded();

            return true;
        }

        return false;
    }

    /**
     * @param node Node.
     * @param msg Message.
     */
    private void processFullPartitionUpdate(ClusterNode node, GridDhtPartitionsFullMessage<K, V> msg) {
        if (!enterBusy())
            return;

        try {
            if (msg.exchangeId() == null) {
                if (log.isDebugEnabled())
                    log.debug("Received full partition update [node=" + node.id() + ", msg=" + msg + ']');

                boolean updated = false;

                for (GridCacheContext<K, V> cacheCtx : cctx.cacheContexts()) {
                    if (!cacheCtx.isLocal()) {
                        GridDhtPartitionTopology<K, V> top = cacheCtx.topology();

                        GridDhtPartitionFullMap partMap = msg.partitions().get(cacheCtx.cacheId());

                        updated |= top.update(null, partMap) != null;
                    }
                }

                if (updated)
                    refreshPartitions();
            }
            else
                exchangeFuture(msg.exchangeId(), null).onReceive(node.id(), msg);
        }
        finally {
            leaveBusy();
        }
    }

    /**
     * @param node Node ID.
     * @param msg Message.
     */
    private void processSinglePartitionUpdate(ClusterNode node, GridDhtPartitionsSingleMessage<K, V> msg) {
        if (!enterBusy())
            return;

        try {
            if (msg.exchangeId() == null) {
                if (log.isDebugEnabled())
                    log.debug("Received local partition update [nodeId=" + node.id() + ", parts=" +
                        msg + ']');

                boolean updated = false;

                for (GridCacheContext<K, V> cacheCtx : cctx.cacheContexts()) {
                    if (!cacheCtx.isLocal()) {
                        GridDhtPartitionTopology<K, V> top = cacheCtx.topology();

                        GridDhtPartitionMap parts = msg.partitions().get(cacheCtx.cacheId());

                        if (parts != null)
                            updated |= top.update(null, parts) != null;
                    }
                }

                if (updated)
                    scheduleResendPartitions();
            }
            else
                exchangeFuture(msg.exchangeId(), null).onReceive(node.id(), msg);
        }
        finally {
            leaveBusy();
        }
    }

    /**
     * @param node Node ID.
     * @param msg Message.
     */
    private void processSinglePartitionRequest(ClusterNode node, GridDhtPartitionsSingleRequest<K, V> msg) {
        if (!enterBusy())
            return;

        try {
            try {
                sendLocalPartitions(node, msg.exchangeId());
            }
            catch (IgniteCheckedException e) {
                U.error(log, "Failed to send local partition map to node [nodeId=" + node.id() + ", exchId=" +
                    msg.exchangeId() + ']', e);
            }
        }
        finally {
            leaveBusy();
        }
    }

    /**
     * @param deque Deque to poll from.
     * @param time Time to wait.
     * @param w Worker.
     * @return Polled item.
     * @throws InterruptedException If interrupted.
     */
    @Nullable private <T> T poll(BlockingQueue<T> deque, long time, GridWorker w) throws InterruptedException {
        assert w != null;

        // There is currently a case where {@code interrupted}
        // flag on a thread gets flipped during stop which causes the pool to hang.  This check
        // will always make sure that interrupted flag gets reset before going into wait conditions.
        // The true fix should actually make sure that interrupted flag does not get reset or that
        // interrupted exception gets propagated. Until we find a real fix, this method should
        // always work to make sure that there is no hanging during stop.
        if (w.isCancelled())
            Thread.currentThread().interrupt();

        return deque.poll(time, MILLISECONDS);
    }

    /**
     * Exchange future thread. All exchanges happen only by one thread and next
     * exchange will not start until previous one completes.
     */
    private class ExchangeWorker extends GridWorker {
        /** Future queue. */
        private final LinkedBlockingDeque<GridDhtPartitionsExchangeFuture<K, V>> futQ =
            new LinkedBlockingDeque<>();

        /** Busy flag used as performance optimization to stop current preloading. */
        private volatile boolean busy;

        /**
         *
         */
        private ExchangeWorker() {
            super(cctx.gridName(), "partition-exchanger", log);
        }

        /**
         * @param exchFut Exchange future.
         */
        void addFuture(GridDhtPartitionsExchangeFuture<K, V> exchFut) {
            assert exchFut != null;

            if (!exchFut.dummy() || (futQ.isEmpty() && !busy))
                futQ.offer(exchFut);

            if (log.isDebugEnabled())
                log.debug("Added exchange future to exchange worker: " + exchFut);
        }

        /** {@inheritDoc} */
        @Override protected void body() throws InterruptedException, IgniteInterruptedCheckedException {
            long timeout = cctx.gridConfig().getNetworkTimeout();

            boolean startEvtFired = false;

            while (!isCancelled()) {
                GridDhtPartitionsExchangeFuture<K, V> exchFut = null;

                try {
                    boolean preloadFinished = true;

                    for (GridCacheContext<K, V> cacheCtx : cctx.cacheContexts()) {
                        preloadFinished &= cacheCtx.preloader().syncFuture().isDone();

                        if (!preloadFinished)
                            break;
                    }

                    // If not first preloading and no more topology events present,
                    // then we periodically refresh partition map.
                    if (futQ.isEmpty() && preloadFinished) {
                        refreshPartitions(timeout);

                        timeout = cctx.gridConfig().getNetworkTimeout();
                    }

                    // After workers line up and before preloading starts we initialize all futures.
                    if (log.isDebugEnabled())
                        log.debug("Before waiting for exchange futures [futs" +
                            F.view(exchFuts.values(), F.unfinishedFutures()) + ", worker=" + this + ']');

                    // Take next exchange future.
                    exchFut = poll(futQ, timeout, this);

                    if (exchFut == null)
                        continue; // Main while loop.

                    busy = true;

                    Map<Integer, GridDhtPreloaderAssignments<K, V>> assignsMap = new HashMap<>();

                    boolean dummyReassign = exchFut.dummyReassign();
                    boolean forcePreload = exchFut.forcePreload();

                    try {
                        if (isCancelled())
                            break;

                        if (!exchFut.dummy() && !exchFut.forcePreload()) {
                            lastInitializedFuture = exchFut;

                            exchFut.init();

                            exchFut.get();

                            if (log.isDebugEnabled())
                                log.debug("After waiting for exchange future [exchFut=" + exchFut + ", worker=" +
                                    this + ']');

                            if (exchFut.exchangeId().nodeId().equals(cctx.localNodeId()))
                                lastRefresh.compareAndSet(-1, U.currentTimeMillis());

                            boolean changed = false;

                            // Just pick first worker to do this, so we don't
                            // invoke topology callback more than once for the
                            // same event.
                            for (GridCacheContext<K, V> cacheCtx : cctx.cacheContexts()) {
                                if (cacheCtx.isLocal())
                                    continue;

                                changed |= cacheCtx.topology().afterExchange(exchFut.exchangeId());

                                // Preload event notification.
                                if (cacheCtx.events().isRecordable(EVT_CACHE_PRELOAD_STARTED)) {
                                    if (!cacheCtx.isReplicated() || !startEvtFired) {
                                        DiscoveryEvent discoEvt = exchFut.discoveryEvent();

                                        cacheCtx.events().addPreloadEvent(-1, EVT_CACHE_PRELOAD_STARTED,
                                            discoEvt.eventNode(), discoEvt.type(), discoEvt.timestamp());
                                    }
                                }
                            }

                            startEvtFired = true;

                            if (changed && futQ.isEmpty())
                                refreshPartitions();
                        }
                        else {
                            if (log.isDebugEnabled())
                                log.debug("Got dummy exchange (will reassign)");

                            if (!dummyReassign) {
                                timeout = 0; // Force refresh.

                                continue;
                            }
                        }

                        for (GridCacheContext<K, V> cacheCtx : cctx.cacheContexts()) {
                            long delay = cacheCtx.config().getPreloadPartitionedDelay();

                            GridDhtPreloaderAssignments<K, V> assigns = null;

                            // Don't delay for dummy reassigns to avoid infinite recursion.
                            if (delay == 0 || forcePreload)
                                assigns = cacheCtx.preloader().assign(exchFut);

                            assignsMap.put(cacheCtx.cacheId(), assigns);
                        }
                    }
                    finally {
                        // Must flip busy flag before assignments are given to demand workers.
                        busy = false;
                    }

                    if (assignsMap != null) {
                        for (Map.Entry<Integer, GridDhtPreloaderAssignments<K, V>> e : assignsMap.entrySet()) {
                            int cacheId = e.getKey();

                            GridCacheContext<K, V> cacheCtx = cctx.cacheContext(cacheId);

                            cacheCtx.preloader().addAssignments(e.getValue(), forcePreload);
                        }
                    }
                }
                catch (IgniteInterruptedCheckedException e) {
                    throw e;
                }
                catch (IgniteCheckedException e) {
                    U.error(log, "Failed to wait for completion of partition map exchange " +
                        "(preloading will not start): " + exchFut, e);
                }
            }
        }

        /**
         * @return {@code True} if another exchange future has been queued up.
         */
        boolean topologyChanged() {
            return !futQ.isEmpty() || busy;
        }
    }

    /**
     * Partition resend timeout object.
     */
    private class ResendTimeoutObject implements GridTimeoutObject {
        /** Timeout ID. */
        private final IgniteUuid timeoutId = IgniteUuid.randomUuid();

        /** Timeout start time. */
        private final long createTime = U.currentTimeMillis();

        /** Started flag. */
        private AtomicBoolean started = new AtomicBoolean();

        /** {@inheritDoc} */
        @Override public IgniteUuid timeoutId() {
            return timeoutId;
        }

        /** {@inheritDoc} */
        @Override public long endTime() {
            return createTime + partResendTimeout;
        }

        /** {@inheritDoc} */
        @Override public void onTimeout() {
            if (!busyLock.readLock().tryLock())
                return;

            try {
                if (started.compareAndSet(false, true))
                    refreshPartitions();
            }
            finally {
                busyLock.readLock().unlock();

                cctx.time().removeTimeoutObject(this);

                pendingResend.compareAndSet(this, null);
            }
        }

        /**
         * @return {@code True} if timeout object started to run.
         */
        public boolean started() {
            return started.get();
        }
    }

    /**
     *
     */
    private class ExchangeFutureSet extends GridListSet<GridDhtPartitionsExchangeFuture<K, V>> {
        /** */
        private static final long serialVersionUID = 0L;

        /**
         * Creates ordered, not strict list set.
         */
        private ExchangeFutureSet() {
            super(new Comparator<GridDhtPartitionsExchangeFuture<K, V>>() {
                @Override public int compare(
                    GridDhtPartitionsExchangeFuture<K, V> f1,
                    GridDhtPartitionsExchangeFuture<K, V> f2) {
                    long t1 = f1.exchangeId().topologyVersion();
                    long t2 = f2.exchangeId().topologyVersion();

                    assert t1 > 0;
                    assert t2 > 0;

                    // Reverse order.
                    return t1 < t2 ? 1 : t1 == t2 ? 0 : -1;
                }
            }, /*not strict*/false);
        }

        /**
         * @param fut Future to add.
         * @return {@code True} if added.
         */
        @Override public synchronized GridDhtPartitionsExchangeFuture<K, V> addx(
            GridDhtPartitionsExchangeFuture<K, V> fut) {
            GridDhtPartitionsExchangeFuture<K, V> cur = super.addx(fut);

            while (size() > EXCHANGE_HISTORY_SIZE)
                removeLast();

            // Return the value in the set.
            return cur == null ? fut : cur;
        }

        /** {@inheritDoc} */
        @Nullable @Override public synchronized GridDhtPartitionsExchangeFuture<K, V> removex(
            GridDhtPartitionsExchangeFuture<K, V> val
        ) {
            return super.removex(val);
        }

        /**
         * @return Values.
         */
        @Override public synchronized List<GridDhtPartitionsExchangeFuture<K, V>> values() {
            return super.values();
        }

        /** {@inheritDoc} */
        @Override public synchronized String toString() {
            return S.toString(ExchangeFutureSet.class, this, super.toString());
        }
    }

    /**
     *
     */
    private abstract class MessageHandler<M> implements IgniteBiInClosure<UUID, M> {
        /** */
        private static final long serialVersionUID = 0L;

        /** {@inheritDoc} */
        @Override public void apply(UUID nodeId, M msg) {
            ClusterNode node = cctx.node(nodeId);

            if (node == null) {
                if (log.isDebugEnabled())
                    log.debug("Received message from failed node [node=" + nodeId + ", msg=" + msg + ']');

                return;
            }

            if (log.isDebugEnabled())
                log.debug("Received message from node [node=" + nodeId + ", msg=" + msg + ']');

            onMessage(node , msg);
        }

        /**
         * @param node Node.
         * @param msg Message.
         */
        protected abstract void onMessage(ClusterNode node, M msg);
    }
}<|MERGE_RESOLUTION|>--- conflicted
+++ resolved
@@ -281,14 +281,13 @@
     }
 
     /** {@inheritDoc} */
-<<<<<<< HEAD
     @Override protected void stop0(boolean cancel) {
         super.stop0(cancel);
 
         exchFuts = null;
     }
 
-=======
+    /** {@inheritDoc} */
     @SuppressWarnings("LockAcquiredButNotSafelyReleased")
     @Override protected void stop0(boolean cancel) {
         super.stop0(cancel);
@@ -304,7 +303,6 @@
      * @param exchId Exchange ID.
      * @return Topology.
      */
->>>>>>> 420c74f8
     public GridDhtPartitionTopology<K, V> clientTopology(int cacheId, GridDhtPartitionExchangeId exchId) {
         GridClientPartitionTopology<K, V> top = clientTops.get(cacheId);
 
