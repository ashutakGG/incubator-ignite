--- conflicted
+++ resolved
@@ -901,13 +901,8 @@
                         Map<UUID, Map<Integer, byte[]>> dataMap = msg.oldNodesDiscoveryData();
 
                         if (dataMap != null) {
-<<<<<<< HEAD
-                            for (Map.Entry<UUID, Map<Integer, Object>> entry : dataMap.entrySet())
-                                exchange.onExchange(newNodeId, entry.getKey(), node.order(), entry.getValue());
-=======
                             for (Map.Entry<UUID, Map<Integer, byte[]>> entry : dataMap.entrySet())
-                                onExchange(newNodeId, entry.getKey(), entry.getValue(), null);
->>>>>>> df1fbef1
+                                onExchange(newNodeId, entry.getKey(), node.order(), entry.getValue(), null);
                         }
 
                         locNode.setAttributes(node.attributes());
@@ -930,11 +925,7 @@
                     Map<Integer, byte[]> data = msg.newNodeDiscoveryData();
 
                     if (data != null)
-<<<<<<< HEAD
-                        exchange.onExchange(newNodeId, newNodeId, node.order(), data);
-=======
-                        onExchange(newNodeId, newNodeId, data, null);
->>>>>>> df1fbef1
+                        onExchange(newNodeId, newNodeId, node.order(), data, null);
                 }
             }
         }
