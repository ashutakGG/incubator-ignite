/*
 * Licensed to the Apache Software Foundation (ASF) under one or more
 * contributor license agreements.  See the NOTICE file distributed with
 * this work for additional information regarding copyright ownership.
 * The ASF licenses this file to You under the Apache License, Version 2.0
 * (the "License"); you may not use this file except in compliance with
 * the License.  You may obtain a copy of the License at
 *
 *      http://www.apache.org/licenses/LICENSE-2.0
 *
 * Unless required by applicable law or agreed to in writing, software
 * distributed under the License is distributed on an "AS IS" BASIS,
 * WITHOUT WARRANTIES OR CONDITIONS OF ANY KIND, either express or implied.
 * See the License for the specific language governing permissions and
 * limitations under the License.
 */

package org.apache.ignite.internal.processors.cache.distributed.dht.atomic;

import org.apache.ignite.*;
import org.apache.ignite.cache.*;
import org.apache.ignite.internal.*;
import org.apache.ignite.internal.processors.affinity.*;
import org.apache.ignite.internal.processors.cache.*;
import org.apache.ignite.internal.processors.cache.distributed.*;
import org.apache.ignite.internal.processors.cache.version.*;
import org.apache.ignite.internal.util.*;
import org.apache.ignite.internal.util.tostring.*;
import org.apache.ignite.internal.util.typedef.internal.*;
import org.apache.ignite.plugin.extensions.communication.*;
import org.jetbrains.annotations.*;

import javax.cache.expiry.*;
import javax.cache.processor.*;
import java.io.*;
import java.nio.*;
import java.util.*;

import static org.apache.ignite.internal.processors.cache.GridCacheOperation.*;

/**
 * Lite DHT cache update request sent from near node to primary node.
 */
public class GridNearAtomicUpdateRequest extends GridCacheMessage implements GridCacheDeployable {
    /** */
    private static final long serialVersionUID = 0L;

    /** Message index. */
    public static final int CACHE_MSG_IDX = nextIndexId();

    /** Target node ID. */
    @GridDirectTransient
    private UUID nodeId;

    /** Future version. */
    private GridCacheVersion futVer;

    /** Fast map flag. */
    private boolean fastMap;

    /** Update version. Set to non-null if fastMap is {@code true}. */
    private GridCacheVersion updateVer;

    /** Topology version. */
    private AffinityTopologyVersion topVer;

    /** Topology locked flag. Set if atomic update is performed inside TX or explicit lock. */
    private boolean topLocked;

    /** Write synchronization mode. */
    private CacheWriteSynchronizationMode syncMode;

    /** Update operation. */
    private GridCacheOperation op;

    /** Keys to update. */
    @GridToStringInclude
    @GridDirectCollection(KeyCacheObject.class)
    private List<KeyCacheObject> keys;

    /** Values to update. */
    @GridDirectCollection(CacheObject.class)
    private List<CacheObject> vals;

    /** Entry processors. */
    @GridDirectTransient
    private List<EntryProcessor<Object, Object, Object>> entryProcessors;

    /** Entry processors bytes. */
    @GridDirectCollection(byte[].class)
    private List<byte[]> entryProcessorsBytes;

    /** Optional arguments for entry processor. */
    @GridDirectTransient
    private Object[] invokeArgs;

    /** Entry processor arguments bytes. */
    private byte[][] invokeArgsBytes;

    /** Conflict versions. */
    @GridDirectCollection(GridCacheVersion.class)
    private List<GridCacheVersion> conflictVers;

    /** Conflict TTLs. */
    private GridLongList conflictTtls;

    /** Conflict expire times. */
    private GridLongList conflictExpireTimes;

    /** Return value flag. */
    private boolean retval;

    /** Expiry policy. */
    @GridDirectTransient
    private ExpiryPolicy expiryPlc;

    /** Expiry policy bytes. */
    private byte[] expiryPlcBytes;

    /** Filter. */
    private CacheEntryPredicate[] filter;

    /** Flag indicating whether request contains primary keys. */
    private boolean hasPrimary;

    /** Subject ID. */
    private UUID subjId;

    /** Task name hash. */
    private int taskNameHash;

    /** Skip write-through to a persistent storage. */
    private boolean skipStore;

    /**
     * Empty constructor required by {@link Externalizable}.
     */
    public GridNearAtomicUpdateRequest() {
        // No-op.
    }

    /**
     * Constructor.
     *
     * @param cacheId Cache ID.
     * @param nodeId Node ID.
     * @param futVer Future version.
     * @param fastMap Fast map scheme flag.
     * @param updateVer Update version set if fast map is performed.
     * @param topVer Topology version.
     * @param syncMode Synchronization mode.
     * @param op Cache update operation.
     * @param retval Return value required flag.
     * @param expiryPlc Expiry policy.
     * @param invokeArgs Optional arguments for entry processor.
     * @param filter Optional filter for atomic check.
     * @param subjId Subject ID.
     * @param taskNameHash Task name hash code.
     * @param skipStore Skip write-through to a persistent storage.
     */
    public GridNearAtomicUpdateRequest(
        int cacheId,
        UUID nodeId,
        GridCacheVersion futVer,
        boolean fastMap,
        @Nullable GridCacheVersion updateVer,
        @NotNull AffinityTopologyVersion topVer,
        boolean topLocked,
        CacheWriteSynchronizationMode syncMode,
        GridCacheOperation op,
        boolean retval,
        @Nullable ExpiryPolicy expiryPlc,
        @Nullable Object[] invokeArgs,
        @Nullable CacheEntryPredicate[] filter,
        @Nullable UUID subjId,
        int taskNameHash,
        boolean skipStore
    ) {
        this.cacheId = cacheId;
        this.nodeId = nodeId;
        this.futVer = futVer;
        this.fastMap = fastMap;
        this.updateVer = updateVer;

        this.topVer = topVer;
        this.topLocked = topLocked;
        this.syncMode = syncMode;
        this.op = op;
        this.retval = retval;
        this.expiryPlc = expiryPlc;
        this.invokeArgs = invokeArgs;
        this.filter = filter;
        this.subjId = subjId;
        this.taskNameHash = taskNameHash;
        this.skipStore = skipStore;

        keys = new ArrayList<>();
    }

    /** {@inheritDoc} */
    @Override public int lookupIndex() {
        return CACHE_MSG_IDX;
    }

    /**
     * @return Mapped node ID.
     */
    public UUID nodeId() {
        return nodeId;
    }

    /**
     * @param nodeId Node ID.
     */
    public void nodeId(UUID nodeId) {
        this.nodeId = nodeId;
    }

    /**
     * @return Subject ID.
     */
    public UUID subjectId() {
        return subjId;
    }

    /**
     * @return Task name hash.
     */
    public int taskNameHash() {
        return taskNameHash;
    }

    /**
     * @return Future version.
     */
    public GridCacheVersion futureVersion() {
        return futVer;
    }

    /**
     * @return Flag indicating whether this is fast-map udpate.
     */
    public boolean fastMap() {
        return fastMap;
    }

    /**
     * @return Update version for fast-map request.
     */
    public GridCacheVersion updateVersion() {
        return updateVer;
    }

    /**
     * @return Topology version.
     */
    @Override public AffinityTopologyVersion topologyVersion() {
        return topVer;
    }

    /**
     * @return Topology locked flag.
     */
    public boolean topologyLocked() {
        return topLocked;
    }

    /**
     * @return Cache write synchronization mode.
     */
    public CacheWriteSynchronizationMode writeSynchronizationMode() {
        return syncMode;
    }

    /**
     * @return Expiry policy.
     */
    public ExpiryPolicy expiry() {
        return expiryPlc;
    }

    /**
     * @return Return value flag.
     */
    public boolean returnValue() {
        return retval;
    }

    /**
     * @return Filter.
     */
    @Nullable public CacheEntryPredicate[] filter() {
        return filter;
    }

    /**
     * @return Skip write-through to a persistent storage.
     */
    public boolean skipStore() {
        return skipStore;
    }

    /**
     * @param key Key to add.
     * @param val Optional update value.
     * @param conflictTtl Conflict TTL (optional).
     * @param conflictExpireTime Conflict expire time (optional).
     * @param conflictVer Conflict version (optional).
     * @param primary If given key is primary on this mapping.
     */
    public void addUpdateEntry(KeyCacheObject key,
        @Nullable Object val,
        long conflictTtl,
        long conflictExpireTime,
        @Nullable GridCacheVersion conflictVer,
        boolean primary) {
        EntryProcessor<Object, Object, Object> entryProcessor = null;

        if (op == TRANSFORM) {
            assert val instanceof EntryProcessor : val;

            entryProcessor = (EntryProcessor<Object, Object, Object>) val;
        }

        assert val != null || op == DELETE;

        keys.add(key);

        if (entryProcessor != null) {
            if (entryProcessors == null)
                entryProcessors = new ArrayList<>();

            entryProcessors.add(entryProcessor);
        }
        else if (val != null) {
            assert val instanceof CacheObject : val;

            if (vals == null)
                vals = new ArrayList<>();

            vals.add((CacheObject)val);
        }

        hasPrimary |= primary;

        // In case there is no conflict, do not create the list.
        if (conflictVer != null) {
            if (conflictVers == null) {
                conflictVers = new ArrayList<>();

                for (int i = 0; i < keys.size() - 1; i++)
                    conflictVers.add(null);
            }

            conflictVers.add(conflictVer);
        }
        else if (conflictVers != null)
            conflictVers.add(null);

        if (conflictTtl >= 0) {
            if (conflictTtls == null) {
                conflictTtls = new GridLongList(keys.size());

                for (int i = 0; i < keys.size() - 1; i++)
                    conflictTtls.add(CU.TTL_NOT_CHANGED);
            }

            conflictTtls.add(conflictTtl);
        }

        if (conflictExpireTime >= 0) {
            if (conflictExpireTimes == null) {
                conflictExpireTimes = new GridLongList(keys.size());

                for (int i = 0; i < keys.size() - 1; i++)
                    conflictExpireTimes.add(CU.EXPIRE_TIME_CALCULATE);
            }

            conflictExpireTimes.add(conflictExpireTime);
        }
    }

    /**
     * @return Keys for this update request.
     */
    public List<KeyCacheObject> keys() {
        return keys;
    }

    /**
     * @return Values for this update request.
     */
    public List<?> values() {
        return op == TRANSFORM ? entryProcessors : vals;
    }

    /**
     * @return Update operation.
     */
    public GridCacheOperation operation() {
        return op;
    }

    /**
     * @return Optional arguments for entry processor.
     */
    @Nullable public Object[] invokeArguments() {
        return invokeArgs;
    }

    /**
     * @param idx Key index.
     * @return Value.
     */
    @SuppressWarnings("unchecked")
    public CacheObject value(int idx) {
        assert op == UPDATE : op;

        return vals.get(idx);
    }

    /**
     * @param idx Key index.
     * @return Entry processor.
     */
    @SuppressWarnings("unchecked")
    public EntryProcessor<Object, Object, Object> entryProcessor(int idx) {
        assert op == TRANSFORM : op;

        return entryProcessors.get(idx);
    }

    /**
     * @param idx Index to get.
     * @return Write value - either value, or transform closure.
     */
    public CacheObject writeValue(int idx) {
        if (vals != null)
            return vals.get(idx);

        return null;
    }

    /**
     * @return Conflict versions.
     */
    @Nullable public List<GridCacheVersion> conflictVersions() {
        return conflictVers;
    }

    /**
     * @param idx Index.
     * @return Conflict version.
     */
    @Nullable public GridCacheVersion conflictVersion(int idx) {
        if (conflictVers != null) {
            assert idx >= 0 && idx < conflictVers.size();

            return conflictVers.get(idx);
        }

        return null;
    }

    /**
     * @param idx Index.
     * @return Conflict TTL.
     */
    public long conflictTtl(int idx) {
        if (conflictTtls != null) {
            assert idx >= 0 && idx < conflictTtls.size();

            return conflictTtls.get(idx);
        }

        return CU.TTL_NOT_CHANGED;
    }

    /**
     * @param idx Index.
     * @return Conflict expire time.
     */
    public long conflictExpireTime(int idx) {
        if (conflictExpireTimes != null) {
            assert idx >= 0 && idx < conflictExpireTimes.size();

            return conflictExpireTimes.get(idx);
        }

        return CU.EXPIRE_TIME_CALCULATE;
    }

    /**
     * @return Flag indicating whether this request contains primary keys.
     */
    public boolean hasPrimary() {
        return hasPrimary;
    }

    /** {@inheritDoc}
     * @param ctx*/
    @Override public void prepareMarshal(GridCacheSharedContext ctx) throws IgniteCheckedException {
        super.prepareMarshal(ctx);

        GridCacheContext cctx = ctx.cacheContext(cacheId);

        prepareMarshalCacheObjects(keys, cctx);

        if (op == TRANSFORM)
            entryProcessorsBytes = marshalCollection(entryProcessors, ctx);
        else
            prepareMarshalCacheObjects(vals, cctx);

        if (filter != null) {
            boolean hasFilter = false;

            for (CacheEntryPredicate p : filter) {
                if (p != null) {
                    hasFilter = true;

                    p.prepareMarshal(cctx);
                }
            }

            if (!hasFilter)
                filter = null;
        }

        invokeArgsBytes = marshalInvokeArguments(invokeArgs, ctx);

        if (expiryPlc != null)
            expiryPlcBytes = CU.marshal(ctx, new IgniteExternalizableExpiryPolicy(expiryPlc));
    }

    /** {@inheritDoc} */
    @Override public void finishUnmarshal(GridCacheSharedContext ctx, ClassLoader ldr) throws IgniteCheckedException {
        super.finishUnmarshal(ctx, ldr);

        GridCacheContext cctx = ctx.cacheContext(cacheId);

        finishUnmarshalCacheObjects(keys, cctx, ldr);

        if (op == TRANSFORM)
            entryProcessors = unmarshalCollection(entryProcessorsBytes, ctx, ldr);
        else
            finishUnmarshalCacheObjects(vals, cctx, ldr);

        if (filter != null) {
            for (CacheEntryPredicate p : filter) {
                if (p != null)
                    p.finishUnmarshal(cctx, ldr);
            }
        }

        invokeArgs = unmarshalInvokeArguments(invokeArgsBytes, ctx, ldr);

        if (expiryPlcBytes != null)
            expiryPlc = ctx.marshaller().unmarshal(expiryPlcBytes, ldr);
    }

    /** {@inheritDoc} */
    @Override public boolean writeTo(ByteBuffer buf, MessageWriter writer) {
        writer.setBuffer(buf);

        if (!super.writeTo(buf, writer))
            return false;

        if (!writer.isHeaderWritten()) {
            if (!writer.writeHeader(directType(), fieldsCount()))
                return false;

            writer.onHeaderWritten();
        }

        switch (writer.state()) {
            case 3:
                if (!writer.writeMessage("conflictExpireTimes", conflictExpireTimes))
                    return false;

                writer.incrementState();

            case 4:
                if (!writer.writeMessage("conflictTtls", conflictTtls))
                    return false;

                writer.incrementState();

            case 5:
                if (!writer.writeCollection("conflictVers", conflictVers, MessageCollectionItemType.MSG))
                    return false;

                writer.incrementState();

            case 6:
                if (!writer.writeCollection("entryProcessorsBytes", entryProcessorsBytes, MessageCollectionItemType.BYTE_ARR))
                    return false;

                writer.incrementState();

            case 7:
                if (!writer.writeByteArray("expiryPlcBytes", expiryPlcBytes))
                    return false;

                writer.incrementState();

            case 8:
                if (!writer.writeBoolean("fastMap", fastMap))
                    return false;

                writer.incrementState();

            case 9:
                if (!writer.writeObjectArray("filter", filter, MessageCollectionItemType.MSG))
                    return false;

                writer.incrementState();

            case 10:
                if (!writer.writeMessage("futVer", futVer))
                    return false;

                writer.incrementState();

            case 11:
                if (!writer.writeBoolean("hasPrimary", hasPrimary))
                    return false;

                writer.incrementState();

            case 12:
                if (!writer.writeObjectArray("invokeArgsBytes", invokeArgsBytes, MessageCollectionItemType.BYTE_ARR))
                    return false;

                writer.incrementState();

            case 13:
                if (!writer.writeCollection("keys", keys, MessageCollectionItemType.MSG))
                    return false;

                writer.incrementState();

            case 14:
                if (!writer.writeByte("op", op != null ? (byte)op.ordinal() : -1))
                    return false;

                writer.incrementState();

            case 15:
                if (!writer.writeBoolean("retval", retval))
                    return false;

                writer.incrementState();

            case 16:
                if (!writer.writeBoolean("skipStore", skipStore))
                    return false;

                writer.incrementState();

            case 17:
                if (!writer.writeUuid("subjId", subjId))
                    return false;

                writer.incrementState();

            case 18:
                if (!writer.writeByte("syncMode", syncMode != null ? (byte)syncMode.ordinal() : -1))
                    return false;

                writer.incrementState();

            case 19:
<<<<<<< HEAD
                if (!writer.writeBoolean("topLocked", topLocked))
=======
                if (!writer.writeInt("taskNameHash", taskNameHash))
>>>>>>> 0a280586
                    return false;

                writer.incrementState();

            case 20:
                if (!writer.writeMessage("topVer", topVer))
                    return false;

                writer.incrementState();

            case 21:
                if (!writer.writeMessage("updateVer", updateVer))
                    return false;

                writer.incrementState();

            case 22:
                if (!writer.writeCollection("vals", vals, MessageCollectionItemType.MSG))
                    return false;

                writer.incrementState();

        }

        return true;
    }

    /** {@inheritDoc} */
    @Override public boolean readFrom(ByteBuffer buf, MessageReader reader) {
        reader.setBuffer(buf);

        if (!reader.beforeMessageRead())
            return false;

        if (!super.readFrom(buf, reader))
            return false;

        switch (reader.state()) {
            case 3:
                conflictExpireTimes = reader.readMessage("conflictExpireTimes");

                if (!reader.isLastRead())
                    return false;

                reader.incrementState();

            case 4:
                conflictTtls = reader.readMessage("conflictTtls");

                if (!reader.isLastRead())
                    return false;

                reader.incrementState();

            case 5:
                conflictVers = reader.readCollection("conflictVers", MessageCollectionItemType.MSG);

                if (!reader.isLastRead())
                    return false;

                reader.incrementState();

            case 6:
                entryProcessorsBytes = reader.readCollection("entryProcessorsBytes", MessageCollectionItemType.BYTE_ARR);

                if (!reader.isLastRead())
                    return false;

                reader.incrementState();

            case 7:
                expiryPlcBytes = reader.readByteArray("expiryPlcBytes");

                if (!reader.isLastRead())
                    return false;

                reader.incrementState();

            case 8:
                fastMap = reader.readBoolean("fastMap");

                if (!reader.isLastRead())
                    return false;

                reader.incrementState();

            case 9:
                filter = reader.readObjectArray("filter", MessageCollectionItemType.MSG, CacheEntryPredicate.class);

                if (!reader.isLastRead())
                    return false;

                reader.incrementState();

            case 10:
                futVer = reader.readMessage("futVer");

                if (!reader.isLastRead())
                    return false;

                reader.incrementState();

            case 11:
                hasPrimary = reader.readBoolean("hasPrimary");

                if (!reader.isLastRead())
                    return false;

                reader.incrementState();

            case 12:
                invokeArgsBytes = reader.readObjectArray("invokeArgsBytes", MessageCollectionItemType.BYTE_ARR, byte[].class);

                if (!reader.isLastRead())
                    return false;

                reader.incrementState();

            case 13:
                keys = reader.readCollection("keys", MessageCollectionItemType.MSG);

                if (!reader.isLastRead())
                    return false;

                reader.incrementState();

            case 14:
                byte opOrd;

                opOrd = reader.readByte("op");

                if (!reader.isLastRead())
                    return false;

                op = GridCacheOperation.fromOrdinal(opOrd);

                reader.incrementState();

            case 15:
                retval = reader.readBoolean("retval");

                if (!reader.isLastRead())
                    return false;

                reader.incrementState();

            case 16:
                skipStore = reader.readBoolean("skipStore");

                if (!reader.isLastRead())
                    return false;

                reader.incrementState();

            case 17:
                subjId = reader.readUuid("subjId");

                if (!reader.isLastRead())
                    return false;

                reader.incrementState();

            case 18:
                byte syncModeOrd;

                syncModeOrd = reader.readByte("syncMode");

                if (!reader.isLastRead())
                    return false;

                syncMode = CacheWriteSynchronizationMode.fromOrdinal(syncModeOrd);

                reader.incrementState();

            case 19:
                taskNameHash = reader.readInt("taskNameHash");

                if (!reader.isLastRead())
                    return false;

                reader.incrementState();

<<<<<<< HEAD
            case 19:
                topLocked = reader.readBoolean("topLocked");
=======
            case 20:
                topVer = reader.readMessage("topVer");
>>>>>>> 0a280586

                if (!reader.isLastRead())
                    return false;

                reader.incrementState();

<<<<<<< HEAD
            case 20:
                topVer = reader.readMessage("topVer");
=======
            case 21:
                updateVer = reader.readMessage("updateVer");
>>>>>>> 0a280586

                if (!reader.isLastRead())
                    return false;

                reader.incrementState();

<<<<<<< HEAD
            case 21:
                updateVer = reader.readMessage("updateVer");

                if (!reader.isLastRead())
                    return false;

                reader.incrementState();

=======
>>>>>>> 0a280586
            case 22:
                vals = reader.readCollection("vals", MessageCollectionItemType.MSG);

                if (!reader.isLastRead())
                    return false;

                reader.incrementState();

        }

        return true;
    }

    /** {@inheritDoc} */
    @Override public byte directType() {
        return 40;
    }

    /** {@inheritDoc} */
    @Override public byte fieldsCount() {
        return 23;
    }

    /** {@inheritDoc} */
    @Override public String toString() {
        return S.toString(GridNearAtomicUpdateRequest.class, this, "filter", Arrays.toString(filter),
            "parent", super.toString());
    }
}<|MERGE_RESOLUTION|>--- conflicted
+++ resolved
@@ -670,11 +670,7 @@
                 writer.incrementState();
 
             case 19:
-<<<<<<< HEAD
                 if (!writer.writeBoolean("topLocked", topLocked))
-=======
-                if (!writer.writeInt("taskNameHash", taskNameHash))
->>>>>>> 0a280586
                     return false;
 
                 writer.incrementState();
@@ -857,43 +853,30 @@
 
                 reader.incrementState();
 
-<<<<<<< HEAD
             case 19:
                 topLocked = reader.readBoolean("topLocked");
-=======
+
+                if (!reader.isLastRead())
+                    return false;
+
+                reader.incrementState();
+
             case 20:
                 topVer = reader.readMessage("topVer");
->>>>>>> 0a280586
-
-                if (!reader.isLastRead())
-                    return false;
-
-                reader.incrementState();
-
-<<<<<<< HEAD
-            case 20:
-                topVer = reader.readMessage("topVer");
-=======
+
+                if (!reader.isLastRead())
+                    return false;
+
+                reader.incrementState();
+
             case 21:
                 updateVer = reader.readMessage("updateVer");
->>>>>>> 0a280586
-
-                if (!reader.isLastRead())
-                    return false;
-
-                reader.incrementState();
-
-<<<<<<< HEAD
-            case 21:
-                updateVer = reader.readMessage("updateVer");
-
-                if (!reader.isLastRead())
-                    return false;
-
-                reader.incrementState();
-
-=======
->>>>>>> 0a280586
+
+                if (!reader.isLastRead())
+                    return false;
+
+                reader.incrementState();
+
             case 22:
                 vals = reader.readCollection("vals", MessageCollectionItemType.MSG);
 
