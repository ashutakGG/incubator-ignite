--- conflicted
+++ resolved
@@ -891,22 +891,14 @@
                         }
 
                         if (!F.isEmpty(req.keys())) {
-<<<<<<< HEAD
+                            if (tx != null)
+                                tx.addLockTransactionNode(n);
+
                             add(fut); // Append new future.
 
                             if (log.isDebugEnabled())
                                 log.debug("Sending DHT lock request to DHT node [node=" + n.id() + ", req=" + req + ']');
 
-=======
-                            if (tx != null)
-                                tx.addLockTransactionNode(n);
-
-                            add(fut); // Append new future.
-
-                            if (log.isDebugEnabled())
-                                log.debug("Sending DHT lock request to DHT node [node=" + n.id() + ", req=" + req + ']');
-
->>>>>>> acc731c5
                             cctx.io().send(n, req, cctx.ioPolicy());
                         }
                     }
