--- conflicted
+++ resolved
@@ -271,13 +271,8 @@
 
                 writer.incrementState();
 
-<<<<<<< HEAD
-            case 22:
-                if (!writer.writeCollection("lastBackups", lastBackups, Type.UUID))
-=======
             case 26:
                 if (!writer.writeCollection("lastBackups", lastBackups, MessageCollectionItemType.UUID))
->>>>>>> 7bbfeb17
                     return false;
 
                 writer.incrementState();
@@ -330,16 +325,11 @@
         if (!reader.beforeMessageRead())
             return false;
 
-<<<<<<< HEAD
-        switch (readState) {
-            case 19:
-=======
         if (!super.readFrom(buf, reader))
             return false;
 
         switch (reader.state()) {
             case 23:
->>>>>>> 7bbfeb17
                 futId = reader.readIgniteUuid("futId");
 
                 if (!reader.isLastRead())
@@ -363,13 +353,8 @@
 
                 reader.incrementState();
 
-<<<<<<< HEAD
-            case 22:
-                lastBackups = reader.readCollection("lastBackups", Type.UUID);
-=======
             case 26:
                 lastBackups = reader.readCollection("lastBackups", MessageCollectionItemType.UUID);
->>>>>>> 7bbfeb17
 
                 if (!reader.isLastRead())
                     return false;
