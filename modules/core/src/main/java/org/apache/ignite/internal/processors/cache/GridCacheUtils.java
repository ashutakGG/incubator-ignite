/*
 * Licensed to the Apache Software Foundation (ASF) under one or more
 * contributor license agreements.  See the NOTICE file distributed with
 * this work for additional information regarding copyright ownership.
 * The ASF licenses this file to You under the Apache License, Version 2.0
 * (the "License"); you may not use this file except in compliance with
 * the License.  You may obtain a copy of the License at
 *
 *      http://www.apache.org/licenses/LICENSE-2.0
 *
 * Unless required by applicable law or agreed to in writing, software
 * distributed under the License is distributed on an "AS IS" BASIS,
 * WITHOUT WARRANTIES OR CONDITIONS OF ANY KIND, either express or implied.
 * See the License for the specific language governing permissions and
 * limitations under the License.
 */

package org.apache.ignite.internal.processors.cache;

import org.apache.ignite.*;
import org.apache.ignite.cache.*;
import org.apache.ignite.cache.affinity.*;
import org.apache.ignite.cache.store.*;
import org.apache.ignite.cluster.*;
import org.apache.ignite.configuration.*;
import org.apache.ignite.internal.*;
import org.apache.ignite.internal.cluster.*;
import org.apache.ignite.internal.processors.affinity.*;
import org.apache.ignite.internal.processors.cache.distributed.*;
import org.apache.ignite.internal.processors.cache.distributed.dht.*;
import org.apache.ignite.internal.processors.cache.transactions.*;
import org.apache.ignite.internal.processors.cache.version.*;
import org.apache.ignite.internal.transactions.*;
import org.apache.ignite.internal.util.lang.*;
import org.apache.ignite.internal.util.typedef.*;
import org.apache.ignite.internal.util.typedef.T2;
import org.apache.ignite.internal.util.typedef.internal.*;
import org.apache.ignite.lang.*;
import org.apache.ignite.lifecycle.*;
import org.apache.ignite.plugin.*;
import org.apache.ignite.transactions.*;
import org.jetbrains.annotations.*;
import org.jsr166.*;

import javax.cache.*;
import javax.cache.configuration.*;
import javax.cache.expiry.*;
import javax.cache.integration.*;
import java.io.*;
import java.util.*;
import java.util.concurrent.*;
import java.util.concurrent.atomic.*;

import static org.apache.ignite.IgniteSystemProperties.*;
import static org.apache.ignite.cache.CacheAtomicityMode.*;
import static org.apache.ignite.cache.CacheMode.*;
import static org.apache.ignite.cache.CacheRebalanceMode.*;
import static org.apache.ignite.cache.CacheWriteSynchronizationMode.*;
import static org.apache.ignite.internal.GridTopic.*;
import static org.apache.ignite.internal.processors.cache.GridCacheOperation.*;

/**
 * Cache utility methods.
 */
public class GridCacheUtils {
    /**  Hadoop syste cache name. */
    public static final String SYS_CACHE_HADOOP_MR = "ignite-hadoop-mr-sys-cache";

    /** System cache name. */
    public static final String UTILITY_CACHE_NAME = "ignite-sys-cache";

    /** Atomics system cache name. */
    public static final String ATOMICS_CACHE_NAME = "ignite-atomics-sys-cache";

    /** Marshaller system cache name. */
    public static final String MARSH_CACHE_NAME = "ignite-marshaller-sys-cache";

    /** Default mask name. */
    private static final String DEFAULT_MASK_NAME = "<default>";

    /** TTL: minimum positive value. */
    public static final long TTL_MINIMUM = 1L;

    /** TTL: eternal. */
    public static final long TTL_ETERNAL = 0L;

    /** TTL: not changed. */
    public static final long TTL_NOT_CHANGED = -1L;

    /** TTL: zero (immediate expiration). */
    public static final long TTL_ZERO = -2L;

    /** Expire time: eternal. */
    public static final long EXPIRE_TIME_ETERNAL = 0L;

    /** Expire time: must be calculated based on TTL value. */
    public static final long EXPIRE_TIME_CALCULATE = -1L;

    /** Skip store flag bit mask. */
    public static final int SKIP_STORE_FLAG_MASK = 0x1;

    /** Per-thread generated UID store. */
    private static final ThreadLocal<UUID> UUIDS = new ThreadLocal<UUID>() {
        @Override protected UUID initialValue() {
            return UUID.randomUUID();
        }
    };

    /** Empty predicate array. */
    private static final IgnitePredicate[] EMPTY = new IgnitePredicate[0];

    /** Partition to state transformer. */
    private static final IgniteClosure PART2STATE =
        new C1<GridDhtLocalPartition, GridDhtPartitionState>() {
            @Override public GridDhtPartitionState apply(GridDhtLocalPartition p) {
                return p.state();
            }
        };

    /** */
    private static final IgniteClosure<Integer, GridCacheVersion[]> VER_ARR_FACTORY =
        new C1<Integer, GridCacheVersion[]>() {
            @Override public GridCacheVersion[] apply(Integer size) {
                return new GridCacheVersion[size];
            }
        };

    /** Empty predicate array. */
    private static final IgnitePredicate[] EMPTY_FILTER = new IgnitePredicate[0];

    /** Empty predicate array. */
    private static final CacheEntryPredicate[] EMPTY_FILTER0 = new CacheEntryPredicate[0];

    /** */
    private static final CacheEntryPredicate ALWAYS_FALSE0 = new CacheEntrySerializablePredicate(
        new CacheEntryPredicateAdapter() {
            @Override public boolean apply(GridCacheEntryEx e) {
                return false;
            }
        }
    );

    /** */
    private static final CacheEntryPredicate ALWAYS_TRUE0 = new CacheEntrySerializablePredicate(
        new CacheEntryPredicateAdapter() {
            @Override public boolean apply(GridCacheEntryEx e) {
                return true;
            }
        }
    );

    /** */
    private static final CacheEntryPredicate[] ALWAYS_FALSE0_ARR = new CacheEntryPredicate[] {ALWAYS_FALSE0};

    /** Read filter. */
    private static final IgnitePredicate READ_FILTER = new P1<Object>() {
        @Override public boolean apply(Object e) {
            return ((IgniteTxEntry)e).op() == READ;
        }

        @Override public String toString() {
            return "Cache transaction read filter";
        }
    };

    /** Write filter. */
    private static final IgnitePredicate WRITE_FILTER = new P1<Object>() {
        @Override public boolean apply(Object e) {
            return ((IgniteTxEntry)e).op() != READ;
        }

        @Override public String toString() {
            return "Cache transaction write filter";
        }
    };

    /** Transaction entry to key. */
    private static final IgniteClosure tx2key = new C1<IgniteTxEntry, Object>() {
        @Override public Object apply(IgniteTxEntry e) {
            return e.key();
        }

        @Override public String toString() {
            return "Cache transaction entry to key converter.";
        }
    };

    /** Transaction entry to key. */
    private static final IgniteClosure txCol2key = new C1<Collection<IgniteTxEntry>, Collection<Object>>() {
        @SuppressWarnings( {"unchecked"})
        @Override public Collection<Object> apply(Collection<IgniteTxEntry> e) {
            return F.viewReadOnly(e, tx2key);
        }

        @Override public String toString() {
            return "Cache transaction entry collection to key collection converter.";
        }
    };

    /** Converts transaction to XID version. */
    private static final IgniteClosure tx2xidVer = new C1<IgniteInternalTx, GridCacheVersion>() {
        @Override public GridCacheVersion apply(IgniteInternalTx tx) {
            return tx.xidVersion();
        }

        @Override public String toString() {
            return "Transaction to XID version converter.";
        }
    };

    /** Converts tx entry to entry. */
    private static final IgniteClosure tx2entry = new C1<IgniteTxEntry, GridCacheEntryEx>() {
        @Override public GridCacheEntryEx apply(IgniteTxEntry e) {
            return e.cached();
        }
    };

    /** Transaction entry to key. */
    private static final IgniteClosure entry2key = new C1<GridCacheEntryEx, KeyCacheObject>() {
        @Override public KeyCacheObject apply(GridCacheEntryEx e) {
            return e.key();
        }

        @Override public String toString() {
            return "Cache extended entry to key converter.";
        }
    };

    /** Transaction entry to key. */
    private static final IgniteClosure info2key = new C1<GridCacheEntryInfo, Object>() {
        @Override public Object apply(GridCacheEntryInfo e) {
            return e.key();
        }

        @Override public String toString() {
            return "Cache extended entry to key converter.";
        }
    };

    /**
     * Ensure singleton.
     */
    protected GridCacheUtils() {
        // No-op.
    }

    /**
     * Gets per-thread-unique ID for this thread.
     *
     * @return ID for this thread.
     */
    public static UUID uuid() {
        return UUIDS.get();
    }

    /**
     * @param msg Message to check.
     * @return {@code True} if preloader message.
     */
    public static boolean allowForStartup(Object msg) {
        return ((GridCacheMessage)msg).allowForStartup();
    }

    /**
     * Writes {@link GridCacheVersion} to output stream. This method is meant to be used by
     * implementations of {@link Externalizable} interface.
     *
     * @param out Output stream.
     * @param ver Version to write.
     * @throws IOException If write failed.
     */
    public static void writeVersion(ObjectOutput out, GridCacheVersion ver) throws IOException {
        // Write null flag.
        out.writeBoolean(ver == null);

        if (ver != null) {
            out.writeBoolean(ver instanceof GridCacheVersionEx);

            ver.writeExternal(out);
        }
    }

    /**
     * Reads {@link GridCacheVersion} from input stream. This method is meant to be used by
     * implementations of {@link Externalizable} interface.
     *
     * @param in Input stream.
     * @return Read version.
     * @throws IOException If read failed.
     */
    @Nullable public static GridCacheVersion readVersion(ObjectInput in) throws IOException {
        // If UUID is not null.
        if (!in.readBoolean()) {
            GridCacheVersion ver = in.readBoolean() ? new GridCacheVersionEx() : new GridCacheVersion();

            ver.readExternal(in);

            return ver;
        }

        return null;
    }

    /**
     * @param ctx Cache context.
     * @param meta Meta name.
     * @return Filter for entries with meta.
     */
    public static IgnitePredicate<KeyCacheObject> keyHasMeta(final GridCacheContext ctx, final UUID meta) {
        return new P1<KeyCacheObject>() {
            @Override public boolean apply(KeyCacheObject k) {
                GridCacheEntryEx e = ctx.cache().peekEx(k);

                return e != null && e.hasMeta(meta);
            }
        };
    }

    /**
     * @param err If {@code true}, then throw {@link GridCacheFilterFailedException},
     *      otherwise return {@code val} passed in.
     * @return Always return {@code null}.
     * @throws GridCacheFilterFailedException If {@code err} flag is {@code true}.
     */
    @Nullable public static CacheObject failed(boolean err) throws GridCacheFilterFailedException {
        return failed(err, null);
    }

    /**
     * @param err If {@code true}, then throw {@link GridCacheFilterFailedException},
     *      otherwise return {@code val} passed in.
     * @param val Value for which evaluation happened.
     * @return Always return {@code val} passed in or throw exception.
     * @throws GridCacheFilterFailedException If {@code err} flag is {@code true}.
     */
    @Nullable public static CacheObject failed(boolean err, CacheObject val) throws GridCacheFilterFailedException {
        if (err)
            throw new GridCacheFilterFailedException(val);

        return null;
    }

    /**
     * Entry predicate factory mostly used for deserialization.
     *
     * @param <K> Key type.
     * @param <V> Value type.
     * @return Factory instance.
     */
    public static <K, V> IgniteClosure<Integer, IgnitePredicate<Cache.Entry<K, V>>[]> factory() {
        return new IgniteClosure<Integer, IgnitePredicate<Cache.Entry<K, V>>[]>() {
            @SuppressWarnings({"unchecked"})
            @Override public IgnitePredicate<Cache.Entry<K, V>>[] apply(Integer len) {
                return (IgnitePredicate<Cache.Entry<K, V>>[])(len == 0 ? EMPTY : new IgnitePredicate[len]);
            }
        };
    }

    /**
     * Checks that cache store is present.
     *
     * @param ctx Registry.
     * @throws IgniteCheckedException If cache store is not present.
     */
    public static void checkStore(GridCacheContext<?, ?> ctx) throws IgniteCheckedException {
        if (!ctx.store().configured())
            throw new IgniteCheckedException("Failed to find cache store for method 'reload(..)' " +
                "(is GridCacheStore configured?)");
    }

    /**
     * @param ctx Cache registry.
     * @return Space name.
     */
    public static String swapSpaceName(GridCacheContext<?, ?> ctx) {
        String name = ctx.namex();

        name = name == null ? "gg-swap-cache-dflt" : "gg-swap-cache-" + name;

        return name;
    }

    /**
     * @param swapSpaceName Swap space name.
     * @return Cache name.
     */
    public static String cacheNameForSwapSpaceName(String swapSpaceName) {
        assert swapSpaceName != null;

        return "gg-swap-cache-dflt".equals(swapSpaceName) ? null : swapSpaceName.substring("gg-swap-cache-".length());
    }

    /**
     * Gets public cache name substituting null name by {@code 'default'}.
     *
     * @return Public cache name substituting null name by {@code 'default'}.
     */
    public static String namexx(@Nullable String name) {
        return name == null ? "default" : name;
    }

    /**
     * @return Partition to state transformer.
     */
    @SuppressWarnings({"unchecked"})
    public static IgniteClosure<GridDhtLocalPartition, GridDhtPartitionState> part2state() {
        return PART2STATE;
    }

    /**
     * Gets all nodes on which cache with the same name is started.
     *
     * @param ctx Cache context.
     * @param topOrder Maximum allowed node order.
     * @return All nodes on which cache with the same name is started (including nodes
     *      that may have already left).
     */
    public static Collection<ClusterNode> allNodes(GridCacheContext ctx, AffinityTopologyVersion topOrder) {
        return ctx.discovery().cacheNodes(ctx.namex(), topOrder);
    }

    /**
     * Gets all nodes with at least one cache configured.
     *
     * @param ctx Shared cache context.
     * @param topOrder Maximum allowed node order.
     * @return All nodes on which cache with the same name is started (including nodes
     *      that may have already left).
     */
    public static Collection<ClusterNode> allNodes(GridCacheSharedContext ctx, AffinityTopologyVersion topOrder) {
        return ctx.discovery().cacheNodes(topOrder);
    }

    /**
     * Gets remote nodes with at least one cache configured.
     *
     * @param ctx Cache shared context.
     * @param topVer Topology version.
     * @return Collection of remote nodes with at least one cache configured.
     */
    public static Collection<ClusterNode> remoteNodes(final GridCacheSharedContext ctx, AffinityTopologyVersion topVer) {
        return ctx.discovery().remoteCacheNodes(topVer);
    }

    /**
     * Gets alive remote nodes with at least one cache configured.
     *
     * @param ctx Cache context.
     * @param topOrder Maximum allowed node order.
     * @return Affinity nodes.
     */
    public static Collection<ClusterNode> aliveRemoteServerNodesWithCaches(final GridCacheSharedContext ctx,
        AffinityTopologyVersion topOrder) {
        return ctx.discovery().aliveRemoteServerNodesWithCaches(topOrder);
    }

    /**
     * Gets all nodes on which cache with the same name is started and the local DHT storage is enabled.
     *
     * @param ctx Cache context.
     * @return All nodes on which cache with the same name is started.
     */
    public static Collection<ClusterNode> affinityNodes(final GridCacheContext ctx) {
        return ctx.discovery().cacheAffinityNodes(ctx.namex(), AffinityTopologyVersion.NONE);
    }

    /**
     * Gets DHT affinity nodes.
     *
     * @param ctx Cache context.
     * @param topOrder Maximum allowed node order.
     * @return Affinity nodes.
     */
    public static Collection<ClusterNode> affinityNodes(GridCacheContext ctx, AffinityTopologyVersion topOrder) {
        return ctx.discovery().cacheAffinityNodes(ctx.namex(), topOrder);
    }

    /**
     * Checks if near cache is enabled for cache context.
     *
     * @param ctx Cache context to check.
     * @return {@code True} if near cache is enabled, {@code false} otherwise.
     */
    public static boolean isNearEnabled(GridCacheContext ctx) {
        return isNearEnabled(ctx.config());
    }

    /**
     * Checks if near cache is enabled for cache configuration.
     *
     * @param cfg Cache configuration to check.
     * @return {@code True} if near cache is enabled, {@code false} otherwise.
     */
    @SuppressWarnings("SimplifiableIfStatement")
    public static boolean isNearEnabled(CacheConfiguration cfg) {
        if (cfg.getCacheMode() == LOCAL)
            return false;

        return cfg.getNearConfiguration() != null;
    }

    /**
     * Gets oldest alive server node with at least one cache configured for specified topology version.
     *
     * @param ctx Context.
     * @param topVer Maximum allowed topology version.
     * @return Oldest alive cache server node.
     */
    @Nullable public static ClusterNode oldestAliveCacheServerNode(GridCacheSharedContext ctx,
        AffinityTopologyVersion topVer) {
        Collection<ClusterNode> nodes = ctx.discovery().aliveServerNodesWithCaches(topVer);

        if (nodes.isEmpty())
            return null;

        return oldest(nodes);
    }

    /**
     * @param nodes Nodes.
     * @return Oldest node for the given topology version.
     */
    @Nullable public static ClusterNode oldest(Collection<ClusterNode> nodes) {
        ClusterNode oldest = null;

        for (ClusterNode n : nodes) {
            if (oldest == null || n.order() < oldest.order())
                oldest = n;
        }

        return oldest;
    }

    /**
     * @return Empty filter.
     */
    @SuppressWarnings({"unchecked"})
    public static <K, V> IgnitePredicate<Cache.Entry<K, V>>[] empty() {
        return (IgnitePredicate<Cache.Entry<K, V>>[])EMPTY_FILTER;
    }

    /**
     * @return Empty filter.
     */
    @SuppressWarnings({"unchecked"})
    public static CacheEntryPredicate[] empty0() {
        return EMPTY_FILTER0;
    }

    /**
     * @return Always false filter.
     */
    public static CacheEntryPredicate alwaysFalse0() {
        return ALWAYS_FALSE0;
    }

    /**
     * @return Always false filter.
     */
    public static CacheEntryPredicate alwaysTrue0() {
        return ALWAYS_TRUE0;
    }

    /**
     * @return Always false filter.
     */
    public static CacheEntryPredicate[] alwaysFalse0Arr() {
        return ALWAYS_FALSE0_ARR;
    }

    /**
     * @param p Predicate.
     * @return {@code True} if always false filter.
     */
    public static boolean isAlwaysFalse0(@Nullable CacheEntryPredicate[] p) {
        return p != null && p.length == 1 && p[0]  == ALWAYS_FALSE0;
    }

    /**
     * @param p Predicate.
     * @return {@code True} if always false filter.
     */
    public static boolean isAlwaysTrue0(@Nullable CacheEntryPredicate[] p) {
        return p != null && p.length == 1 && p[0]  == ALWAYS_TRUE0;
    }

    /**
     * @return Closure which converts transaction entry xid to XID version.
     */
    @SuppressWarnings( {"unchecked"})
    public static <K, V> IgniteClosure<IgniteInternalTx, GridCacheVersion> tx2xidVersion() {
        return (IgniteClosure<IgniteInternalTx, GridCacheVersion>)tx2xidVer;
    }

    /**
     * @return Closure that converts entry to key.
     */
    @SuppressWarnings({"unchecked"})
    public static IgniteClosure<GridCacheEntryEx, KeyCacheObject> entry2Key() {
        return entry2key;
    }

    /**
     * @return Closure that converts entry info to key.
     */
    @SuppressWarnings({"unchecked"})
    public static <K, V> IgniteClosure<GridCacheEntryInfo, K> info2Key() {
        return (IgniteClosure<GridCacheEntryInfo, K>)info2key;
    }

    /**
     * @return Filter for transaction reads.
     */
    @SuppressWarnings({"unchecked"})
    public static <K, V> IgnitePredicate<IgniteTxEntry> reads() {
        return READ_FILTER;
    }

    /**
     * @return Filter for transaction writes.
     */
    @SuppressWarnings({"unchecked"})
    public static <K, V> IgnitePredicate<IgniteTxEntry> writes() {
        return WRITE_FILTER;
    }

    /**
     * Gets type filter for projections.
     *
     * @param keyType Key type.
     * @param valType Value type.
     * @param <K> Key type.
     * @param <V> Value type.
     * @return Type filter.
     */
    public static <K, V> IgniteBiPredicate<K, V> typeFilter(final Class<?> keyType, final Class<?> valType) {
        return new P2<K, V>() {
            @Override public boolean apply(K k, V v) {
                return keyType.isAssignableFrom(k.getClass()) && valType.isAssignableFrom(v.getClass());
            }

            @Override public String toString() {
                return "Type filter [keyType=" + keyType + ", valType=" + valType + ']';
            }
        };
    }

    /**
     * @param keyType Key type.
     * @param valType Value type.
     * @return Type filter.
     */
    public static CacheEntryPredicate typeFilter0(final Class<?> keyType, final Class<?> valType) {
        return new CacheEntrySerializablePredicate(new CacheEntryPredicateAdapter() {
            @Override public boolean apply(GridCacheEntryEx e) {
                Object val = CU.value(peekVisibleValue(e), e.context(), false);

                return val == null ||
                    valType.isAssignableFrom(val.getClass()) &&
                    keyType.isAssignableFrom(e.key().value(e.context().cacheObjectContext(), false).getClass());
            }
        });
    }

    /**
     * @return Boolean reducer.
     */
    public static IgniteReducer<Boolean, Boolean> boolReducer() {
        return new IgniteReducer<Boolean, Boolean>() {
            private final AtomicBoolean bool = new AtomicBoolean(true);

            @Override public boolean collect(Boolean b) {
                bool.compareAndSet(true, b);

                // Stop collecting on first failure.
                return bool.get();
            }

            @Override public Boolean reduce() {
                return bool.get();
            }

            @Override public String toString() {
                return "Bool reducer: " + bool;
            }
        };
    }

    /**
     * Gets reducer that aggregates maps into one.
     *
     * @param size Predicted size of the resulting map to avoid resizings.
     * @param <K> Key type.
     * @param <V> Value type.
     * @return Reducer.
     */
    public static <K, V> IgniteReducer<Map<K, V>, Map<K, V>> mapsReducer(final int size) {
        return new IgniteReducer<Map<K, V>, Map<K, V>>() {
            private final Map<K, V> ret = new ConcurrentHashMap8<>(size);

            @Override public boolean collect(Map<K, V> map) {
                if (map != null)
                    ret.putAll(map);

                return true;
            }

            @Override public Map<K, V> reduce() {
                return ret;
            }

            /** {@inheritDoc} */
            @Override public String toString() {
                return "Map reducer: " + ret;
            }
        };
    }

    /**
     * Gets reducer that aggregates collections.
     *
     * @param <T> Collection element type.
     * @return Reducer.
     */
    public static <T> IgniteReducer<Collection<T>, Collection<T>> collectionsReducer() {
        return new IgniteReducer<Collection<T>, Collection<T>>() {
            private final Collection<T> ret = new ConcurrentLinkedQueue<>();

            @Override public boolean collect(Collection<T> c) {
                if (c != null)
                    ret.addAll(c);

                return true;
            }

            @Override public Collection<T> reduce() {
                return ret;
            }

            /** {@inheritDoc} */
            @Override public String toString() {
                return "Collection reducer: " + ret;
            }
        };
    }

    /**
     * Gets reducer that aggregates items into collection.
     *
     * @param <T> Items type.
     * @return Reducer.
     */
    public static <T> IgniteReducer<T, Collection<T>> objectsReducer() {
        return new IgniteReducer<T, Collection<T>>() {
            private final Collection<T> ret = new ConcurrentLinkedQueue<>();

            @Override public boolean collect(T item) {
                if (item != null)
                    ret.add(item);

                return true;
            }

            @Override public Collection<T> reduce() {
                return ret;
            }
        };
    }

    /**
     *
     * @param nodes Set of nodes.
     * @return Primary node.
     */
    public static ClusterNode primary(Iterable<? extends ClusterNode> nodes) {
        ClusterNode n = F.first(nodes);

        assert n != null;

        return n;
    }

    /**
     * @param nodes Nodes.
     * @param locId Local node ID.
     * @return Local node if it is in the list of nodes, or primary node.
     */
    public static ClusterNode localOrPrimary(Iterable<ClusterNode> nodes, UUID locId) {
        assert !F.isEmpty(nodes);

        for (ClusterNode n : nodes)
            if (n.id().equals(locId))
                return n;

        return F.first(nodes);
    }

    /**
     * @param nodes Nodes.
     * @return Backup nodes.
     */
    public static Collection<ClusterNode> backups(Collection<ClusterNode> nodes) {
        if (nodes == null || nodes.size() <= 1)
            return Collections.emptyList();

        return F.view(nodes, F.notEqualTo(F.first(nodes)));
    }

    /**
     * @param mappings Mappings.
     * @param k map key.
     * @return Either current list value or newly created one.
     */
    public static <K, V> Collection<V> getOrSet(Map<K, List<V>> mappings, K k) {
        List<V> vals = mappings.get(k);

        if (vals == null)
            mappings.put(k, vals = new LinkedList<>());

        return vals;
    }

    /**
     * @param mappings Mappings.
     * @param k map key.
     * @return Either current list value or newly created one.
     */
    public static <K, V> Collection<V> getOrSet(ConcurrentMap<K, Collection<V>> mappings, K k) {
        Collection<V> vals = mappings.get(k);

        if (vals == null) {
            Collection<V> old = mappings.putIfAbsent(k, vals = new ConcurrentLinkedDeque8<>());

            if (old != null)
                vals = old;
        }

        return vals;
    }

    /**
     * @param log Logger.
     * @param excl Excludes.
     * @return Future listener that logs errors.
     */
    public static IgniteInClosure<IgniteInternalFuture<?>> errorLogger(final IgniteLogger log,
        final Class<? extends Exception>... excl) {
        return new CI1<IgniteInternalFuture<?>>() {
            @Override public void apply(IgniteInternalFuture<?> f) {
                try {
                    f.get();
                }
                catch (IgniteCheckedException e) {
                    if (!F.isEmpty(excl))
                        for (Class cls : excl)
                            if (e.hasCause(cls))
                                return;

                    U.error(log, "Future execution resulted in error: " + f, e);
                }
            }

            @Override public String toString() {
                return "Error logger [excludes=" + Arrays.toString(excl) + ']';
            }
        };
    }

    /**
     * @param t Exception to check.
     * @return {@code true} if caused by lock timeout.
     */
    public static boolean isLockTimeout(Throwable t) {
        if (t == null)
            return false;

        while (t instanceof IgniteCheckedException || t instanceof IgniteException)
            t = t.getCause();

        return t instanceof GridCacheLockTimeoutException;
    }

    /**
     * @param t Exception to check.
     * @return {@code true} if caused by lock timeout or cancellation.
     */
    public static boolean isLockTimeoutOrCancelled(Throwable t) {
        if (t == null)
            return false;

        while (t instanceof IgniteCheckedException || t instanceof IgniteException)
            t = t.getCause();

        return t instanceof GridCacheLockTimeoutException || t instanceof GridDistributedLockCancelledException;
    }

    /**
     * @param ctx Cache context.
     * @param obj Object to marshal.
     * @return Buffer that contains obtained byte array.
     * @throws IgniteCheckedException If marshalling failed.
     */
    @SuppressWarnings("unchecked")
    public static byte[] marshal(GridCacheSharedContext ctx, Object obj)
        throws IgniteCheckedException {
        assert ctx != null;

        if (ctx.gridDeploy().enabled()) {
            if (obj != null) {
                if (obj instanceof Iterable)
                    ctx.deploy().registerClasses((Iterable<?>)obj);
                else if (obj.getClass().isArray()) {
                    if (!U.isPrimitiveArray(obj))
                        ctx.deploy().registerClasses((Object[])obj);
                }
                else
                    ctx.deploy().registerClass(obj);
            }
        }

        return ctx.marshaller().marshal(obj);
    }

    /**
     * Method executes any Callable out of scope of transaction.
     * If transaction started by this thread {@code cmd} will be executed in another thread.
     *
     * @param cmd Callable.
     * @param ctx Cache context.
     * @return T Callable result.
     * @throws IgniteCheckedException If execution failed.
     */
    public static <T> T outTx(Callable<T> cmd, GridCacheContext ctx) throws IgniteCheckedException {
        if (ctx.tm().inUserTx())
            return ctx.closures().callLocalSafe(cmd, false).get();
        else {
            try {
                return cmd.call();
            }
            catch (IgniteCheckedException | IgniteException | IllegalStateException e) {
                throw e;
            }
            catch (Exception e) {
                throw new IgniteCheckedException(e);
            }
        }
    }

    /**
     * @param val Value.
     * @param skip Skip value flag.
     * @return Value.
     */
    public static Object skipValue(Object val, boolean skip) {
        if (skip)
            return val != null ? true : null;
        else
            return val;
    }

    /**
     * @param ctx Context.
     * @param prj Projection.
     * @param concurrency Concurrency.
     * @param isolation Isolation.
     * @return New transaction.
     */
    public static IgniteInternalTx txStartInternal(GridCacheContext ctx, IgniteInternalCache prj,
        TransactionConcurrency concurrency, TransactionIsolation isolation) {
        assert ctx != null;
        assert prj != null;

        ctx.tm().resetContext();

        return prj.txStartEx(concurrency, isolation);
    }

    /**
     * @param tx Transaction.
     * @return String view of all safe-to-print transaction properties.
     */
    public static String txString(@Nullable IgniteInternalTx tx) {
        if (tx == null)
            return "null";

        return tx.getClass().getSimpleName() + "[id=" + tx.xid() + ", concurrency=" + tx.concurrency() +
            ", isolation=" + tx.isolation() + ", state=" + tx.state() + ", invalidate=" + tx.isInvalidate() +
            ", rollbackOnly=" + tx.isRollbackOnly() + ", nodeId=" + tx.nodeId() +
            ", duration=" + (U.currentTimeMillis() - tx.startTime()) + ']';
    }

    /**
     * @param ctx Cache context.
     */
    public static void unwindEvicts(GridCacheContext ctx) {
        assert ctx != null;

        ctx.evicts().unwind();

        if (ctx.isNear())
            ctx.near().dht().context().evicts().unwind();

        ctx.ttl().expire();
    }

    /**
     * @param ctx Shared cache context.
     */
    public static <K, V> void unwindEvicts(GridCacheSharedContext<K, V> ctx) {
        assert ctx != null;

        for (GridCacheContext<K, V> cacheCtx : ctx.cacheContexts()) {
            cacheCtx.evicts().unwind();

            if (cacheCtx.isNear())
                cacheCtx.near().dht().context().evicts().unwind();

            cacheCtx.ttl().expire();
        }
    }

    /**
     * Gets primary node on which given key is cached.
     *
     * @param ctx Cache.
     * @param key Key to find primary node for.
     * @return Primary node for the key.
     */
    @SuppressWarnings( {"unchecked"})
    @Nullable public static ClusterNode primaryNode(GridCacheContext ctx, Object key) {
        assert ctx != null;
        assert key != null;

        CacheConfiguration cfg = ctx.cache().configuration();

        if (cfg.getCacheMode() != PARTITIONED)
            return ctx.localNode();

        return ctx.affinity().primary(key, ctx.affinity().affinityTopologyVersion());
    }

    /**
     * @param asc {@code True} for ascending.
     * @return Descending order comparator.
     */
    public static Comparator<ClusterNode> nodeComparator(final boolean asc) {
        return new Comparator<ClusterNode>() {
            @Override public int compare(ClusterNode n1, ClusterNode n2) {
                long o1 = n1.order();
                long o2 = n2.order();

                return asc ? o1 < o2 ? -1 : o1 == o2 ? 0 : 1 : o1 < o2 ? 1 : o1 == o2 ? 0 : -1;
            }

            @Override public String toString() {
                return "Node comparator [asc=" + asc + ']';
            }
        };
    }

    /**
     * @return Version array factory.
     */
    public static IgniteClosure<Integer, GridCacheVersion[]> versionArrayFactory() {
        return VER_ARR_FACTORY;
    }

    /**
     * Converts cache version to byte array.
     *
     * @param ver Version.
     * @return Byte array.
     */
    public static byte[] versionToBytes(GridCacheVersion ver) {
        assert ver != null;

        byte[] bytes = new byte[28];

        U.intToBytes(ver.topologyVersion(), bytes, 0);
        U.longToBytes(ver.globalTime(), bytes, 4);
        U.longToBytes(ver.order(), bytes, 12);
        U.intToBytes(ver.nodeOrderAndDrIdRaw(), bytes, 20);

        return bytes;
    }

    /**
     * Mask cache name in case it is null.
     *
     * @param cacheName Cache name.
     * @return The same cache name or {@code <default>} in case the name is {@code null}.
     */
    public static String mask(String cacheName) {
        return cacheName != null ? cacheName : DEFAULT_MASK_NAME;
    }

    /**
     * Unmask cache name.
     *
     * @param cacheName Cache name.
     * @return Unmasked cache name, i.e. in case provided parameter was {@code <default>} then {@code null}
     *     will be returned.
     */
    @Nullable public static String unmask(String cacheName) {
        return DEFAULT_MASK_NAME.equals(cacheName) ? null : cacheName;
    }

    /**
     * Get topic to which replication requests are sent.
     *
     * @return Topic to which replication requests are sent.
     */
    public static String replicationTopicSend() {
        return TOPIC_REPLICATION.toString();
    }

    /**
     * Get topic to which replication responses are sent.
     *
     * @param cacheName Cache name.
     * @return Topic to which replication responses are sent.
     */
    public static String replicationTopicReceive(String cacheName) {
        return TOPIC_REPLICATION + "-" + mask(cacheName);
    }

    /**
     * Checks that local and remove configurations have the same value of given attribute.
     *
     * @param log Logger used to log warning message (used only if fail flag is not set).
     * @param locCfg Local configuration.
     * @param rmtCfg Remote configuration.
     * @param rmtNodeId Remote node.
     * @param attr Attribute name.
     * @param fail If true throws IgniteCheckedException in case of attribute values mismatch, otherwise logs warning.
     * @throws IgniteCheckedException If attribute values are different and fail flag is true.
     */
    public static void checkAttributeMismatch(IgniteLogger log, CacheConfiguration locCfg,
        CacheConfiguration rmtCfg, UUID rmtNodeId, T2<String, String> attr, boolean fail) throws IgniteCheckedException {
        assert rmtNodeId != null;
        assert attr != null;
        assert attr.get1() != null;
        assert attr.get2() != null;

        Object locVal = U.property(locCfg, attr.get1());

        Object rmtVal = U.property(rmtCfg, attr.get1());

        checkAttributeMismatch(log, rmtCfg.getName(), rmtNodeId, attr.get1(), attr.get2(), locVal, rmtVal, fail);
    }

    /**
     * Checks that cache configuration attribute has the same value in local and remote cache configurations.
     *
     * @param log Logger used to log warning message (used only if fail flag is not set).
     * @param cfgName Remote cache name.
     * @param rmtNodeId Remote node.
     * @param attrName Short attribute name for error message.
     * @param attrMsg Full attribute name for error message.
     * @param locVal Local value.
     * @param rmtVal Remote value.
     * @param fail If true throws IgniteCheckedException in case of attribute values mismatch, otherwise logs warning.
     * @throws IgniteCheckedException If attribute values are different and fail flag is true.
     */
    public static void checkAttributeMismatch(IgniteLogger log, String cfgName, UUID rmtNodeId, String attrName,
        String attrMsg, @Nullable Object locVal, @Nullable Object rmtVal, boolean fail) throws IgniteCheckedException {
        assert rmtNodeId != null;
        assert attrName != null;
        assert attrMsg != null;

        if (!F.eq(locVal, rmtVal)) {
            if (fail) {
                throw new IgniteCheckedException(attrMsg + " mismatch (fix " + attrMsg.toLowerCase() + " in cache " +
                    "configuration or set -D" + IGNITE_SKIP_CONFIGURATION_CONSISTENCY_CHECK + "=true " +
                    "system property) [cacheName=" + cfgName +
                    ", local" + capitalize(attrName) + "=" + locVal +
                    ", remote" + capitalize(attrName) + "=" + rmtVal +
                    ", rmtNodeId=" + rmtNodeId + ']');
            }
            else {
                assert log != null;

                U.warn(log, attrMsg + " mismatch (fix " + attrMsg.toLowerCase() + " in cache " +
                    "configuration) [cacheName=" + cfgName +
                    ", local" + capitalize(attrName) + "=" + locVal +
                    ", remote" + capitalize(attrName) + "=" + rmtVal +
                    ", rmtNodeId=" + rmtNodeId + ']');
            }
        }
    }

    /**
     * @param str String.
     * @return String with first symbol in upper case.
     */
    private static String capitalize(String str) {
        return Character.toUpperCase(str.charAt(0)) + str.substring(1);
    }

    /**
     * Validates that cache value object implements {@link Externalizable}.
     *
     * @param log Logger used to log warning message.
     * @param val Value.
     */
    public static void validateCacheValue(IgniteLogger log, @Nullable Object val) {
        if (val == null)
            return;

        validateExternalizable(log, val);
    }

    /**
     * Validates that cache key object has overridden equals and hashCode methods and
     * implements {@link Externalizable}.
     *
     * @param log Logger used to log warning message.
     * @param key Key.
     * @throws IllegalArgumentException If equals or hashCode is not implemented.
     */
    public static void validateCacheKey(IgniteLogger log, @Nullable Object key) {
        if (key == null)
            return;

        validateExternalizable(log, key);

        if (!U.overridesEqualsAndHashCode(key))
            throw new IllegalArgumentException("Cache key must override hashCode() and equals() methods: " +
                key.getClass().getName());
    }

    /**
     * @param cacheName Cache name.
     * @return {@code True} if this is Hadoop system cache.
     */
    public static boolean isHadoopSystemCache(String cacheName) {
        return F.eq(cacheName, SYS_CACHE_HADOOP_MR);
    }

    /**
     * Create system cache used by Hadoop component.
     *
     * @return Hadoop cache configuration.
     */
    public static CacheConfiguration hadoopSystemCache() {
        CacheConfiguration cache = new CacheConfiguration();

        cache.setName(CU.SYS_CACHE_HADOOP_MR);
        cache.setCacheMode(REPLICATED);
        cache.setAtomicityMode(TRANSACTIONAL);
        cache.setWriteSynchronizationMode(FULL_SYNC);

        cache.setEvictionPolicy(null);
        cache.setSwapEnabled(false);
        cache.setCacheStoreFactory(null);
        cache.setNodeFilter(CacheConfiguration.ALL_NODES);
        cache.setEagerTtl(true);
        cache.setRebalanceMode(SYNC);

        return cache;
    }

    /**
     * @param cacheName Cache name.
     * @return {@code True} if this is marshaller system cache.
     */
    public static boolean isMarshallerCache(String cacheName) {
        return MARSH_CACHE_NAME.equals(cacheName);
    }

    /**
     * @param cacheName Cache name.
     * @return {@code True} if this is utility system cache.
     */
    public static boolean isUtilityCache(String cacheName) {
        return UTILITY_CACHE_NAME.equals(cacheName);
    }

    /**
     * @param cacheName Cache name.
     * @return {@code True} if this is atomics system cache.
     */
    public static boolean isAtomicsCache(String cacheName) {
        return ATOMICS_CACHE_NAME.equals(cacheName);
    }

    /**
     * @param cacheName Cache name.
     * @return {@code True} if system cache.
     */
    public static boolean isSystemCache(String cacheName) {
        return isMarshallerCache(cacheName) || isUtilityCache(cacheName) || isHadoopSystemCache(cacheName) ||
            isAtomicsCache(cacheName);
    }

    /**
     * @param cacheName Cache name.
     * @return Cache ID.
     */
    public static int cacheId(String cacheName) {
        if (cacheName != null) {
            int hash = cacheName.hashCode();

            if (hash == 0)
                hash = 1;

            return hash;
        }
        else
            return 1;
    }

    /**
     * Validates that cache key or cache value implements {@link Externalizable}
     *
     * @param log Logger used to log warning message.
     * @param obj Cache key or cache value.
     */
    private static void validateExternalizable(IgniteLogger log, Object obj) {
        Class<?> cls = obj.getClass();

        if (!cls.isArray() && !U.isJdk(cls) && !(obj instanceof Externalizable) && !(obj instanceof GridCacheInternal))
            LT.warn(log, null, "For best performance you should implement " +
                "java.io.Externalizable for all cache keys and values: " + cls.getName());
    }

//    /**
//     * @param cfg Grid configuration.
//     * @param cacheName Cache name.
//     * @return {@code True} in this is Mongo data or meta cache.
//     */
//    public static boolean isMongoCache(GridConfiguration cfg, @Nullable String cacheName) {
//        GridMongoConfiguration mongoCfg = cfg.getMongoConfiguration();
//
//        if (mongoCfg != null) {
//            if (F.eq(cacheName, mongoCfg.getDefaultDataCacheName()) || F.eq(cacheName, mongoCfg.getMetaCacheName()))
//                return true;
//
//            // Mongo config probably has not been validated yet => possible NPE, so we check for null.
//            if (mongoCfg.getDataCacheNames() != null) {
//                for (String mongoCacheName : mongoCfg.getDataCacheNames().values()) {
//                    if (F.eq(cacheName, mongoCacheName))
//                        return true;
//                }
//            }
//        }
//
//        return false;
//    }

    /**
     * @param cfg Grid configuration.
     * @param cacheName Cache name.
     * @return {@code True} in this is IGFS data or meta cache.
     */
    public static boolean isIgfsCache(IgniteConfiguration cfg, @Nullable String cacheName) {
        FileSystemConfiguration[] igfsCfgs = cfg.getFileSystemConfiguration();

        if (igfsCfgs != null) {
            for (FileSystemConfiguration igfsCfg : igfsCfgs) {
                // IGFS config probably has not been validated yet => possible NPE, so we check for null.
                if (igfsCfg != null &&
                    (F.eq(cacheName, igfsCfg.getDataCacheName()) || F.eq(cacheName, igfsCfg.getMetaCacheName())))
                    return true;
            }
        }

        return false;
    }

    /**
     * Convert TTL to expire time.
     *
     * @param ttl TTL.
     * @return Expire time.
     */
    public static long toExpireTime(long ttl) {
        assert ttl != CU.TTL_ZERO && ttl != CU.TTL_NOT_CHANGED && ttl >= 0 : "Invalid TTL: " + ttl;

        long expireTime = ttl == CU.TTL_ETERNAL ? CU.EXPIRE_TIME_ETERNAL : U.currentTimeMillis() + ttl;

        // Account for overflow.
        if (expireTime < 0)
            expireTime = CU.EXPIRE_TIME_ETERNAL;

        return expireTime;
    }

    /**
     * Execute closure inside cache transaction.
     *
     * @param cache Cache.
     * @param concurrency Concurrency.
     * @param isolation Isolation.
     * @param clo Closure.
     * @throws IgniteCheckedException If failed.
     */
    public static <K, V> void inTx(IgniteInternalCache<K, V> cache, TransactionConcurrency concurrency,
        TransactionIsolation isolation, IgniteInClosureX<IgniteInternalCache<K ,V>> clo) throws IgniteCheckedException {

        try (IgniteInternalTx tx = cache.txStartEx(concurrency, isolation);) {
            clo.applyx(cache);

            tx.commit();
        }
    }

    /**
     * Execute closure inside cache transaction.
     *
     * @param cache Cache.
     * @param concurrency Concurrency.
     * @param isolation Isolation.
     * @param clo Closure.
     * @throws IgniteCheckedException If failed.
     */
    public static <K, V> void inTx(Ignite ignite, IgniteCache<K, V> cache, TransactionConcurrency concurrency,
        TransactionIsolation isolation, IgniteInClosureX<IgniteCache<K ,V>> clo) throws IgniteCheckedException {

        try (Transaction tx = ignite.transactions().txStart(concurrency, isolation)) {
            clo.applyx(cache);

            tx.commit();
        }
    }

    /**
     * Gets subject ID by transaction.
     *
     * @param tx Transaction.
     * @return Subject ID.
     */
    public static <K, V> UUID subjectId(IgniteInternalTx tx, GridCacheSharedContext<K, V> ctx) {
        if (tx == null)
            return ctx.localNodeId();

        UUID subjId = tx.subjectId();

        return subjId != null ? subjId : tx.originatingNodeId();
    }

    /**
     * Invalidate entry in cache.
     *
     * @param cache Cache.
     * @param key Key.
     */
    public static <K, V> void invalidate(IgniteCache<K, V> cache, K key) {
        cache.localClear(key);
    }

    /**
     * @param duration Duration.
     * @return TTL.
     */
    public static long toTtl(Duration duration) {
        if (duration == null)
            return TTL_NOT_CHANGED;

        if (duration.getDurationAmount() == 0) {
            if (duration.isEternal())
                return TTL_ETERNAL;

            assert duration.isZero();

            return TTL_ZERO;
        }

        assert duration.getTimeUnit() != null : duration;

        return duration.getTimeUnit().toMillis(duration.getDurationAmount());
    }

    /**
     * Get TTL for load operation.
     *
     * @param plc Expiry policy.
     * @return TTL for load operation or {@link #TTL_ZERO} in case of immediate expiration.
     */
    public static long ttlForLoad(ExpiryPolicy plc) {
        if (plc != null) {
            long ttl = toTtl(plc.getExpiryForCreation());

            if (ttl == TTL_NOT_CHANGED)
                ttl = TTL_ETERNAL;

            return ttl;
        }
        else
            return TTL_ETERNAL;
    }

    /**
     * @return Expire time denoting a point in the past.
     */
    public static long expireTimeInPast() {
        return U.currentTimeMillis() - 1L;
    }

    /**
     * Reads array from input stream.
     *
     * @param in Input stream.
     * @return Deserialized array.
     * @throws IOException If failed.
     * @throws ClassNotFoundException If class not found.
     */
    @SuppressWarnings("unchecked")
    @Nullable public static <K, V> CacheEntryPredicate[] readEntryFilterArray(ObjectInput in)
        throws IOException, ClassNotFoundException {
        int len = in.readInt();

        CacheEntryPredicate[] arr = null;

        if (len > 0) {
            arr = new CacheEntryPredicate[len];

            for (int i = 0; i < len; i++)
                arr[i] = (CacheEntryPredicate)in.readObject();
        }

        return arr;
    }

    /**
     * @param aff Affinity.
     * @param n Node.
     * @return Predicate that evaluates to {@code true} if entry is primary for node.
     */
    public static CacheEntryPredicate cachePrimary(
        final Affinity aff,
        final ClusterNode n
    ) {
        return new CacheEntryPredicateAdapter() {
            @Override public boolean apply(GridCacheEntryEx e) {
                return aff.isPrimary(n, e.key().value(e.context().cacheObjectContext(), false));
            }
        };
    }

    /**
     * @param aff Affinity.
     * @param n Node.
     * @return Predicate that evaulates to {@code true} if entry is primary for node.
     */
    public static <K, V> IgnitePredicate<Cache.Entry<K, V>> cachePrimary0(
        final Affinity<K> aff,
        final ClusterNode n
    ) {
        return new IgnitePredicate<Cache.Entry<K, V>>() {
            @Override public boolean apply(Cache.Entry<K, V> e) {
                return aff.isPrimary(n, e.getKey());
            }
        };
    }

    /**
     * @param e Ignite checked exception.
     * @return CacheException runtime exception, never null.
     */
    @NotNull public static RuntimeException convertToCacheException(IgniteCheckedException e) {
        IgniteClientDisconnectedCheckedException disconnectedErr =
            e instanceof IgniteClientDisconnectedCheckedException ?
            (IgniteClientDisconnectedCheckedException)e
            : e.getCause(IgniteClientDisconnectedCheckedException.class);

        if (disconnectedErr != null) {
            assert disconnectedErr.reconnectFuture() != null : disconnectedErr;

            e = disconnectedErr;
        }

        if (e.hasCause(CacheWriterException.class))
            return new CacheWriterException(U.convertExceptionNoWrap(e));

        if (e instanceof CachePartialUpdateCheckedException)
            return new CachePartialUpdateException((CachePartialUpdateCheckedException)e);
        else if (e instanceof CacheAtomicUpdateTimeoutCheckedException)
            return new CacheAtomicUpdateTimeoutException(e.getMessage(), e);
        else if (e instanceof ClusterTopologyServerNotFoundException)
            return new CacheServerNotFoundException(e.getMessage(), e);

        if (e.getCause() instanceof CacheException)
            return (CacheException)e.getCause();

        if (e.getCause() instanceof NullPointerException)
            return (NullPointerException)e.getCause();

        C1<IgniteCheckedException, IgniteException> converter = U.getExceptionConverter(e.getClass());

        return converter != null ? new CacheException(converter.apply(e)) : new CacheException(e);
    }

    /**
     * @param cacheObj Cache object.
     * @param ctx Cache context.
     * @param cpy Copy flag.
     * @return Cache object value.
     */
    @Nullable public static <T> T value(@Nullable CacheObject cacheObj, GridCacheContext ctx, boolean cpy) {
        return cacheObj != null ? cacheObj.<T>value(ctx.cacheObjectContext(), cpy) : null;
    }

    /**
     * @param cfg Cache configuration.
     * @param cl Type of cache plugin configuration.
     * @return Cache plugin configuration by type from cache configuration or <code>null</code>.
     */
    public static <C extends CachePluginConfiguration> C cachePluginConfiguration(
        CacheConfiguration cfg, Class<C> cl) {
        if (cfg.getPluginConfigurations() != null) {
            for (CachePluginConfiguration pluginCfg : cfg.getPluginConfigurations()) {
                if (pluginCfg.getClass() == cl)
                    return (C)pluginCfg;
            }
        }

        return null;
    }

    /**
     * @param cfg Config.
     * @param cls Class.
     * @return Not <code>null</code> list.
     */
    public static <T extends CachePluginConfiguration> List<T> cachePluginConfigurations(IgniteConfiguration cfg,
        Class<T> cls) {
        List<T> res = new ArrayList<>();

        if (cfg.getCacheConfiguration() != null) {
            for (CacheConfiguration ccfg : cfg.getCacheConfiguration()) {
                for (CachePluginConfiguration pluginCcfg : ccfg.getPluginConfigurations()) {
                    if (cls == pluginCcfg.getClass())
                        res.add((T)pluginCcfg);
                }
            }
        }

        return res;
    }

    /**
     * @param node Node.
     * @return {@code True} if given node is client node (has flag {@link IgniteConfiguration#isClientMode()} set).
     */
    public static boolean clientNode(ClusterNode node) {
        Boolean clientModeAttr = node.attribute(IgniteNodeAttributes.ATTR_CLIENT_MODE);

        assert clientModeAttr != null : node;

        return clientModeAttr != null && clientModeAttr;
    }

    /**
     * @param node Node.
     * @param filter Node filter.
     * @return {@code True} if node is not client node and pass given filter.
     */
    public static boolean affinityNode(ClusterNode node, IgnitePredicate<ClusterNode> filter) {
        return !clientNode(node) && filter.apply(node);
    }

    /**
     * Creates and starts store session listeners.
     *
     * @param ctx Kernal context.
     * @param sesLsnrs Session listeners.
     * @throws IgniteCheckedException In case of error.
     */
    public static void startStoreSessionListeners(GridKernalContext ctx, Collection<CacheStoreSessionListener> sesLsnrs)
        throws IgniteCheckedException {
        if (sesLsnrs == null)
            return;

        for (CacheStoreSessionListener lsnr : sesLsnrs) {
            if (lsnr != null) {
                ctx.resource().injectGeneric(lsnr);

                if (lsnr instanceof LifecycleAware)
                    ((LifecycleAware)lsnr).start();
            }
        }
    }

    /**
     * Stops store session listeners.
     *
     * @param ctx Kernal context.
     * @param sesLsnrs Session listeners.
     * @throws IgniteCheckedException In case of error.
     */
    public static void stopStoreSessionListeners(GridKernalContext ctx, Collection<CacheStoreSessionListener> sesLsnrs)
        throws IgniteCheckedException {
        if (sesLsnrs == null)
            return;

        for (CacheStoreSessionListener lsnr : sesLsnrs) {
            if (lsnr instanceof LifecycleAware)
                ((LifecycleAware)lsnr).stop();

            ctx.resource().cleanupGeneric(lsnr);
        }
    }

    /**
<<<<<<< HEAD
     * @param ctx Context.
     * @param factory Factory.
     * @return Object.
     */
    @Nullable public static <T> T create(GridKernalContext ctx, @Nullable Factory<T> factory) {
        assert ctx != null;

        T obj = factory != null ? factory.create() : null;

        ctx.resource().autowireSpringBean(obj);

        return obj;
    }

    /**
     * @param ctx Context.
     * @param factories Factories.
     * @return Objects.
     */
    @Nullable public static <T> Collection<T> create(GridKernalContext ctx, @Nullable Factory[] factories) {
        assert ctx != null;

        if (factories == null)
            return null;

        Collection<T> col = new ArrayList<>(factories.length);

        for (Factory<T> factory : factories) {
            T obj = create(ctx, factory);

            if (obj != null)
                col.add(obj);
        }

        return col;
=======
     * @param c Closure to retry.
     * @param <S> Closure type.
     * @return Wrapped closure.
     */
    public static <S> Callable<S> retryTopologySafe(final Callable<S> c ) {
        return new Callable<S>() {
            @Override public S call() throws Exception {
                int retries = GridCacheAdapter.MAX_RETRIES;

                IgniteCheckedException err = null;

                for (int i = 0; i < retries; i++) {
                    try {
                        return c.call();
                    }
                    catch (IgniteCheckedException e) {
                        if (X.hasCause(e, ClusterTopologyCheckedException.class) ||
                            X.hasCause(e, IgniteTxRollbackCheckedException.class) ||
                            X.hasCause(e, CachePartialUpdateCheckedException.class)) {
                            if (i < retries - 1) {
                                err = e;

                                U.sleep(1);

                                continue;
                            }

                            throw e;
                        }
                        else
                            throw e;
                    }
                }

                // Should never happen.
                throw err;
            }
        };
>>>>>>> f0d24f6b
    }
}<|MERGE_RESOLUTION|>--- conflicted
+++ resolved
@@ -1703,43 +1703,6 @@
     }
 
     /**
-<<<<<<< HEAD
-     * @param ctx Context.
-     * @param factory Factory.
-     * @return Object.
-     */
-    @Nullable public static <T> T create(GridKernalContext ctx, @Nullable Factory<T> factory) {
-        assert ctx != null;
-
-        T obj = factory != null ? factory.create() : null;
-
-        ctx.resource().autowireSpringBean(obj);
-
-        return obj;
-    }
-
-    /**
-     * @param ctx Context.
-     * @param factories Factories.
-     * @return Objects.
-     */
-    @Nullable public static <T> Collection<T> create(GridKernalContext ctx, @Nullable Factory[] factories) {
-        assert ctx != null;
-
-        if (factories == null)
-            return null;
-
-        Collection<T> col = new ArrayList<>(factories.length);
-
-        for (Factory<T> factory : factories) {
-            T obj = create(ctx, factory);
-
-            if (obj != null)
-                col.add(obj);
-        }
-
-        return col;
-=======
      * @param c Closure to retry.
      * @param <S> Closure type.
      * @return Wrapped closure.
@@ -1778,6 +1741,43 @@
                 throw err;
             }
         };
->>>>>>> f0d24f6b
+    }
+
+    /**
+     * @param ctx Context.
+     * @param factory Factory.
+     * @return Object.
+     */
+    @Nullable public static <T> T create(GridKernalContext ctx, @Nullable Factory<T> factory) {
+        assert ctx != null;
+
+        T obj = factory != null ? factory.create() : null;
+
+        ctx.resource().autowireSpringBean(obj);
+
+        return obj;
+    }
+
+    /**
+     * @param ctx Context.
+     * @param factories Factories.
+     * @return Objects.
+     */
+    @Nullable public static <T> Collection<T> create(GridKernalContext ctx, @Nullable Factory[] factories) {
+        assert ctx != null;
+
+        if (factories == null)
+            return null;
+
+        Collection<T> col = new ArrayList<>(factories.length);
+
+        for (Factory<T> factory : factories) {
+            T obj = create(ctx, factory);
+
+            if (obj != null)
+                col.add(obj);
+        }
+
+        return col;
     }
 }