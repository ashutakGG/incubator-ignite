--- conflicted
+++ resolved
@@ -283,18 +283,11 @@
                 else
                     dht = (GridDhtCacheAdapter<K, V>)cacheAdapter;
 
-<<<<<<< HEAD
-                try (IgniteDataStreamer<K, V> dataLdr = ignite.dataStreamer(cacheName)) {
+                try (IgniteDataStreamerImpl<KeyCacheObject, Object> dataLdr =
+                         (IgniteDataStreamerImpl)ignite.dataStreamer(cacheName)) {
                     ((IgniteDataStreamerImpl)dataLdr).maxRemapCount(0);
 
-                    dataLdr.updater(IgniteDataStreamerCacheUpdaters.<K, V>batched());
-=======
-                try (IgniteDataLoaderImpl<KeyCacheObject, Object> dataLdr =
-                         (IgniteDataLoaderImpl)ignite.dataLoader(cacheName)) {
-                    ((IgniteDataLoaderImpl)dataLdr).maxRemapCount(0);
-
-                    dataLdr.updater(GridDataLoadCacheUpdaters.<KeyCacheObject, Object>batched());
->>>>>>> efed98d2
+                    dataLdr.updater(IgniteDataStreamerCacheUpdaters.<KeyCacheObject, Object>batched());
 
                     for (GridDhtLocalPartition locPart : dht.topology().currentLocalPartitions()) {
                         if (!locPart.isEmpty() && locPart.primary(topVer)) {
