--- conflicted
+++ resolved
@@ -437,20 +437,7 @@
 
         log.info("Start ping node [node=" + node + ']');
 
-<<<<<<< HEAD
         long start = U.currentTimeMillis();
-=======
-                boolean res = node.id().equals(t.get1()) && (clientNodeId == null || t.get2());
-
-                if (res)
-                    node.lastSuccessfulAddress(addr);
-
-                return res;
-            }
-            catch (IgniteCheckedException e) {
-                if (log.isDebugEnabled())
-                    log.debug("Failed to ping node [node=" + node + ", err=" + e.getMessage() + ']');
->>>>>>> ad0a026f
 
         try {
             for (InetSocketAddress addr : spi.getNodeAddresses(node, U.sameMacs(locNode, node))) {
@@ -458,7 +445,12 @@
                     // ID returned by the node should be the same as ID of the parameter for ping to succeed.
                     IgniteBiTuple<UUID, Boolean> t = pingNode(addr, clientNodeId);
 
-                    return node.id().equals(t.get1()) && (clientNodeId == null || t.get2());
+                    boolean res = node.id().equals(t.get1()) && (clientNodeId == null || t.get2());
+
+                    if (res)
+                        node.lastSuccessfulAddress(addr);
+
+                    return res;
                 }
                 catch (IgniteCheckedException e) {
                     if (log.isDebugEnabled())
