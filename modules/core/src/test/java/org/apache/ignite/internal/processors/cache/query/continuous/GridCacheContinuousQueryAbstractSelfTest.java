--- conflicted
+++ resolved
@@ -54,13 +54,8 @@
 import static org.apache.ignite.cache.CacheMode.*;
 import static org.apache.ignite.cache.CachePreloadMode.*;
 import static org.apache.ignite.cache.CacheWriteSynchronizationMode.*;
-<<<<<<< HEAD
 import static org.apache.ignite.internal.processors.cache.query.CacheQueryType.*;
-import static org.apache.ignite.events.IgniteEventType.*;
-=======
-import static org.apache.ignite.cache.query.CacheQueryType.*;
 import static org.apache.ignite.events.EventType.*;
->>>>>>> a4f0e7d1
 
 /**
  * Continuous queries tests.
@@ -100,7 +95,7 @@
 
         cfg.setDiscoverySpi(disco);
 
-        cfg.setMarshaller(new OptimizedMarshaller(false));
+        cfg.setMarshaller(new IgniteOptimizedMarshaller(false));
 
         return cfg;
     }
@@ -1427,11 +1422,11 @@
         final CountDownLatch latch = new CountDownLatch(50);
         final CountDownLatch execLatch = new CountDownLatch(cacheMode() == REPLICATED ? 1 : gridCount());
 
-        IgnitePredicate<Event> lsnr = new IgnitePredicate<Event>() {
-            @Override public boolean apply(Event evt) {
-                assert evt instanceof CacheQueryReadEvent;
-
-                CacheQueryReadEvent qe = (CacheQueryReadEvent)evt;
+        IgnitePredicate<IgniteEvent> lsnr = new IgnitePredicate<IgniteEvent>() {
+            @Override public boolean apply(IgniteEvent evt) {
+                assert evt instanceof IgniteCacheQueryReadEvent;
+
+                IgniteCacheQueryReadEvent qe = (IgniteCacheQueryReadEvent)evt;
 
                 assertEquals(CONTINUOUS, qe.queryType());
                 assertNull(qe.cacheName());
@@ -1451,11 +1446,11 @@
             }
         };
 
-        IgnitePredicate<Event> execLsnr = new IgnitePredicate<Event>() {
-            @Override public boolean apply(Event evt) {
-                assert evt instanceof CacheQueryExecutedEvent;
-
-                CacheQueryExecutedEvent qe = (CacheQueryExecutedEvent)evt;
+        IgnitePredicate<IgniteEvent> execLsnr = new IgnitePredicate<IgniteEvent>() {
+            @Override public boolean apply(IgniteEvent evt) {
+                assert evt instanceof IgniteCacheQueryExecutedEvent;
+
+                IgniteCacheQueryExecutedEvent qe = (IgniteCacheQueryExecutedEvent)evt;
 
                 assertEquals(CONTINUOUS, qe.queryType());
                 assertNull(qe.cacheName());
