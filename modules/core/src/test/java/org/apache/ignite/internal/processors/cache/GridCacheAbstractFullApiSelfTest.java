/*
 * Licensed to the Apache Software Foundation (ASF) under one or more
 * contributor license agreements.  See the NOTICE file distributed with
 * this work for additional information regarding copyright ownership.
 * The ASF licenses this file to You under the Apache License, Version 2.0
 * (the "License"); you may not use this file except in compliance with
 * the License.  You may obtain a copy of the License at
 *
 *      http://www.apache.org/licenses/LICENSE-2.0
 *
 * Unless required by applicable law or agreed to in writing, software
 * distributed under the License is distributed on an "AS IS" BASIS,
 * WITHOUT WARRANTIES OR CONDITIONS OF ANY KIND, either express or implied.
 * See the License for the specific language governing permissions and
 * limitations under the License.
 */

package org.apache.ignite.internal.processors.cache;

import com.google.common.collect.*;
import junit.framework.*;
import org.apache.ignite.*;
import org.apache.ignite.cache.*;
import org.apache.ignite.cache.affinity.*;
import org.apache.ignite.cluster.*;
import org.apache.ignite.configuration.*;
import org.apache.ignite.events.*;
import org.apache.ignite.internal.*;
import org.apache.ignite.internal.processors.affinity.*;
import org.apache.ignite.internal.processors.cache.query.*;
import org.apache.ignite.internal.processors.resource.*;
import org.apache.ignite.internal.util.lang.*;
import org.apache.ignite.internal.util.typedef.*;
import org.apache.ignite.internal.util.typedef.internal.*;
import org.apache.ignite.lang.*;
import org.apache.ignite.spi.swapspace.inmemory.*;
import org.apache.ignite.testframework.*;
import org.apache.ignite.transactions.*;
import org.jetbrains.annotations.*;

import javax.cache.*;
import javax.cache.expiry.*;
import javax.cache.processor.*;
import java.util.*;
import java.util.concurrent.*;
import java.util.concurrent.atomic.*;
import java.util.concurrent.locks.*;

import static java.util.concurrent.TimeUnit.*;
import static org.apache.ignite.cache.CacheMode.*;
import static org.apache.ignite.events.EventType.*;
import static org.apache.ignite.internal.processors.cache.GridCachePeekMode.*;
import static org.apache.ignite.testframework.GridTestUtils.*;
import static org.apache.ignite.transactions.TransactionConcurrency.*;
import static org.apache.ignite.transactions.TransactionIsolation.*;
import static org.apache.ignite.transactions.TransactionState.*;

/**
 * Full API cache test.
 */
public abstract class GridCacheAbstractFullApiSelfTest extends GridCacheAbstractSelfTest {
    /** Increment processor for invoke operations. */
    public static final EntryProcessor<String, Integer, String> INCR_PROCESSOR = new EntryProcessor<String, Integer, String>() {
        @Override public String process(MutableEntry<String, Integer> e, Object... args) {
            assertNotNull(e.getKey());

            Integer old = e.getValue();

            e.setValue(old == null ? 1 : old + 1);

            return String.valueOf(old);
        }
    };

    /** Increment processor for invoke operations with IgniteEntryProcessor. */
    public static final IgniteEntryProcessor<String, Integer, String> INCR_IGNITE_PROCESSOR =
        new IgniteEntryProcessor<String, Integer, String>() {
            @Override public String process(MutableEntry<String, Integer> e, Object... args) {
                return INCR_PROCESSOR.process(e, args);
            }
        };

    /** Increment processor for invoke operations. */
    public static final EntryProcessor<String, Integer, String> RMV_PROCESSOR = new EntryProcessor<String, Integer, String>() {
        @Override public String process(MutableEntry<String, Integer> e, Object... args) {
            assertNotNull(e.getKey());

            Integer old = e.getValue();

            e.remove();

            return String.valueOf(old);
        }
    };

    /** Increment processor for invoke operations with IgniteEntryProcessor. */
    public static final IgniteEntryProcessor<String, Integer, String> RMV_IGNITE_PROCESSOR =
        new IgniteEntryProcessor<String, Integer, String>() {
            @Override public String process(MutableEntry<String, Integer> e, Object... args) {
                return RMV_PROCESSOR.process(e, args);
            }
        };

    /** Dflt grid. */
    protected Ignite dfltIgnite;

    /** */
    private Map<String, CacheConfiguration[]> cacheCfgMap;

    /** {@inheritDoc} */
    @Override protected int gridCount() {
        return 1;
    }

    /** {@inheritDoc} */
    @Override protected boolean swapEnabled() {
        return true;
    }

    /**
     * @return {@code True} if values should be stored off-heap.
     */
    protected boolean offHeapValues() {
        return false;
    }

    /** {@inheritDoc} */
    @Override protected IgniteConfiguration getConfiguration(String gridName) throws Exception {
        IgniteConfiguration cfg = super.getConfiguration(gridName);

        if (offHeapValues())
            cfg.setSwapSpaceSpi(new GridTestSwapSpaceSpi());

        return cfg;
    }

    /** {@inheritDoc} */
    @Override protected CacheConfiguration cacheConfiguration(String gridName) throws Exception {
        CacheConfiguration ccfg = super.cacheConfiguration(gridName);

        if (offHeapValues()) {
            ccfg.setQueryIndexEnabled(false);
            ccfg.setMemoryMode(CacheMemoryMode.OFFHEAP_VALUES);
            ccfg.setOffHeapMaxMemory(0);
        }

        return ccfg;
    }

    /** {@inheritDoc} */
    @Override protected void beforeTestsStarted() throws Exception {
        if (cacheStartType() == CacheStartMode.STATIC)
            super.beforeTestsStarted();
        else {
            cacheCfgMap = Collections.synchronizedMap(new HashMap<String, CacheConfiguration[]>());

            if (cacheStartType() == CacheStartMode.NODES_THEN_CACHES) {
                super.beforeTestsStarted();

                for (Map.Entry<String, CacheConfiguration[]> entry : cacheCfgMap.entrySet()) {
                    Ignite ignite = IgnitionEx.grid(entry.getKey());

                    for (CacheConfiguration cfg : entry.getValue())
                        ignite.createCache(cfg);
                }
            }
            else {
                int cnt = gridCount();

                assert cnt >= 1 : "At least one grid must be started";

                for (int i = 0; i < cnt; i++) {
                    Ignite ignite = startGrid(i);

                    CacheConfiguration[] cacheCfgs = cacheCfgMap.get(ignite.name());

                    for (CacheConfiguration cfg : cacheCfgs)
                        ignite.createCache(cfg);
                }

                if (cnt > 1)
                    checkTopology(cnt);

                awaitPartitionMapExchange();
            }

            cacheCfgMap = null;
        }

        for (int i = 0; i < gridCount(); i++)
            info("Grid " + i + ": " + grid(i).localNode().id());
    }

    /** {@inheritDoc} */
    @Override protected Ignite startGrid(String gridName, GridSpringResourceContext ctx) throws Exception {
        if (cacheCfgMap == null)
            return super.startGrid(gridName, ctx);

        IgniteConfiguration cfg = getConfiguration(gridName);

        cacheCfgMap.put(gridName, cfg.getCacheConfiguration());

        cfg.setCacheConfiguration();

        return IgnitionEx.start(optimize(cfg), ctx);
    }

    /** {@inheritDoc} */
    @Override protected void beforeTest() throws Exception {
        IgniteCache<String, Integer> cache = jcache();

        assertEquals(0, cache.localSize());
        assertEquals(0, cache.size());

        super.beforeTest();

        assertEquals(0, cache.localSize());
        assertEquals(0, cache.size());

        dfltIgnite = grid(0);
    }

    /** {@inheritDoc} */
    @Override protected void afterTest() throws Exception {
        super.afterTest();

        IgniteCache<String, Integer> cache = jcache();

        assertEquals(0, cache.localSize());
        assertEquals(0, cache.size());

        dfltIgnite = null;
    }

    /**
     * @return A not near-only cache.
     */
    protected IgniteCache<String, Integer> fullCache() {
        return jcache();
    }

    /**
     * @throws Exception In case of error.
     */
    public void testSize() throws Exception {
        assert jcache().localSize() == 0;

        int size = 10;

        Map<String, Integer> map = new HashMap<>();

        for (int i = 0; i < size; i++)
            map.put("key" + i, i);

        // Put in primary nodes to avoid near readers which will prevent entry from being cleared.
        Map<ClusterNode, Collection<String>> mapped = grid(0).cluster().mapKeysToNodes(null, map.keySet());

        for (int i = 0; i < gridCount(); i++) {
            Collection<String> keys = mapped.get(grid(i).localNode());

            if (!F.isEmpty(keys)) {
                for (String key : keys)
                    jcache(i).put(key, map.get(key));
            }
        }

        map.remove("key0");

        mapped = grid(0).cluster().mapKeysToNodes(null, map.keySet());

        for (int i = 0; i < gridCount(); i++) {
            // Will actually delete entry from map.
            CU.invalidate(cache(i), "key0");

            assertNull("Failed check for grid: " + i, jcache(i).localPeek("key0", CachePeekMode.ONHEAP));

            Collection<String> keysCol = mapped.get(grid(i).localNode());

            assert jcache(i).localSize() != 0 || F.isEmpty(keysCol);
        }

        for (int i = 0; i < gridCount(); i++) {
            GridCacheContext<String, Integer> ctx = context(i);

            int sum = 0;

            for (String key : map.keySet())
                if (ctx.affinity().localNode(key, new AffinityTopologyVersion(ctx.discovery().topologyVersion())))
                    sum++;

            assertEquals("Incorrect key size on cache #" + i, sum, jcache(i).localSize());
        }

        for (int i = 0; i < gridCount(); i++) {
            Collection<String> keysCol = mapped.get(grid(i).localNode());

            assertEquals("Failed check for grid: " + i, !F.isEmpty(keysCol) ? keysCol.size() : 0,
                cache(i).primarySize());
        }

        int globalPrimarySize = map.size();

        for (int i = 0; i < gridCount(); i++)
            assertEquals(globalPrimarySize, cache(i).globalPrimarySize());

        int times = 1;

        if (cacheMode() == REPLICATED)
            times = gridCount();
        else if (cacheMode() == PARTITIONED)
            times = Math.min(gridCount(), jcache().getConfiguration(CacheConfiguration.class).getBackups() + 1);

        int globalSize = globalPrimarySize * times;

        for (int i = 0; i < gridCount(); i++)
            assertEquals(globalSize, cache(i).globalSize());
    }

    /**
     * @throws Exception In case of error.
     */
    public void testContainsKey() throws Exception {
        jcache().put("testContainsKey", 1);

        checkContainsKey(true, "testContainsKey");
        checkContainsKey(false, "testContainsKeyWrongKey");
    }

    /**
     * @throws Exception If failed.
     */
    public void testRemoveInExplicitLocks() throws Exception {
        if (lockingEnabled()) {
            IgniteCache<String, Integer> cache = jcache();

            cache.put("a", 1);

            Lock lock = cache.lockAll(ImmutableSet.of("a", "b", "c", "d"));

            lock.lock();

            try {
                cache.remove("a");

                // Make sure single-key operation did not remove lock.
                cache.putAll(F.asMap("b", 2, "c", 3, "d", 4));
            }
            finally {
                lock.unlock();
            }
        }
    }

    /**
     * @throws IgniteCheckedException If failed.
     */
    public void testAtomicOps() throws IgniteCheckedException {
        IgniteCache<String, Integer> c = jcache();

        final int cnt = 10;

        for (int i = 0; i < cnt; i++)
            assertNull(c.getAndPutIfAbsent("k" + i, i));

        for (int i = 0; i < cnt; i++) {
            boolean wrong = i % 2 == 0;

            String key = "k" + i;

            boolean res = c.replace(key, wrong ? i + 1 : i, -1);

            assertEquals(wrong, !res);
        }

        for (int i = 0; i < cnt; i++) {
            boolean success = i % 2 != 0;

            String key = "k" + i;

            boolean res = c.remove(key, -1);

            assertTrue(success == res);
        }
    }

    /**
     * @throws Exception In case of error.
     */
    public void testGet() throws Exception {
        IgniteCache<String, Integer> cache = jcache();

        cache.put("key1", 1);
        cache.put("key2", 2);

        assert cache.get("key1") == 1;
        assert cache.get("key2") == 2;
        assert cache.get("wrongKey") == null;
    }

    /**
     * @throws Exception In case of error.
     */
    public void testGetAsync() throws Exception {
        IgniteCache<String, Integer> cache = jcache();

        cache.put("key1", 1);
        cache.put("key2", 2);

        IgniteCache<String, Integer> cacheAsync = cache.withAsync();

        cacheAsync.get("key1");

        IgniteFuture<Integer> fut1 = cacheAsync.future();

        cacheAsync.get("key2");

        IgniteFuture<Integer> fut2 = cacheAsync.future();

        cacheAsync.get("wrongKey");

        IgniteFuture<Integer> fut3 = cacheAsync.future();

        assert fut1.get() == 1;
        assert fut2.get() == 2;
        assert fut3.get() == null;
    }

    /**
     * @throws Exception In case of error.
     */
    public void testGetAll() throws Exception {
        Transaction tx = txEnabled() ? transactions().txStart() : null;

        final IgniteCache<String, Integer> cache = jcache();

        try {
            cache.put("key1", 1);
            cache.put("key2", 2);

            if (tx != null)
                tx.commit();
        }
        finally {
            if (tx != null)
                tx.close();
        }

        GridTestUtils.assertThrows(log, new Callable<Void>() {
            @Override public Void call() throws Exception {
                cache.getAll(null).isEmpty();

                return null;
            }
        }, NullPointerException.class, null);

        assert cache.getAll(Collections.<String>emptySet()).isEmpty();

        Map<String, Integer> map1 = cache.getAll(ImmutableSet.of("key1", "key2", "key9999"));

        info("Retrieved map1: " + map1);

        assert 2 == map1.size() : "Invalid map: " + map1;

        assertEquals(1, (int)map1.get("key1"));
        assertEquals(2, (int)map1.get("key2"));
        assertNull(map1.get("key9999"));

        Map<String, Integer> map2 = cache.getAll(ImmutableSet.of("key1", "key2", "key9999"));

        info("Retrieved map2: " + map2);

        assert 2 == map2.size() : "Invalid map: " + map2;

        assertEquals(1, (int)map2.get("key1"));
        assertEquals(2, (int)map2.get("key2"));
        assertNull(map2.get("key9999"));

        // Now do the same checks but within transaction.
        if (txEnabled()) {
            try (Transaction tx0 = transactions().txStart()) {
                assert cache.getAll(Collections.<String>emptySet()).isEmpty();

                map1 = cache.getAll(ImmutableSet.of("key1", "key2", "key9999"));

                info("Retrieved map1: " + map1);

                assert 2 == map1.size() : "Invalid map: " + map1;

                assertEquals(1, (int)map1.get("key1"));
                assertEquals(2, (int)map1.get("key2"));
                assertNull(map1.get("key9999"));

                map2 = cache.getAll(ImmutableSet.of("key1", "key2", "key9999"));

                info("Retrieved map2: " + map2);

                assert 2 == map2.size() : "Invalid map: " + map2;

                assertEquals(1, (int)map2.get("key1"));
                assertEquals(2, (int)map2.get("key2"));
                assertNull(map2.get("key9999"));

                tx0.commit();
            }
        }
    }

    /**
     * @throws Exception In case of error.
     */
    public void testGetAllWithNulls() throws Exception {
        final IgniteCache<String, Integer> cache = jcache();

        final Set<String> c = new HashSet<>();

        c.add("key1");
        c.add(null);

        GridTestUtils.assertThrows(log, new Callable<Void>() {
            @Override public Void call() throws Exception {
                cache.getAll(c);

                return null;
            }
        }, NullPointerException.class, null);
    }

    /**
     * @throws Exception If failed.
     */
    public void testGetTxNonExistingKey() throws Exception {
        if (txEnabled()) {
            try (Transaction ignored = transactions().txStart()) {
                assert jcache().get("key999123") == null;
            }
        }
    }

    /**
     * @throws Exception In case of error.
     */
    public void testGetAllAsync() throws Exception {
        final IgniteCache<String, Integer> cache = jcache();

        final IgniteCache<String, Integer> cacheAsync = cache.withAsync();

        cache.put("key1", 1);
        cache.put("key2", 2);

        GridTestUtils.assertThrows(log, new Callable<Void>() {
            @Override public Void call() throws Exception {
                cacheAsync.getAll(null);

                return null;
            }
        }, NullPointerException.class, null);

        cacheAsync.getAll(Collections.<String>emptySet());
        IgniteFuture<Map<String, Integer>> fut2 = cacheAsync.future();

        cacheAsync.getAll(ImmutableSet.of("key1", "key2"));
        IgniteFuture<Map<String, Integer>> fut3 = cacheAsync.future();

        assert fut2.get().isEmpty();
        assert fut3.get().size() == 2 : "Invalid map: " + fut3.get();
        assert fut3.get().get("key1") == 1;
        assert fut3.get().get("key2") == 2;
    }

    /**
     * @throws Exception In case of error.
     */
    public void testPut() throws Exception {
        IgniteCache<String, Integer> cache = jcache();

        assert cache.getAndPut("key1", 1) == null;
        assert cache.getAndPut("key2", 2) == null;

        // Check inside transaction.
        assert cache.get("key1") == 1;
        assert cache.get("key2") == 2;

        // Put again to check returned values.
        assert cache.getAndPut("key1", 1) == 1;
        assert cache.getAndPut("key2", 2) == 2;

        checkContainsKey(true, "key1");
        checkContainsKey(true, "key2");

        assert cache.get("key1") != null;
        assert cache.get("key2") != null;
        assert cache.get("wrong") == null;

        // Check outside transaction.
        checkContainsKey(true, "key1");
        checkContainsKey(true, "key2");

        assert cache.get("key1") == 1;
        assert cache.get("key2") == 2;
        assert cache.get("wrong") == null;

        assertEquals((Integer)1, cache.getAndPut("key1", 10));
        assertEquals((Integer)2, cache.getAndPut("key2", 11));
    }

    /**
     * @throws Exception In case of error.
     */
    public void testPutTx() throws Exception {
        if (txEnabled()) {
            IgniteCache<String, Integer> cache = jcache();

            try (Transaction tx = transactions().txStart()) {
                assert cache.getAndPut("key1", 1) == null;
                assert cache.getAndPut("key2", 2) == null;

                // Check inside transaction.
                assert cache.get("key1") == 1;
                assert cache.get("key2") == 2;

                // Put again to check returned values.
                assert cache.getAndPut("key1", 1) == 1;
                assert cache.getAndPut("key2", 2) == 2;

                assert cache.get("key1") != null;
                assert cache.get("key2") != null;
                assert cache.get("wrong") == null;

                tx.commit();
            }

            // Check outside transaction.
            checkContainsKey(true, "key1");
            checkContainsKey(true, "key2");

            assert cache.get("key1") == 1;
            assert cache.get("key2") == 2;
            assert cache.get("wrong") == null;

            assertEquals((Integer)1, cache.getAndPut("key1", 10));
            assertEquals((Integer)2, cache.getAndPut("key2", 11));
        }
    }

    /**
     * @throws Exception If failed.
     */
    public void testTransformOptimisticReadCommitted() throws Exception {
        checkTransform(OPTIMISTIC, READ_COMMITTED);
    }

    /**
     * @throws Exception If failed.
     */
    public void testTransformOptimisticRepeatableRead() throws Exception {
        checkTransform(OPTIMISTIC, REPEATABLE_READ);
    }

    /**
     * @throws Exception If failed.
     */
    public void testTransformPessimisticReadCommitted() throws Exception {
        checkTransform(PESSIMISTIC, READ_COMMITTED);
    }

    /**
     * @throws Exception If failed.
     */
    public void testTransformPessimisticRepeatableRead() throws Exception {
        checkTransform(PESSIMISTIC, REPEATABLE_READ);
    }

    /**
     * @throws Exception If failed.
     */
    public void testIgniteTransformOptimisticReadCommitted() throws Exception {
        checkIgniteTransform(OPTIMISTIC, READ_COMMITTED);
    }

    /**
     * @throws Exception If failed.
     */
    public void testIgniteTransformOptimisticRepeatableRead() throws Exception {
        checkIgniteTransform(OPTIMISTIC, REPEATABLE_READ);
    }

    /**
     * @throws Exception If failed.
     */
    public void testIgniteTransformPessimisticReadCommitted() throws Exception {
        checkIgniteTransform(PESSIMISTIC, READ_COMMITTED);
    }

    /**
     * @throws Exception If failed.
     */
    public void testIgniteTransformPessimisticRepeatableRead() throws Exception {
        checkIgniteTransform(PESSIMISTIC, REPEATABLE_READ);
    }

    /**
     * @param concurrency Concurrency.
     * @param isolation Isolation.
     * @throws Exception If failed.
     */
    private void checkIgniteTransform(TransactionConcurrency concurrency, TransactionIsolation isolation)
        throws Exception {
        IgniteCache<String, Integer> cache = jcache();

        cache.put("key2", 1);
        cache.put("key3", 3);

        Transaction tx = txEnabled() ? ignite(0).transactions().txStart(concurrency, isolation) : null;

        try {
            assertEquals("null", cache.invoke("key1", INCR_IGNITE_PROCESSOR));
            assertEquals("1", cache.invoke("key2", INCR_IGNITE_PROCESSOR));
            assertEquals("3", cache.invoke("key3", RMV_IGNITE_PROCESSOR));

            if (tx != null)
                tx.commit();
        }
        catch (Exception e) {
            e.printStackTrace();

            throw e;
        }
        finally {
            if (tx != null)
                tx.close();
        }

        assertEquals((Integer)1, cache.get("key1"));
        assertEquals((Integer)2, cache.get("key2"));
        assertNull(cache.get("key3"));

        for (int i = 0; i < gridCount(); i++)
            assertNull("Failed for cache: " + i, jcache(i).localPeek("key3", CachePeekMode.ONHEAP));

        cache.remove("key1");
        cache.put("key2", 1);
        cache.put("key3", 3);

        assertEquals("null", cache.invoke("key1", INCR_IGNITE_PROCESSOR));
        assertEquals("1", cache.invoke("key2", INCR_IGNITE_PROCESSOR));
        assertEquals("3", cache.invoke("key3", RMV_IGNITE_PROCESSOR));

        assertEquals((Integer)1, cache.get("key1"));
        assertEquals((Integer)2, cache.get("key2"));
        assertNull(cache.get("key3"));

        for (int i = 0; i < gridCount(); i++)
            assertNull(jcache(i).localPeek("key3", CachePeekMode.ONHEAP));
    }

    /**
     * @param concurrency Concurrency.
     * @param isolation Isolation.
     * @throws Exception If failed.
     */
    private void checkTransform(TransactionConcurrency concurrency, TransactionIsolation isolation) throws Exception {
        IgniteCache<String, Integer> cache = jcache();

        cache.put("key2", 1);
        cache.put("key3", 3);

        Transaction tx = txEnabled() ? ignite(0).transactions().txStart(concurrency, isolation) : null;

        try {
            assertEquals("null", cache.invoke("key1", INCR_PROCESSOR));
            assertEquals("1", cache.invoke("key2", INCR_PROCESSOR));
            assertEquals("3", cache.invoke("key3", RMV_PROCESSOR));

            if (tx != null)
                tx.commit();
        }
        catch (Exception e) {
            e.printStackTrace();

            throw e;
        }
        finally {
            if (tx != null)
                tx.close();
        }

        assertEquals((Integer)1, cache.get("key1"));
        assertEquals((Integer)2, cache.get("key2"));
        assertNull(cache.get("key3"));

        for (int i = 0; i < gridCount(); i++)
            assertNull("Failed for cache: " + i, jcache(i).localPeek("key3", CachePeekMode.ONHEAP));

        cache.remove("key1");
        cache.put("key2", 1);
        cache.put("key3", 3);

        assertEquals("null", cache.invoke("key1", INCR_PROCESSOR));
        assertEquals("1", cache.invoke("key2", INCR_PROCESSOR));
        assertEquals("3", cache.invoke("key3", RMV_PROCESSOR));

        assertEquals((Integer)1, cache.get("key1"));
        assertEquals((Integer)2, cache.get("key2"));
        assertNull(cache.get("key3"));

        for (int i = 0; i < gridCount(); i++)
            assertNull(jcache(i).localPeek("key3", CachePeekMode.ONHEAP));
    }

    /**
     * @throws Exception If failed.
     */
    public void testTransformAllOptimisticReadCommitted() throws Exception {
        checkTransformAll(OPTIMISTIC, READ_COMMITTED);
    }

    /**
     * @throws Exception If failed.
     */
    public void testTransformAllOptimisticRepeatableRead() throws Exception {
        checkTransformAll(OPTIMISTIC, REPEATABLE_READ);
    }

    /**
     * @throws Exception If failed.
     */
    public void testTransformAllPessimisticReadCommitted() throws Exception {
        checkTransformAll(PESSIMISTIC, READ_COMMITTED);
    }

    /**
     * @throws Exception If failed.
     */
    public void testTransformAllPessimisticRepeatableRead() throws Exception {
        checkTransformAll(PESSIMISTIC, REPEATABLE_READ);
    }

    /**
     * @param concurrency Transaction concurrency.
     * @param isolation Transaction isolation.
     * @throws Exception If failed.
     */
    private void checkTransformAll(TransactionConcurrency concurrency, TransactionIsolation isolation)
        throws Exception {
        final IgniteCache<String, Integer> cache = jcache();

        cache.put("key2", 1);
        cache.put("key3", 3);

        if (txEnabled()) {
            Map<String, EntryProcessorResult<String>> res;

            try (Transaction tx = ignite(0).transactions().txStart(concurrency, isolation)) {
                res = cache.invokeAll(F.asSet("key1", "key2", "key3"), INCR_PROCESSOR);

                tx.commit();
            }

            assertEquals((Integer)1, cache.get("key1"));
            assertEquals((Integer)2, cache.get("key2"));
            assertEquals((Integer)4, cache.get("key3"));

            assertEquals("null", res.get("key1").get());
            assertEquals("1", res.get("key2").get());
            assertEquals("3", res.get("key3").get());

            assertEquals(3, res.size());

            cache.remove("key1");
            cache.put("key2", 1);
            cache.put("key3", 3);
        }

        Map<String, EntryProcessorResult<String>> res = cache.invokeAll(F.asSet("key1", "key2", "key3"), RMV_PROCESSOR);

        for (int i = 0; i < gridCount(); i++) {
            assertNull(jcache(i).localPeek("key1", CachePeekMode.ONHEAP));
            assertNull(jcache(i).localPeek("key2", CachePeekMode.ONHEAP));
            assertNull(jcache(i).localPeek("key3", CachePeekMode.ONHEAP));
        }

        assertEquals("null", res.get("key1").get());
        assertEquals("1", res.get("key2").get());
        assertEquals("3", res.get("key3").get());

        assertEquals(3, res.size());

        cache.remove("key1");
        cache.put("key2", 1);
        cache.put("key3", 3);

        res = cache.invokeAll(F.asSet("key1", "key2", "key3"), INCR_PROCESSOR);

        assertEquals((Integer)1, cache.get("key1"));
        assertEquals((Integer)2, cache.get("key2"));
        assertEquals((Integer)4, cache.get("key3"));

        assertEquals("null", res.get("key1").get());
        assertEquals("1", res.get("key2").get());
        assertEquals("3", res.get("key3").get());

        assertEquals(3, res.size());

        cache.remove("key1");
        cache.put("key2", 1);
        cache.put("key3", 3);

        res = cache.invokeAll(F.asMap("key1", INCR_PROCESSOR, "key2", INCR_PROCESSOR, "key3", INCR_PROCESSOR));

        assertEquals((Integer)1, cache.get("key1"));
        assertEquals((Integer)2, cache.get("key2"));
        assertEquals((Integer)4, cache.get("key3"));

        assertEquals("null", res.get("key1").get());
        assertEquals("1", res.get("key2").get());
        assertEquals("3", res.get("key3").get());

        assertEquals(3, res.size());
    }

    /**
     * @throws Exception If failed.
     */
    public void testTransformAllWithNulls() throws Exception {
        final IgniteCache<String, Integer> cache = jcache();

        GridTestUtils.assertThrows(log, new Callable<Void>() {
            @Override public Void call() throws Exception {
                cache.invokeAll((Set<String>)null, INCR_PROCESSOR);

                return null;
            }
        }, NullPointerException.class, null);

        GridTestUtils.assertThrows(log, new Callable<Void>() {
            @Override public Void call() throws Exception {
                cache.invokeAll(F.asSet("key1"), null);

                return null;
            }
        }, NullPointerException.class, null);

        {
            final Set<String> keys = new LinkedHashSet<>(2);

            keys.add("key1");
            keys.add(null);

            GridTestUtils.assertThrows(log, new Callable<Void>() {
                @Override public Void call() throws Exception {
                    cache.invokeAll(keys, INCR_PROCESSOR);

                    return null;
                }
            }, NullPointerException.class, null);

            GridTestUtils.assertThrows(log, new Callable<Void>() {
                @Override public Void call() throws Exception {
                    cache.invokeAll(F.asSet("key1"), null);

                    return null;
                }
            }, NullPointerException.class, null);
        }
    }

    /**
     * @throws Exception If failed.
     */
    public void testTransformSequentialOptimisticNoStart() throws Exception {
        checkTransformSequential0(false, OPTIMISTIC);
    }

    /**
     * @throws Exception If failed.
     */
    public void testTransformSequentialPessimisticNoStart() throws Exception {
        checkTransformSequential0(false, PESSIMISTIC);
    }

    /**
     * @throws Exception If failed.
     */
    public void testTransformSequentialOptimisticWithStart() throws Exception {
        checkTransformSequential0(true, OPTIMISTIC);
    }

    /**
     * @throws Exception If failed.
     */
    public void testTransformSequentialPessimisticWithStart() throws Exception {
        checkTransformSequential0(true, PESSIMISTIC);
    }

    /**
     * @param startVal Whether to put value.
     * @param concurrency Concurrency.
     * @throws Exception If failed.
     */
    private void checkTransformSequential0(boolean startVal, TransactionConcurrency concurrency)
        throws Exception {
        IgniteCache<String, Integer> cache = jcache();

        Transaction tx = txEnabled() ? ignite(0).transactions().txStart(concurrency, READ_COMMITTED) : null;

        try {
            if (startVal)
                cache.put("key", 2);
            else
                assertEquals(null, cache.get("key"));

            Integer expectedRes = startVal ? 2 : null;

            assertEquals(String.valueOf(expectedRes), cache.invoke("key", INCR_PROCESSOR));

            expectedRes = startVal ? 3 : 1;

            assertEquals(String.valueOf(expectedRes), cache.invoke("key", INCR_PROCESSOR));

            expectedRes++;

            assertEquals(String.valueOf(expectedRes), cache.invoke("key", INCR_PROCESSOR));

            if (tx != null)
                tx.commit();
        }
        finally {
            if (tx != null)
                tx.close();
        }

        Integer exp = (startVal ? 2 : 0) + 3;

        assertEquals(exp, cache.get("key"));

        for (int i = 0; i < gridCount(); i++) {
            if (ignite(i).affinity(null).isPrimaryOrBackup(grid(i).localNode(), "key"))
                assertEquals(exp, peek(jcache(i), "key"));
        }
    }

    /**
     * @throws Exception If failed.
     */
    public void testTransformAfterRemoveOptimistic() throws Exception {
        checkTransformAfterRemove(OPTIMISTIC);
    }

    /**
     * @throws Exception If failed.
     */
    public void testTransformAfterRemovePessimistic() throws Exception {
        checkTransformAfterRemove(PESSIMISTIC);
    }

    /**
     * @param concurrency Concurrency.
     * @throws Exception If failed.
     */
    private void checkTransformAfterRemove(TransactionConcurrency concurrency) throws Exception {
        IgniteCache<String, Integer> cache = jcache();

        cache.put("key", 4);

        Transaction tx = txEnabled() ? ignite(0).transactions().txStart(concurrency, READ_COMMITTED) : null;

        try {
            cache.remove("key");

            cache.invoke("key", INCR_PROCESSOR);
            cache.invoke("key", INCR_PROCESSOR);
            cache.invoke("key", INCR_PROCESSOR);

            if (tx != null)
                tx.commit();
        }
        finally {
            if (tx != null)
                tx.close();
        }

        assertEquals((Integer)3, cache.get("key"));
    }

    /**
     * @throws Exception If failed.
     */
    public void testTransformReturnValueGetOptimisticReadCommitted() throws Exception {
        checkTransformReturnValue(false, OPTIMISTIC, READ_COMMITTED);
    }

    /**
     * @throws Exception If failed.
     */
    public void testTransformReturnValueGetOptimisticRepeatableRead() throws Exception {
        checkTransformReturnValue(false, OPTIMISTIC, REPEATABLE_READ);
    }

    /**
     * @throws Exception If failed.
     */
    public void testTransformReturnValueGetPessimisticReadCommitted() throws Exception {
        checkTransformReturnValue(false, PESSIMISTIC, READ_COMMITTED);
    }

    /**
     * @throws Exception If failed.
     */
    public void testTransformReturnValueGetPessimisticRepeatableRead() throws Exception {
        checkTransformReturnValue(false, PESSIMISTIC, REPEATABLE_READ);
    }

    /**
     * @throws Exception If failed.
     */
    public void testTransformReturnValuePutInTx() throws Exception {
        checkTransformReturnValue(true, OPTIMISTIC, READ_COMMITTED);
    }

    /**
     * @param put Whether to put value.
     * @param concurrency Concurrency.
     * @param isolation Isolation.
     * @throws Exception If failed.
     */
    private void checkTransformReturnValue(boolean put,
        TransactionConcurrency concurrency,
        TransactionIsolation isolation)
        throws Exception
    {
        IgniteCache<String, Integer> cache = jcache();

        if (!put)
            cache.put("key", 1);

        Transaction tx = txEnabled() ? ignite(0).transactions().txStart(concurrency, isolation) : null;

        try {
            if (put)
                cache.put("key", 1);

            cache.invoke("key", INCR_PROCESSOR);

            assertEquals((Integer)2, cache.get("key"));

            if (tx != null) {
                // Second get inside tx. Make sure read value is not transformed twice.
                assertEquals((Integer)2, cache.get("key"));

                tx.commit();
            }
        }
        finally {
            if (tx != null)
                tx.close();
        }
    }

    /**
     * @throws Exception In case of error.
     */
    public void testGetAndPutAsync() throws Exception {
        IgniteCache<String, Integer> cache = jcache();

        IgniteCache<String, Integer> cacheAsync = cache.withAsync();

        cache.put("key1", 1);
        cache.put("key2", 2);

        cacheAsync.getAndPut("key1", 10);

        IgniteFuture<Integer> fut1 = cacheAsync.future();

        cacheAsync.getAndPut("key2", 11);

        IgniteFuture<Integer> fut2 = cacheAsync.future();

        assertEquals((Integer)1, fut1.get(5000));
        assertEquals((Integer)2, fut2.get(5000));

        assertEquals((Integer)10, cache.get("key1"));
        assertEquals((Integer)11, cache.get("key2"));
    }

    /**
     * @throws Exception In case of error.
     */
    public void testPutAsync0() throws Exception {
        IgniteCache<String, Integer> cacheAsync = jcache().withAsync();

        cacheAsync.getAndPut("key1", 0);

        IgniteFuture<Integer> fut1 = cacheAsync.future();

        cacheAsync.getAndPut("key2", 1);

        IgniteFuture<Integer> fut2 = cacheAsync.future();

        assert fut1.get(5000) == null;
        assert fut2.get(5000) == null;
    }

    /**
     * @throws Exception If failed.
     */
    public void testInvokeAsync() throws Exception {
        IgniteCache<String, Integer> cache = jcache();

        cache.put("key2", 1);
        cache.put("key3", 3);

        IgniteCache<String, Integer> cacheAsync = cache.withAsync();

        assertNull(cacheAsync.invoke("key1", INCR_PROCESSOR));

        IgniteFuture<?> fut0 = cacheAsync.future();

        assertNull(cacheAsync.invoke("key2", INCR_PROCESSOR));

        IgniteFuture<?> fut1 = cacheAsync.future();

        assertNull(cacheAsync.invoke("key3", RMV_PROCESSOR));

        IgniteFuture<?> fut2 = cacheAsync.future();

        fut0.get();
        fut1.get();
        fut2.get();

        assertEquals((Integer)1, cache.get("key1"));
        assertEquals((Integer)2, cache.get("key2"));
        assertNull(cache.get("key3"));

        for (int i = 0; i < gridCount(); i++)
            assertNull(jcache(i).localPeek("key3", CachePeekMode.ONHEAP));
    }

    /**
     * @throws Exception If failed.
     */
    public void testInvoke() throws Exception {
        final IgniteCache<String, Integer> cache = jcache();

        assertEquals("null", cache.invoke("k0", INCR_PROCESSOR));

        assertEquals((Integer)1, cache.get("k0"));

        assertEquals("1", cache.invoke("k0", INCR_PROCESSOR));

        assertEquals((Integer)2, cache.get("k0"));

        cache.put("k1", 1);

        assertEquals("1", cache.invoke("k1", INCR_PROCESSOR));

        assertEquals((Integer)2, cache.get("k1"));

        assertEquals("2", cache.invoke("k1", INCR_PROCESSOR));

        assertEquals((Integer)3, cache.get("k1"));

        EntryProcessor<String, Integer, Integer> c = new EntryProcessor<String, Integer, Integer>() {
            @Override public Integer process(MutableEntry<String, Integer> e, Object... args) {
                e.remove();

                return null;
            }
        };

        assertNull(cache.invoke("k1", c));
        assertNull(cache.get("k1"));

        for (int i = 0; i < gridCount(); i++)
            assertNull(jcache(i).localPeek("k1", CachePeekMode.ONHEAP));

        final EntryProcessor<String, Integer, Integer> errProcessor = new EntryProcessor<String, Integer, Integer>() {
            @Override public Integer process(MutableEntry<String, Integer> e, Object... args) {
                throw new EntryProcessorException("Test entry processor exception.");
            }
        };

        GridTestUtils.assertThrows(log, new Callable<Void>() {
            @Override public Void call() throws Exception {
                cache.invoke("k1", errProcessor);

                return null;
            }
        }, EntryProcessorException.class, "Test entry processor exception.");
    }

    /**
     * @throws Exception In case of error.
     */
    public void testPutx() throws Exception {
        if (txEnabled())
            checkPut(true);
    }

    /**
     * @throws Exception In case of error.
     */
    public void testPutxNoTx() throws Exception {
        checkPut(false);
    }

    /**
     * @param inTx Whether to start transaction.
     * @throws Exception If failed.
     */
    private void checkPut(boolean inTx) throws Exception {
        Transaction tx = inTx ? transactions().txStart() : null;

        IgniteCache<String, Integer> cache = jcache();

        try {
            cache.put("key1", 1);
            cache.put("key2", 2);

            // Check inside transaction.
            assert cache.get("key1") == 1;
            assert cache.get("key2") == 2;

            if (tx != null)
                tx.commit();
        }
        finally {
            if (tx != null)
                tx.close();
        }

        checkSize(F.asSet("key1", "key2"));

        // Check outside transaction.
        checkContainsKey(true, "key1");
        checkContainsKey(true, "key2");
        checkContainsKey(false, "wrong");

        assert cache.get("key1") == 1;
        assert cache.get("key2") == 2;
        assert cache.get("wrong") == null;
    }

    /**
     * @throws Exception If failed.
     */
    public void testPutAsync() throws Exception {
        Transaction tx = txEnabled() ? transactions().txStart() : null;

        IgniteCache<String, Integer> cacheAsync = jcache().withAsync();

        try {
            jcache().put("key2", 1);

            cacheAsync.put("key1", 10);

            IgniteFuture<?> fut1 = cacheAsync.future();

            cacheAsync.put("key2", 11);

            IgniteFuture<?> fut2 = cacheAsync.future();

            IgniteFuture<Transaction> f = null;

            if (tx != null) {
                tx = (Transaction)tx.withAsync();

                tx.commit();

                f = tx.future();
            }

            fut1.get();
            fut2.get();

            assert f == null || f.get().state() == COMMITTED;
        }
        finally {
            if (tx != null)
                tx.close();
        }

        checkSize(F.asSet("key1", "key2"));

        assert jcache().get("key1") == 10;
        assert jcache().get("key2") == 11;
    }

    /**
     * @throws Exception In case of error.
     */
    public void testPutAll() throws Exception {
        Map<String, Integer> map = F.asMap("key1", 1, "key2", 2);

        IgniteCache<String, Integer> cache = jcache();

        cache.putAll(map);

        checkSize(F.asSet("key1", "key2"));

        assert cache.get("key1") == 1;
        assert cache.get("key2") == 2;

        map.put("key1", 10);
        map.put("key2", 20);

        cache.putAll(map);

        checkSize(F.asSet("key1", "key2"));

        assert cache.get("key1") == 10;
        assert cache.get("key2") == 20;
    }

    /**
     * @throws Exception In case of error.
     */
    public void testNullInTx() throws Exception {
        if (!txEnabled())
            return;

        final IgniteCache<String, Integer> cache = jcache();

        for (int i = 0; i < 100; i++) {
            final String key = "key-" + i;

            assertNull(cache.get(key));

            GridTestUtils.assertThrows(log, new Callable<Void>() {
                @Override public Void call() throws Exception {
                    IgniteTransactions txs = transactions();

                    try (Transaction tx = txs.txStart()) {
                        cache.put(key, 1);

                        cache.put(null, 2);

                        tx.commit();
                    }

                    return null;
                }
            }, NullPointerException.class, null);

            assertNull(cache.get(key));

            cache.put(key, 1);

            assertEquals(1, (int) cache.get(key));

            GridTestUtils.assertThrows(log, new Callable<Void>() {
                @Override public Void call() throws Exception {
                    IgniteTransactions txs = transactions();

                    try (Transaction tx = txs.txStart()) {
                        cache.put(key, 2);

                        cache.remove(null);

                        tx.commit();
                    }

                    return null;
                }
            }, NullPointerException.class, null);

            assertEquals(1, (int) cache.get(key));

            cache.put(key, 2);

            assertEquals(2, (int)cache.get(key));

            GridTestUtils.assertThrows(log, new Callable<Void>() {
                @Override public Void call() throws Exception {
                    IgniteTransactions txs = transactions();

                    Map<String, Integer> map = new LinkedHashMap<>();

                    map.put("k1", 1);
                    map.put("k2", 2);
                    map.put(null, 3);

                    try (Transaction tx = txs.txStart()) {
                        cache.put(key, 1);

                        cache.putAll(map);

                        tx.commit();
                    }

                    return null;
                }
            }, NullPointerException.class, null);

            assertNull(cache.get("k1"));
            assertNull(cache.get("k2"));

            assertEquals(2, (int) cache.get(key));

            cache.put(key, 3);

            assertEquals(3, (int)cache.get(key));
        }
    }

    /**
     * @throws Exception In case of error.
     */
    public void testPutAllWithNulls() throws Exception {
        final IgniteCache<String, Integer> cache = jcache();

        {
            final Map<String, Integer> m = new LinkedHashMap<>(2);

            m.put("key1", 1);
            m.put(null, 2);

            GridTestUtils.assertThrows(log, new Callable<Void>() {
                @Override public Void call() throws Exception {
                    cache.putAll(m);

                    return null;
                }
            }, NullPointerException.class, null);

            cache.put("key1", 1);

            assertEquals(1, (int)cache.get("key1"));
        }

        {
            final Map<String, Integer> m = new LinkedHashMap<>(2);

            m.put("key3", 3);
            m.put("key4", null);

            GridTestUtils.assertThrows(log, new Callable<Void>() {
                @Override public Void call() throws Exception {
                    cache.putAll(m);

                    return null;
                }
            }, NullPointerException.class, null);

            m.put("key4", 4);

            cache.putAll(m);

            assertEquals(3, (int) cache.get("key3"));
            assertEquals(4, (int)cache.get("key4"));
        }

        assertThrows(log, new Callable<Object>() {
            @Nullable @Override public Object call() throws Exception {
                cache.put("key1", null);

                return null;
            }
        }, NullPointerException.class, A.NULL_MSG_PREFIX);

        assertThrows(log, new Callable<Object>() {
            @Nullable @Override public Object call() throws Exception {
                cache.getAndPut("key1", null);

                return null;
            }
        }, NullPointerException.class, A.NULL_MSG_PREFIX);

        assertThrows(log, new Callable<Object>() {
            @Nullable @Override public Object call() throws Exception {
                cache.put(null, 1);

                return null;
            }
        }, NullPointerException.class, A.NULL_MSG_PREFIX);

        assertThrows(log, new Callable<Object>() {
            @Nullable @Override public Object call() throws Exception {
                cache.replace(null, 1);

                return null;
            }
        }, NullPointerException.class, A.NULL_MSG_PREFIX);

        assertThrows(log, new Callable<Object>() {
            @Nullable @Override public Object call() throws Exception {
                cache.getAndReplace(null, 1);

                return null;
            }
        }, NullPointerException.class, A.NULL_MSG_PREFIX);

        assertThrows(log, new Callable<Object>() {
            @Nullable @Override public Object call() throws Exception {
                cache.replace("key", null);

                return null;
            }
        }, NullPointerException.class, A.NULL_MSG_PREFIX);

        assertThrows(log, new Callable<Object>() {
            @Nullable @Override public Object call() throws Exception {
                cache.getAndReplace("key", null);

                return null;
            }
        }, NullPointerException.class, A.NULL_MSG_PREFIX);

        assertThrows(log, new Callable<Object>() {
            @Nullable @Override public Object call() throws Exception {
                cache.replace(null, 1, 2);

                return null;
            }
        }, NullPointerException.class, A.NULL_MSG_PREFIX);

        assertThrows(log, new Callable<Object>() {
            @Nullable @Override public Object call() throws Exception {
                cache.replace("key", null, 2);

                return null;
            }
        }, NullPointerException.class, A.NULL_MSG_PREFIX);

        assertThrows(log, new Callable<Object>() {
            @Nullable @Override public Object call() throws Exception {
                cache.replace("key", 1, null);

                return null;
            }
        }, NullPointerException.class, A.NULL_MSG_PREFIX);
    }

    /**
     * @throws Exception In case of error.
     */
    public void testPutAllAsync() throws Exception {
        Map<String, Integer> map = F.asMap("key1", 1, "key2", 2);

        IgniteCache<String, Integer> cache = jcache();

        IgniteCache<String, Integer> cacheAsync = cache.withAsync();

        cacheAsync.putAll(map);

        IgniteFuture<?> f1 = cacheAsync.future();

        map.put("key1", 10);
        map.put("key2", 20);

        cacheAsync.putAll(map);

        IgniteFuture<?> f2 = cacheAsync.future();

        assertNull(f2.get());
        assertNull(f1.get());

        checkSize(F.asSet("key1", "key2"));

        assert cache.get("key1") == 10;
        assert cache.get("key2") == 20;
    }

    /**
     * @throws Exception In case of error.
     */
    public void testGetAndPutIfAbsent() throws Exception {
        Transaction tx = txEnabled() ? transactions().txStart() : null;

        IgniteCache<String, Integer> cache = jcache();

        try {
            assert cache.getAndPutIfAbsent("key", 1) == null;

            assert cache.get("key") != null;
            assert cache.get("key") == 1;

            assert cache.getAndPutIfAbsent("key", 2) != null;
            assert cache.getAndPutIfAbsent("key", 2) == 1;

            assert cache.get("key") != null;
            assert cache.get("key") == 1;

            if (tx != null)
                tx.commit();
        }
        finally {
            if (tx != null)
                tx.close();
        }

        assert cache.getAndPutIfAbsent("key", 2) != null;

        for (int i = 0; i < gridCount(); i++) {
            info("Peek on node [i=" + i + ", id=" + grid(i).localNode().id() + ", val=" +
                grid(i).jcache(null).localPeek("key", CachePeekMode.ONHEAP) + ']');
        }

        assertEquals((Integer)1, cache.getAndPutIfAbsent("key", 2));

        assert cache.get("key") != null;
        assert cache.get("key") == 1;

        // Check swap.
        cache.put("key2", 1);

        cache.localEvict(Collections.singleton("key2"));

        assertEquals((Integer)1, cache.getAndPutIfAbsent("key2", 3));

        // Check db.
        putToStore("key3", 3);

        assertEquals((Integer)3, cache.getAndPutIfAbsent("key3", 4));

        assertEquals((Integer)1, cache.get("key2"));
        assertEquals((Integer)3, cache.get("key3"));

        cache.localEvict(Collections.singleton("key2"));

        // Same checks inside tx.
        tx = txEnabled() ? transactions().txStart() : null;

        try {
            assertEquals((Integer)1, cache.getAndPutIfAbsent("key2", 3));

            if (tx != null)
                tx.commit();

            assertEquals((Integer)1, cache.get("key2"));
        }
        finally {
            if (tx != null)
                tx.close();
        }
    }

    /**
     * @throws Exception If failed.
     */
    public void testGetAndPutIfAbsentAsync() throws Exception {
        Transaction tx = txEnabled() ? transactions().txStart() : null;

        IgniteCache<String, Integer> cache = jcache();

        IgniteCache<String, Integer> cacheAsync = cache.withAsync();

        try {
            cacheAsync.getAndPutIfAbsent("key", 1);

            IgniteFuture<Integer> fut1 = cacheAsync.future();

            assertNull(fut1.get());
            assertEquals((Integer)1, cache.get("key"));

            cacheAsync.getAndPutIfAbsent("key", 2);

            IgniteFuture<Integer> fut2 = cacheAsync.future();

            assertEquals((Integer)1, fut2.get());
            assertEquals((Integer)1, cache.get("key"));

            if (tx != null)
                tx.commit();
        }
        finally {
            if (tx != null)
                tx.close();
        }

        // Check swap.
        cache.put("key2", 1);

        cache.localEvict(Collections.singleton("key2"));

        cacheAsync.getAndPutIfAbsent("key2", 3);

        assertEquals((Integer)1, cacheAsync.<Integer>future().get());

        // Check db.
        putToStore("key3", 3);

        cacheAsync.getAndPutIfAbsent("key3", 4);

        assertEquals((Integer)3, cacheAsync.<Integer>future().get());

        cache.localEvict(Collections.singleton("key2"));

        // Same checks inside tx.
        tx = txEnabled() ? transactions().txStart() : null;

        try {
            cacheAsync.getAndPutIfAbsent("key2", 3);

            assertEquals(1, cacheAsync.future().get());

            if (tx != null)
                tx.commit();

            assertEquals((Integer)1, cache.get("key2"));
        }
        finally {
            if (tx != null)
                tx.close();
        }
    }

    /**
     * @throws Exception If failed.
     */
    public void testPutIfAbsent() throws Exception {
        IgniteCache<String, Integer> cache = jcache();

        assertNull(cache.get("key"));
        assert cache.putIfAbsent("key", 1);
        assert cache.get("key") != null && cache.get("key") == 1;
        assert !cache.putIfAbsent("key", 2);
        assert cache.get("key") != null && cache.get("key") == 1;

        // Check swap.
        cache.put("key2", 1);

        cache.localEvict(Collections.singleton("key2"));

        assertFalse(cache.putIfAbsent("key2", 3));

        // Check db.
        putToStore("key3", 3);

        assertFalse(cache.putIfAbsent("key3", 4));

        cache.localEvict(Collections.singleton("key2"));

        // Same checks inside tx.
        Transaction tx = txEnabled() ? transactions().txStart() : null;

        try {
            assertFalse(cache.putIfAbsent("key2", 3));

            if (tx != null)
                tx.commit();

            assertEquals((Integer)1, cache.get("key2"));
        }
        finally {
            if (tx != null)
                tx.close();
        }
    }

    /**
     * @throws Exception In case of error.
     */
    public void testPutxIfAbsentAsync() throws Exception {
        if (txEnabled())
            checkPutxIfAbsentAsync(true);
    }

    /**
     * @throws Exception In case of error.
     */
    public void testPutxIfAbsentAsyncNoTx() throws Exception {
        checkPutxIfAbsentAsync(false);
    }

    /**
     * @param  inTx In tx flag.
     * @throws Exception If failed.
     */
    private void checkPutxIfAbsentAsync(boolean inTx) throws Exception {
        IgniteCache<String, Integer> cache = jcache();

        IgniteCache<String, Integer> cacheAsync = cache.withAsync();

        cacheAsync.putIfAbsent("key", 1);

        IgniteFuture<Boolean> fut1 = cacheAsync.future();

        assert fut1.get();
        assert cache.get("key") != null && cache.get("key") == 1;

        cacheAsync.putIfAbsent("key", 2);

        IgniteFuture<Boolean> fut2 = cacheAsync.future();

        assert !fut2.get();
        assert cache.get("key") != null && cache.get("key") == 1;

        // Check swap.
        cache.put("key2", 1);

        cache.localEvict(Collections.singleton("key2"));

        cacheAsync.putIfAbsent("key2", 3);

        assertFalse(cacheAsync.<Boolean>future().get());

        // Check db.
        putToStore("key3", 3);

        cacheAsync.putIfAbsent("key3", 4);

        assertFalse(cacheAsync.<Boolean>future().get());

        cache.localEvict(Arrays.asList("key2"));

        // Same checks inside tx.
        Transaction tx = inTx ? transactions().txStart() : null;

        try {
            cacheAsync.putIfAbsent("key2", 3);

            assertFalse(cacheAsync.<Boolean>future().get());

            cacheAsync.putIfAbsent("key3", 4);

            assertFalse(cacheAsync.<Boolean>future().get());

            if (tx != null)
                tx.commit();
        }
        finally {
            if (tx != null)
                tx.close();
        }

        assertEquals((Integer)1, cache.get("key2"));
        assertEquals((Integer)3, cache.get("key3"));
    }

    /**
     * @throws Exception In case of error.
     */
    public void testPutIfAbsentAsyncConcurrent() throws Exception {
        IgniteCache<String, Integer> cacheAsync = jcache().withAsync();

        cacheAsync.putIfAbsent("key1", 1);

        IgniteFuture<Boolean> fut1 = cacheAsync.future();

        cacheAsync.putIfAbsent("key2", 2);

        IgniteFuture<Boolean> fut2 = cacheAsync.future();

        assert fut1.get();
        assert fut2.get();
    }

    /**
     * @throws Exception If failed.
     */
    public void testGetAndReplace() throws Exception {
        IgniteCache<String, Integer> cache = jcache();

        cache.put("key", 1);

        assert cache.get("key") == 1;

        info("key 1 -> 2");

        assert cache.getAndReplace("key", 2) == 1;

        assert cache.get("key") == 2;

        assert cache.getAndReplace("wrong", 0) == null;

        assert cache.get("wrong") == null;

        info("key 0 -> 3");

        assert !cache.replace("key", 0, 3);

        assert cache.get("key") == 2;

        info("key 0 -> 3");

        assert !cache.replace("key", 0, 3);

        assert cache.get("key") == 2;

        info("key 2 -> 3");

        assert cache.replace("key", 2, 3);

        assert cache.get("key") == 3;

        info("evict key");

        cache.localEvict(Collections.singleton("key"));

        info("key 3 -> 4");

        assert cache.replace("key", 3, 4);

        assert cache.get("key") == 4;

        putToStore("key2", 5);

        info("key2 5 -> 6");

        assert cache.replace("key2", 5, 6);

        for (int i = 0; i < gridCount(); i++) {
            info("Peek key on grid [i=" + i + ", nodeId=" + grid(i).localNode().id() +
                ", peekVal=" + grid(i).jcache(null).localPeek("key", CachePeekMode.ONHEAP) + ']');

            info("Peek key2 on grid [i=" + i + ", nodeId=" + grid(i).localNode().id() +
                ", peekVal=" + grid(i).jcache(null).localPeek("key2", CachePeekMode.ONHEAP) + ']');
        }

        assertEquals((Integer)6, cache.get("key2"));

        cache.localEvict(Collections.singleton("key"));

        Transaction tx = txEnabled() ? transactions().txStart() : null;

        try {
            assert cache.replace("key", 4, 5);

            if (tx != null)
                tx.commit();

            assert cache.get("key") == 5;
        }
        finally {
            if (tx != null)
                tx.close();
        }
    }

    /**
     * @throws Exception If failed.
     */
    public void testReplace() throws Exception {
        IgniteCache<String, Integer> cache = jcache();

        cache.put("key", 1);

        assert cache.get("key") == 1;

        assert cache.replace("key", 2);

        assert cache.get("key") == 2;

        assert !cache.replace("wrong", 2);

        cache.localEvict(Collections.singleton("key"));

        assert cache.replace("key", 4);

        assert cache.get("key") == 4;

        putToStore("key2", 5);

        assert cache.replace("key2", 6);

        assertEquals((Integer)6, cache.get("key2"));

        cache.localEvict(Collections.singleton("key"));

        Transaction tx = txEnabled() ? transactions().txStart() : null;

        try {
            assert cache.replace("key", 5);

            if (tx != null)
                tx.commit();
        }
        finally {
            if (tx != null)
                tx.close();
        }

        assert cache.get("key") == 5;
    }

    /**
     * @throws Exception If failed.
     */
    public void testGetAndReplaceAsync() throws Exception {
        IgniteCache<String, Integer> cache = jcache();

        IgniteCache<String, Integer> cacheAsync = cache.withAsync();

        cache.put("key", 1);

        assert cache.get("key") == 1;

        cacheAsync.getAndReplace("key", 2);

        assert cacheAsync.future().get() == 1;

        assert cache.get("key") == 2;

        cacheAsync.getAndReplace("wrong", 0);

        assert cacheAsync.future().get() == null;

        assert cache.get("wrong") == null;

        cacheAsync.replace("key", 0, 3);

        assert !cacheAsync.<Boolean>future().get();

        assert cache.get("key") == 2;

        cacheAsync.replace("key", 0, 3);

        assert !cacheAsync.<Boolean>future().get();

        assert cache.get("key") == 2;

        cacheAsync.replace("key", 2, 3);

        assert cacheAsync.<Boolean>future().get();

        assert cache.get("key") == 3;

        cache.localEvict(Collections.singleton("key"));

        cacheAsync.replace("key", 3, 4);

        assert cacheAsync.<Boolean>future().get();

        assert cache.get("key") == 4;

        putToStore("key2", 5);

        cacheAsync.replace("key2", 5, 6);

        assert cacheAsync.<Boolean>future().get();

        assertEquals((Integer)6, cache.get("key2"));

        cache.localEvict(Collections.singleton("key"));

        Transaction tx = txEnabled() ? transactions().txStart() : null;

        try {
            cacheAsync.replace("key", 4, 5);

            assert cacheAsync.<Boolean>future().get();

            if (tx != null)
                tx.commit();
        }
        finally {
            if (tx != null)
                tx.close();
        }

        assert cache.get("key") == 5;
    }

    /**
     * @throws Exception If failed.
     */
    public void testReplacexAsync() throws Exception {
        IgniteCache<String, Integer> cache = jcache();

        IgniteCache<String, Integer> cacheAsync = cache.withAsync();

        cache.put("key", 1);

        assert cache.get("key") == 1;

        cacheAsync.replace("key", 2);

        assert cacheAsync.<Boolean>future().get();

        info("Finished replace.");

        assertEquals((Integer)2, cache.get("key"));

        cacheAsync.replace("wrond", 2);

        assert !cacheAsync.<Boolean>future().get();

        cache.localEvict(Collections.singleton("key"));

        cacheAsync.replace("key", 4);

        assert cacheAsync.<Boolean>future().get();

        assert cache.get("key") == 4;

        putToStore("key2", 5);

        cacheAsync.replace("key2", 6);

        assert cacheAsync.<Boolean>future().get();

        assert cache.get("key2") == 6;

        cache.localEvict(Collections.singleton("key"));

        Transaction tx = txEnabled() ? transactions().txStart() : null;

        try {
            cacheAsync.replace("key", 5);

            assert cacheAsync.<Boolean>future().get();

            if (tx != null)
                tx.commit();
        }
        finally {
            if (tx != null)
                tx.close();
        }

        assert cache.get("key") == 5;
    }

    /**
     * @throws Exception In case of error.
     */
    public void testGetAndRemove() throws Exception {
        IgniteCache<String, Integer> cache = jcache();

        cache.put("key1", 1);
        cache.put("key2", 2);

        assert !cache.remove("key1", 0);
        assert cache.get("key1") != null && cache.get("key1") == 1;
        assert cache.remove("key1", 1);
        assert cache.get("key1") == null;
        assert cache.getAndRemove("key2") == 2;
        assert cache.get("key2") == null;
        assert cache.getAndRemove("key2") == null;
    }

    /**
     * @throws Exception If failed.
     */
    public void testDeletedEntriesFlag() throws Exception {
        if (cacheMode() != LOCAL && cacheMode() != REPLICATED) {
            int cnt = 3;

            IgniteCache<String, Integer> cache = jcache();

            for (int i = 0; i < cnt; i++)
                cache.put(String.valueOf(i), i);

            for (int i = 0; i < cnt; i++)
                cache.remove(String.valueOf(i));

            for (int g = 0; g < gridCount(); g++) {
                for (int i = 0; i < cnt; i++) {
                    String key = String.valueOf(i);

                    GridCacheContext<String, Integer> cctx = context(g);

                    GridCacheEntryEx entry = cctx.isNear() ? cctx.near().dht().peekEx(key) :
                        cctx.cache().peekEx(key);

                    if (grid(0).affinity(null).mapKeyToPrimaryAndBackups(key).contains(grid(g).localNode())) {
                        assertNotNull(entry);
                        assertTrue(entry.deleted());
                    }
                    else
                        assertNull(entry);
                }
            }
        }
    }

    /**
     * @throws Exception If failed.
     */
    public void testRemoveLoad() throws Exception {
        int cnt = 10;

        Set<String> keys = new HashSet<>();

        for (int i = 0; i < cnt; i++)
            keys.add(String.valueOf(i));

        jcache().removeAll(keys);

        for (String key : keys)
            putToStore(key, Integer.parseInt(key));

        for (int g = 0; g < gridCount(); g++)
            grid(g).jcache(null).localLoadCache(null);

        for (int g = 0; g < gridCount(); g++) {
            for (int i = 0; i < cnt; i++) {
                String key = String.valueOf(i);

                if (grid(0).affinity(null).mapKeyToPrimaryAndBackups(key).contains(grid(g).localNode()))
                    assertEquals((Integer)i, jcache(g).localPeek(key, CachePeekMode.ONHEAP));
                else
                    assertNull(jcache(g).localPeek(key, CachePeekMode.ONHEAP));
            }
        }
    }

    /**
     * @throws Exception In case of error.
     */
    public void testRemoveAsync() throws Exception {
        IgniteCache<String, Integer> cache = jcache();

        IgniteCache<String, Integer> cacheAsync = cache.withAsync();

        cache.put("key1", 1);
        cache.put("key2", 2);

        cacheAsync.remove("key1", 0);

        assert !cacheAsync.<Boolean>future().get();

        assert cache.get("key1") != null && cache.get("key1") == 1;

        cacheAsync.remove("key1", 1);

        assert cacheAsync.<Boolean>future().get();

        assert cache.get("key1") == null;

        cacheAsync.getAndRemove("key2");

        assert cacheAsync.future().get() == 2;

        assert cache.get("key2") == null;

        cacheAsync.getAndRemove("key2");

        assert cacheAsync.future().get() == null;
    }

    /**
     * @throws Exception In case of error.
     */
    public void testRemove() throws Exception {
        IgniteCache<String, Integer> cache = jcache();

        cache.put("key1", 1);

        assert cache.remove("key1");
        assert cache.get("key1") == null;
        assert !cache.remove("key1");
    }

    /**
     * @throws Exception In case of error.
     */
    public void testRemovexAsync() throws Exception {
        IgniteCache<String, Integer> cache = jcache();

        IgniteCache<String, Integer> cacheAsync = cache.withAsync();

        cache.put("key1", 1);

        cacheAsync.remove("key1");

        assert cacheAsync.<Boolean>future().get();

        assert cache.get("key1") == null;

        cacheAsync.remove("key1");

        assert !cacheAsync.<Boolean>future().get();
    }

    /**
     * @throws Exception In case of error.
     */
    public void testGlobalRemoveAll() throws Exception {
        globalRemoveAll(false);
    }

    /**
     * @throws Exception In case of error.
     */
    public void testGlobalRemoveAllAsync() throws Exception {
        globalRemoveAll(true);
    }

    /**
     * @param async If {@code true} uses asynchronous operation.
     * @throws Exception In case of error.
     */
    private void globalRemoveAll(boolean async) throws Exception {
        IgniteCache<String, Integer> cache = jcache();

        cache.put("key1", 1);
        cache.put("key2", 2);
        cache.put("key3", 3);

        checkSize(F.asSet("key1", "key2", "key3"));

        atomicClockModeDelay(cache);

        IgniteCache<String, Integer> asyncCache = cache.withAsync();

        if (async) {
            asyncCache.removeAll(F.asSet("key1", "key2"));

            asyncCache.future().get();
        }
        else
            cache.removeAll(F.asSet("key1", "key2"));

        checkSize(F.asSet("key3"));

        checkContainsKey(false, "key1");
        checkContainsKey(false, "key2");
        checkContainsKey(true, "key3");

        // Put values again.
        cache.put("key1", 1);
        cache.put("key2", 2);
        cache.put("key3", 3);

        atomicClockModeDelay(cache);

        if (async) {
            IgniteCache<String, Integer> asyncCache0 = jcache(gridCount() > 1 ? 1 : 0).withAsync();

            asyncCache0.removeAll();

            asyncCache0.future().get();
        }
        else
            jcache(gridCount() > 1 ? 1 : 0).removeAll();

        assertEquals(0, cache.localSize());
        long entryCnt = hugeRemoveAllEntryCount();

        for (int i = 0; i < entryCnt; i++)
            cache.put(String.valueOf(i), i);

        for (int i = 0; i < entryCnt; i++)
            assertEquals(Integer.valueOf(i), cache.get(String.valueOf(i)));

        atomicClockModeDelay(cache);

        if (async) {
            asyncCache.removeAll();

            asyncCache.future().get();
        }
        else
            cache.removeAll();

        for (int i = 0; i < entryCnt; i++)
            assertNull(cache.get(String.valueOf(i)));
    }

    /**
     * @return Count of entries to be removed in removeAll() test.
     */
    protected long hugeRemoveAllEntryCount(){
        return 1000L;
    }

    /**
     * @throws Exception In case of error.
     */
    public void testRemoveAllWithNulls() throws Exception {
        final IgniteCache<String, Integer> cache = jcache();

        final Set<String> c = new LinkedHashSet<>();

        c.add("key1");
        c.add(null);

        GridTestUtils.assertThrows(log, new Callable<Void>() {
            @Override
            public Void call() throws Exception {
                cache.removeAll(c);

                return null;
            }
        }, NullPointerException.class, null);

        GridTestUtils.assertThrows(log, new Callable<Void>() {
            @Override public Void call() throws Exception {
                cache.removeAll(null);

                return null;
            }
        }, NullPointerException.class, null);

        GridTestUtils.assertThrows(log, new Callable<Void>() {
            @Override public Void call() throws Exception {
                cache.remove(null);

                return null;
            }
        }, NullPointerException.class, null);

        GridTestUtils.assertThrows(log, new Callable<Void>() {
            @Override public Void call() throws Exception {
                cache.getAndRemove(null);

                return null;
            }
        }, NullPointerException.class, null);

        GridTestUtils.assertThrows(log, new Callable<Void>() {
            @Override public Void call() throws Exception {
                cache.remove("key1", null);

                return null;
            }
        }, NullPointerException.class, null);
    }

    /**
     * @throws Exception In case of error.
     */
    public void testRemoveAllDuplicates() throws Exception {
        jcache().removeAll(ImmutableSet.of("key1", "key1", "key1"));
    }

    /**
     * @throws Exception In case of error.
     */
    public void testRemoveAllDuplicatesTx() throws Exception {
        if (txEnabled()) {
            try (Transaction tx = transactions().txStart()) {
                jcache().removeAll(ImmutableSet.of("key1", "key1", "key1"));

                tx.commit();
            }
        }
    }

    /**
     * @throws Exception In case of error.
     */
    public void testRemoveAllEmpty() throws Exception {
        jcache().removeAll();
    }

    /**
     * @throws Exception In case of error.
     */
    public void testRemoveAllAsync() throws Exception {
        IgniteCache<String, Integer> cache = jcache();

        IgniteCache<String, Integer> cacheAsync = cache.withAsync();

        cache.put("key1", 1);
        cache.put("key2", 2);
        cache.put("key3", 3);

        checkSize(F.asSet("key1", "key2", "key3"));

        cacheAsync.removeAll(F.asSet("key1", "key2"));

        assertNull(cacheAsync.future().get());

        checkSize(F.asSet("key3"));

        checkContainsKey(false, "key1");
        checkContainsKey(false, "key2");
        checkContainsKey(true, "key3");
    }

    /**
     * @throws Exception In case of error.
     */
    public void testLoadAll() throws Exception {
        IgniteCache<String, Integer> cache = jcache();

        Set<String> keys = new HashSet<>(primaryKeysForCache(cache, 2));

        for (String key : keys)
            assertNull(cache.localPeek(key, CachePeekMode.ONHEAP));

        Map<String, Integer> vals = new HashMap<>();

        int i = 0;

        for (String key : keys) {
            cache.put(key, i);

            vals.put(key, i);

            i++;
        }

        for (String key : keys)
            assertEquals(vals.get(key), cache.localPeek(key, CachePeekMode.ONHEAP));

        cache.clear();

        for (String key : keys)
            assertNull(cache.localPeek(key, CachePeekMode.ONHEAP));

        loadAll(cache, keys, true);

        for (String key : keys)
            assertEquals(vals.get(key), cache.localPeek(key, CachePeekMode.ONHEAP));
    }

    /**
     * @throws Exception If failed.
     */
    public void testRemoveAfterClear() throws Exception {
        IgniteEx ignite = grid(0);

        boolean affNode = ((IgniteKernal)ignite).context().cache().internalCache(null).context().affinityNode();

        if (!affNode) {
            if (gridCount() < 2)
                return;

            ignite = grid(1);
        }

        IgniteCache<Integer, Integer> cache = ignite.jcache(null);

        int key = 0;

        Collection<Integer> keys = new ArrayList<>();

        for (int k = 0; k < 2; k++) {
            while (!ignite.affinity(null).isPrimary(ignite.localNode(), key))
                key++;

            keys.add(key);

            key++;
        }

        info("Keys: " + keys);

        for (Integer k : keys)
            cache.put(k, k);

        cache.clear();

        for (int g = 0; g < gridCount(); g++) {
            Ignite grid0 = grid(g);

            grid0.jcache(null).removeAll();

            assertTrue(grid0.jcache(null).localSize() == 0);
        }
    }

    /**
     *
     */
    private void xxx() {
        System.out.printf("");
    }

    /**
     * @throws Exception In case of error.
     */
    public void testClear() throws Exception {
        IgniteCache<String, Integer> cache = jcache();

        Set<String> keys = new HashSet<>(primaryKeysForCache(cache, 3));

        for (String key : keys)
            assertNull(cache.get(key));

        Map<String, Integer> vals = new HashMap<>(keys.size());

        int i = 0;

        for (String key : keys) {
            cache.put(key, i);

            vals.put(key, i);

            i++;
        }

        for (String key : keys)
            assertEquals(vals.get(key), peek(cache, key));

        cache.clear();

        for (String key : keys)
            assertNull(peek(cache, key));

        for (i = 0; i < gridCount(); i++)
            jcache(i).clear();

        for (i = 0; i < gridCount(); i++)
            assert jcache(i).localSize() == 0;

        for (Map.Entry<String, Integer> entry : vals.entrySet())
            cache.put(entry.getKey(), entry.getValue());

        for (String key : keys)
            assertEquals(vals.get(key), peek(cache, key));

        String first = F.first(keys);

        if (lockingEnabled()) {
            Lock lock = cache.lock(first);

            lock.lock();

            try {
                cache.clear();

                assertEquals(vals.get(first), peek(cache, first));
            }
            finally {
                lock.unlock();
            }
        }
        else {
            cache.clear();

            cache.put(first, vals.get(first));
        }

        cache.clear();

        assert cache.localSize() == 0 : "Values after clear.";

        i = 0;

        for (String key : keys) {
            cache.put(key, i);

            vals.put(key, i);

            i++;
        }

        cache.put("key1", 1);
        cache.put("key2", 2);

        cache.localEvict(Sets.union(ImmutableSet.of("key1", "key2"), keys));

        assert cache.localSize(CachePeekMode.ONHEAP) == 0;

        cache.clear();

        cache.localPromote(ImmutableSet.of("key2", "key1"));

        assert cache.localPeek("key1", CachePeekMode.ONHEAP) == null;
        assert cache.localPeek("key2", CachePeekMode.ONHEAP) == null;
    }

    /**
     * @throws Exception If failed.
     */
    public void testGlobalClearAll() throws Exception {
        globalClearAll(false);
    }

    /**
     * @throws Exception If failed.
     */
    public void testGlobalClearAllAsync() throws Exception {
        globalClearAll(true);
    }

    /**
     * @param async If {@code true} uses async method.
     * @throws Exception If failed.
     */
    protected void globalClearAll(boolean async) throws Exception {
        // Save entries only on their primary nodes. If we didn't do so, clearLocally() will not remove all entries
        // because some of them were blocked due to having readers.
        for (int i = 0; i < gridCount(); i++) {
            for (String key : primaryKeysForCache(jcache(i), 3, 100_000))
                jcache(i).put(key, 1);
        }

        if (async) {
            IgniteCache<String, Integer> asyncCache = jcache().withAsync();

            asyncCache.clear();

            asyncCache.future().get();
        }
        else
            jcache().clear();

        for (int i = 0; i < gridCount(); i++)
            assert jcache(i).localSize() == 0;
    }

    /**
     * @throws Exception In case of error.
     */
    @SuppressWarnings("BusyWait")
    public void testLockUnlock() throws Exception {
        if (lockingEnabled()) {
            final CountDownLatch lockCnt = new CountDownLatch(1);
            final CountDownLatch unlockCnt = new CountDownLatch(1);

            grid(0).events().localListen(new IgnitePredicate<Event>() {
                @Override public boolean apply(Event evt) {
                    switch (evt.type()) {
                        case EVT_CACHE_OBJECT_LOCKED:
                            lockCnt.countDown();

                            break;
                        case EVT_CACHE_OBJECT_UNLOCKED:
                            unlockCnt.countDown();

                            break;
                    }

                    return true;
                }
            }, EVT_CACHE_OBJECT_LOCKED, EVT_CACHE_OBJECT_UNLOCKED);

            IgniteCache<String, Integer> cache = jcache();

            String key = primaryKeysForCache(cache, 1).get(0);

            cache.put(key, 1);

            assert !cache.isLocalLocked(key, false);

            Lock lock = cache.lock(key);

            lock.lock();

            try {
                lockCnt.await();

                assert cache.isLocalLocked(key, false);
            }
            finally {
                lock.unlock();
            }

            unlockCnt.await();

            for (int i = 0; i < 100; i++)
                if (cache.isLocalLocked(key, false))
                    Thread.sleep(10);
                else
                    break;

            assert !cache.isLocalLocked(key, false);
        }
    }

    /**
     * @throws Exception In case of error.
     */
    @SuppressWarnings("BusyWait")
    public void testLockUnlockAll() throws Exception {
        if (lockingEnabled()) {
            IgniteCache<String, Integer> cache = jcache();

            cache.put("key1", 1);
            cache.put("key2", 2);

            assert !cache.isLocalLocked("key1", false);
            assert !cache.isLocalLocked("key2", false);

            Lock lock1_2 = cache.lockAll(ImmutableSet.of("key1", "key2"));

            lock1_2.lock();

            try {
                assert cache.isLocalLocked("key1", false);
                assert cache.isLocalLocked("key2", false);
            }
            finally {
                lock1_2.unlock();
            }

            for (int i = 0; i < 100; i++)
                if (cache.isLocalLocked("key1", false) || cache.isLocalLocked("key2", false))
                    Thread.sleep(10);
                else
                    break;

            assert !cache.isLocalLocked("key1", false);
            assert !cache.isLocalLocked("key2", false);

            lock1_2.lock();

            try {
                assert cache.isLocalLocked("key1", false);
                assert cache.isLocalLocked("key2", false);
            }
            finally {
                lock1_2.unlock();
            }

            for (int i = 0; i < 100; i++)
                if (cache.isLocalLocked("key1", false) || cache.isLocalLocked("key2", false))
                    Thread.sleep(10);
                else
                    break;

            assert !cache.isLocalLocked("key1", false);
            assert !cache.isLocalLocked("key2", false);
        }
    }

    /**
     * @throws Exception In case of error.
     */
    public void testPeek() throws Exception {
        Ignite ignite = primaryIgnite("key");
        IgniteCache<String, Integer> cache = ignite.jcache(null);

        assert cache.localPeek("key", CachePeekMode.ONHEAP) == null;

        cache.put("key", 1);

        cache.replace("key", 2);

        assert cache.localPeek("key", CachePeekMode.ONHEAP) == 2;
    }

    /**
     * @throws Exception If failed.
     */
    public void testPeekTxRemoveOptimistic() throws Exception {
        checkPeekTxRemove(OPTIMISTIC);
    }

    /**
     * @throws Exception If failed.
     */
    public void testPeekTxRemovePessimistic() throws Exception {
        checkPeekTxRemove(PESSIMISTIC);
    }

    /**
     * @param concurrency Concurrency.
     * @throws Exception If failed.
     */
    private void checkPeekTxRemove(TransactionConcurrency concurrency) throws Exception {
        if (txEnabled()) {
            Ignite ignite = primaryIgnite("key");
            IgniteCache<String, Integer> cache = ignite.jcache(null);

            cache.put("key", 1);

            try (Transaction tx = ignite.transactions().txStart(concurrency, READ_COMMITTED)) {
                cache.remove("key");

                assertNull(cache.get("key")); // localPeek ignores transactions.
                assertNotNull(cache.localPeek("key")); // localPeek ignores transactions.

                tx.commit();
            }
        }
    }

    /**
     * @throws Exception If failed.
     */
    public void testPeekRemove() throws Exception {
        IgniteCache<String, Integer> cache = primaryCache("key");

        cache.put("key", 1);
        cache.remove("key");

        assertNull(cache.localPeek("key", CachePeekMode.ONHEAP));
    }

    /**
     * @throws Exception In case of error.
     */
    public void testPeekMode() throws Exception {
        String key = "testPeekMode";

        Ignite ignite = primaryIgnite(key);

        GridCache<String, Integer> cache = ((IgniteKernal)ignite).cache(null);

        cache.put(key, 1);

        assert cache.peek(key, F.asList(TX)) == null;
        assert cache.peek(key, F.asList(SWAP)) == null;
        assert cache.peek(key, F.asList(DB)) == 1;
        assert cache.peek(key, F.asList(TX, GLOBAL)) == 1;

        if (cacheMode() == LOCAL) {
            assert cache.peek(key, F.asList(TX, NEAR_ONLY)) == 1;
            assert cache.peek(key, F.asList(TX, PARTITIONED_ONLY)) == 1;
        }

        assert cache.peek(key, F.asList(SMART)) == 1;

        assert cache.peek("wrongKey", F.asList(TX, GLOBAL, SWAP, DB)) == null;

        if (cacheMode() == LOCAL) {
            assert cache.peek("wrongKey", F.asList(TX, NEAR_ONLY, SWAP, DB)) == null;
            assert cache.peek("wrongKey", F.asList(TX, PARTITIONED_ONLY, SWAP, DB)) == null;
        }

        if (txEnabled()) {
            try (Transaction tx = ignite.transactions().txStart()) {
                cache.replace(key, 2);

                assert cache.peek(key, F.asList(GLOBAL)) == 1;

                if (cacheMode() == LOCAL) {
                    assert cache.peek(key, F.asList(NEAR_ONLY)) == 1;
                    assert cache.peek(key, F.asList(PARTITIONED_ONLY)) == 1;
                }

                assert cache.peek(key, F.asList(TX)) == 2;
                assert cache.peek(key, F.asList(SMART)) == 2;
                assert cache.peek(key, F.asList(SWAP)) == null;
                assert cache.peek(key, F.asList(DB)) == 1;

                tx.commit();
            }
        }
        else
            cache.replace(key, 2);

        assertEquals((Integer)2, cache.peek(key, F.asList(GLOBAL)));

        if (cacheMode() == LOCAL) {
            assertEquals((Integer)2, cache.peek(key, F.asList(NEAR_ONLY)));
            assertEquals((Integer)2, cache.peek(key, F.asList(PARTITIONED_ONLY)));
        }

        assertNull(cache.peek(key, F.asList(TX)));
        assertNull(cache.peek(key, F.asList(SWAP)));
        assertEquals((Integer)2, cache.peek(key, F.asList(DB)));

        assertTrue(cache.evict(key));

        assertNull(cache.peek(key, F.asList(SMART)));
        assertNull(cache.peek(key, F.asList(TX, GLOBAL)));

        if (cacheMode() == LOCAL) {
            assertNull(cache.peek(key, F.asList(TX, NEAR_ONLY)));
            assertNull(cache.peek(key, F.asList(TX, PARTITIONED_ONLY)));
        }

        assertEquals((Integer)2, cache.peek(key, F.asList(SWAP)));
        assertEquals((Integer)2, cache.peek(key, F.asList(DB)));
        assertEquals((Integer)2, cache.peek(key, F.asList(SMART, SWAP, DB)));

        assertEquals((Integer)2, cache.peek(key, F.asList(SWAP)));
    }

    /**
     * @throws Exception In case of error.
     */
    public void testEvictExpired() throws Exception {
        IgniteCache<String, Integer> cache = jcache();

        String key = primaryKeysForCache(cache, 1).get(0);

        cache.put(key, 1);

        assertEquals((Integer)1, cache.get(key));

        long ttl = 500;

        final ExpiryPolicy expiry = new TouchedExpiryPolicy(new Duration(MILLISECONDS, ttl));

        grid(0).jcache(null).withExpiryPolicy(expiry).put(key, 1);

        Thread.sleep(ttl + 100);

        // Expired entry should not be swapped.
        cache.localEvict(Collections.singleton(key));

        assertNull(cache.localPeek(key, CachePeekMode.ONHEAP));

        cache.localPromote(Collections.singleton(key));

        assertNull(cache.localPeek(key, CachePeekMode.ONHEAP));

        assertTrue(cache.localSize() == 0);

        load(cache, key, true);

        CacheAffinity<String> aff = ignite(0).affinity(null);

        for (int i = 0; i < gridCount(); i++) {
            if (aff.isPrimary(grid(i).cluster().localNode(), key))
                assertEquals((Integer)1, peek(jcache(i), key));

            if (aff.isBackup(grid(i).cluster().localNode(), key))
                assertEquals((Integer)1, peek(jcache(i), key));
        }
    }

    /**
     * JUnit.
     *
     * @throws Exception If failed.
     */
    public void testPeekExpired() throws Exception {
        IgniteCache<String, Integer> c = jcache();

        String key = primaryKeysForCache(c, 1).get(0);

        info("Using key: " + key);

        c.put(key, 1);

        assertEquals(Integer.valueOf(1), c.localPeek(key, CachePeekMode.ONHEAP));

        int ttl = 500;

        final ExpiryPolicy expiry = new TouchedExpiryPolicy(new Duration(MILLISECONDS, ttl));

        c.withExpiryPolicy(expiry).put(key, 1);

        Thread.sleep(ttl + 100);

        assert c.localPeek(key, CachePeekMode.ONHEAP) == null;

        assert c.localSize() == 0 : "Cache is not empty.";
    }

    /**
     * JUnit.
     *
     * @throws Exception If failed.
     */
    public void testPeekExpiredTx() throws Exception {
        if (txEnabled()) {
            IgniteCache<String, Integer> c = jcache();

            String key = "1";
            int ttl = 500;

            try (Transaction tx = grid(0).transactions().txStart()) {
                final ExpiryPolicy expiry = new TouchedExpiryPolicy(new Duration(MILLISECONDS, ttl));

                grid(0).jcache(null).withExpiryPolicy(expiry).put(key, 1);

                tx.commit();
            }

            Thread.sleep(ttl + 100);

            assertNull(c.localPeek(key, CachePeekMode.ONHEAP));

            assert c.localSize() == 0;
        }
    }

    /**
     * @throws Exception If failed.
     */
    public void testTtlTx() throws Exception {
        if (txEnabled())
            checkTtl(true, false);
    }

    /**
     * @throws Exception If failed.
     */
    public void testTtlNoTx() throws Exception {
        checkTtl(false, false);
    }

    /**
     * @throws Exception If failed.
     */
    public void testTtlNoTxOldEntry() throws Exception {
        checkTtl(false, true);
    }

    /**
     * @param inTx In tx flag.
     * @param oldEntry {@code True} to check TTL on old entry, {@code false} on new.
     * @throws Exception If failed.
     */
    private void checkTtl(boolean inTx, boolean oldEntry) throws Exception {
        int ttl = 1000;

        final ExpiryPolicy expiry = new TouchedExpiryPolicy(new Duration(MILLISECONDS, ttl));

        final IgniteCache<String, Integer> c = jcache();

        final String key = primaryKeysForCache(jcache(), 1).get(0);

        GridCacheAdapter<String, Integer> internalCache = internalCache(fullCache());

        if (internalCache.isNear())
            internalCache = internalCache.context().near().dht();

        GridCacheEntryEx entry;

        if (oldEntry) {
            c.put(key, 1);

            entry = internalCache.peekEx(key);

            assert entry != null;

            assertEquals(0, entry.ttl());
            assertEquals(0, entry.expireTime());
        }

        long startTime = System.currentTimeMillis();

        if (inTx) {
            // Rollback transaction for the first time.
            Transaction tx = transactions().txStart();

            try {
                jcache().withExpiryPolicy(expiry).put(key, 1);
            }
            finally {
                tx.rollback();
            }

            if (oldEntry) {
                entry = internalCache.peekEx(key);

                assertEquals(0, entry.ttl());
                assertEquals(0, entry.expireTime());
            }
        }

        // Now commit transaction and check that ttl and expire time have been saved.
        Transaction tx = inTx ? transactions().txStart() : null;

        try {
            jcache().withExpiryPolicy(expiry).put(key, 1);

            if (tx != null)
                tx.commit();
        }
        finally {
            if (tx != null)
                tx.close();
        }

        long[] expireTimes = new long[gridCount()];

        for (int i = 0; i < gridCount(); i++) {
            if (grid(i).affinity(null).isPrimaryOrBackup(grid(i).localNode(), key)) {
                GridCacheAdapter<String, Integer> cache = internalCache(jcache(i));

                if (cache.context().isNear())
                    cache = cache.context().near().dht();

                GridCacheEntryEx curEntry = cache.peekEx(key);

                assertEquals(ttl, curEntry.ttl());

                assert curEntry.expireTime() > startTime;

                expireTimes[i] = curEntry.expireTime();
            }
        }

        // One more update from the same cache entry to ensure that expire time is shifted forward.
        U.sleep(100);

        tx = inTx ? transactions().txStart() : null;

        try {
            jcache().withExpiryPolicy(expiry).put(key, 2);

            if (tx != null)
                tx.commit();
        }
        finally {
            if (tx != null)
                tx.close();
        }

        for (int i = 0; i < gridCount(); i++) {
            if (grid(i).affinity(null).isPrimaryOrBackup(grid(i).localNode(), key)) {
                GridCacheAdapter<String, Integer> cache = internalCache(jcache(i));

                if (cache.context().isNear())
                    cache = cache.context().near().dht();

                GridCacheEntryEx curEntry = cache.peekEx(key);

                assertEquals(ttl, curEntry.ttl());

                assert curEntry.expireTime() > startTime;

                expireTimes[i] = curEntry.expireTime();
            }
        }

        // And one more direct update to ensure that expire time is shifted forward.
        U.sleep(100);

        tx = inTx ? transactions().txStart() : null;

        try {
            jcache().withExpiryPolicy(expiry).put(key, 3);

            if (tx != null)
                tx.commit();
        }
        finally {
            if (tx != null)
                tx.close();
        }

        for (int i = 0; i < gridCount(); i++) {
            if (grid(i).affinity(null).isPrimaryOrBackup(grid(i).localNode(), key)) {
                GridCacheAdapter<String, Integer> cache = internalCache(jcache(i));

                if (cache.context().isNear())
                    cache = cache.context().near().dht();

                GridCacheEntryEx curEntry = cache.peekEx(key);

                assertEquals(ttl, curEntry.ttl());

                assert curEntry.expireTime() > startTime;

                expireTimes[i] = curEntry.expireTime();
            }
        }

        // And one more update to ensure that ttl is not changed and expire time is not shifted forward.
        U.sleep(100);

        log.info("Put 4");

        tx = inTx ? transactions().txStart() : null;

        try {
            jcache().put(key, 4);

            if (tx != null)
                tx.commit();
        }
        finally {
            if (tx != null)
                tx.close();
        }

        log.info("Put 4 done");

        for (int i = 0; i < gridCount(); i++) {
            if (grid(i).affinity(null).isPrimaryOrBackup(grid(i).localNode(), key)) {
                GridCacheAdapter<String, Integer> cache = internalCache(jcache(i));

                if (cache.context().isNear())
                    cache = cache.context().near().dht();

                GridCacheEntryEx curEntry = cache.peekEx(key);

                assertEquals(ttl, curEntry.ttl());
                assertEquals(expireTimes[i], curEntry.expireTime());
            }
        }

        // Avoid reloading from store.
        map.remove(key);

        assertTrue(GridTestUtils.waitForCondition(new GridAbsPredicateX() {
            @SuppressWarnings("unchecked")
            @Override public boolean applyx() {
                try {
                    Integer val = c.get(key);

                    if (val != null) {
                        info("Value is in cache [key=" + key + ", val=" + val + ']');

                        return false;
                    }

                    // Get "cache" field from GridCacheProxyImpl.
                    GridCacheAdapter c0 = cacheFromCtx(c);

                    if (!c0.context().deferredDelete()) {
                        GridCacheEntryEx e0 = c0.peekEx(key);

                        return e0 == null || (e0.rawGet() == null && e0.valueBytes() == null);
                    }
                    else
                        return true;
                }
                catch (GridCacheEntryRemovedException e) {
                    throw new RuntimeException(e);
                }
            }
        }, Math.min(ttl * 10, getTestTimeout())));

        if (internalCache.isLocal())
            return;

        assert c.get(key) == null;

        internalCache = internalCache(fullCache());

        if (internalCache.isNear())
            internalCache = internalCache.context().near().dht();

        // Ensure that old TTL and expire time are not longer "visible".
        entry = internalCache.peekEx(key);

        assertEquals(0, entry.ttl());
        assertEquals(0, entry.expireTime());

        // Ensure that next update will not pick old expire time.

        tx = inTx ? transactions().txStart() : null;

        try {
            jcache().put(key, 10);

            if (tx != null)
                tx.commit();
        }
        finally {
            if (tx != null)
                tx.close();
        }

        U.sleep(2000);

        entry = internalCache.peekEx(key);

        assertEquals((Integer)10, c.get(key));

        assertEquals(0, entry.ttl());
        assertEquals(0, entry.expireTime());
    }

    /**
     * @throws Exception In case of error.
     */
    public void testLocalEvict() throws Exception {
        IgniteCache<String, Integer> cache = jcache();

        List<String> keys = primaryKeysForCache(cache, 3);

        String key1 = keys.get(0);
        String key2 = keys.get(1);
        String key3 = keys.get(2);

        cache.put(key1, 1);
        cache.put(key2, 2);
        cache.put(key3, 3);

        assert cache.localPeek(key1, CachePeekMode.ONHEAP) == 1;
        assert cache.localPeek(key2, CachePeekMode.ONHEAP) == 2;
        assert cache.localPeek(key3, CachePeekMode.ONHEAP) == 3;

        cache.localEvict(F.asList(key1, key2));

        assert cache.localPeek(key1, CachePeekMode.ONHEAP) == null;
        assert cache.localPeek(key2, CachePeekMode.ONHEAP) == null;
        assert cache.localPeek(key3, CachePeekMode.ONHEAP) == 3;

        loadAll(cache, ImmutableSet.of(key1, key2), true);

        CacheAffinity<String> aff = ignite(0).affinity(null);

        for (int i = 0; i < gridCount(); i++) {
            if (aff.isPrimaryOrBackup(grid(i).cluster().localNode(), key1))
                assertEquals((Integer)1, peek(jcache(i), key1));

            if (aff.isPrimaryOrBackup(grid(i).cluster().localNode(), key2))
                assertEquals((Integer)2, peek(jcache(i), key2));

            if (aff.isPrimaryOrBackup(grid(i).cluster().localNode(), key3))
                assertEquals((Integer)3, peek(jcache(i), key3));
        }
    }

    /**
     * @throws Exception If failed.
     */
    public void testUnswap() throws Exception {
        GridCache<String, Integer> cache = cache();

        List<String> keys = primaryKeysForCache(jcache(), 3);

        String k1 = keys.get(0);
        String k2 = keys.get(1);
        String k3 = keys.get(2);

        cache.put(k1, 1);
        cache.put(k2, 2);
        cache.put(k3, 3);

        final AtomicInteger swapEvts = new AtomicInteger(0);
        final AtomicInteger unswapEvts = new AtomicInteger(0);

        Collection<String> locKeys = new HashSet<>();

        if (cache.affinityNode()) {
            locKeys.addAll(cache.primaryKeySet());

            info("Local keys (primary): " + locKeys);

            locKeys.addAll(cache.keySet(new CacheEntryPredicateAdapter() {
                @Override public boolean apply(GridCacheEntryEx e) {
                    return grid(0).affinity(null).isBackup(grid(0).localNode(),
                        e.key().value(e.context().cacheObjectContext(), false));
                }
            }));

            info("Local keys (primary + backup): " + locKeys);
        }

        for (int i = 0; i < gridCount(); i++) {
            grid(i).events().localListen(new IgnitePredicate<Event>() {
                @Override public boolean apply(Event evt) {
                    info("Received event: " + evt);

                    switch (evt.type()) {
                        case EVT_CACHE_OBJECT_SWAPPED:
                            swapEvts.incrementAndGet();

                            break;
                        case EVT_CACHE_OBJECT_UNSWAPPED:
                            unswapEvts.incrementAndGet();

                            break;
                    }

                    return true;
                }
            }, EVT_CACHE_OBJECT_SWAPPED, EVT_CACHE_OBJECT_UNSWAPPED);
        }

        assert cache.evict(k2);
        assert cache.evict(k3);

        assertNotNull(cache.localPeek(k1, new CachePeekMode[] {CachePeekMode.ONHEAP, CachePeekMode.OFFHEAP}, null));
        assertNull(cache.localPeek(k2, new CachePeekMode[] {CachePeekMode.ONHEAP, CachePeekMode.OFFHEAP}, null));
        assertNull(cache.localPeek(k3, new CachePeekMode[] {CachePeekMode.ONHEAP, CachePeekMode.OFFHEAP}, null));

        int cnt = 0;

        if (locKeys.contains(k2)) {
            assertEquals((Integer)2, cache.promote(k2));

            cnt++;
        }
        else
            assertNull(cache.promote(k2));

        if (locKeys.contains(k3)) {
            assertEquals((Integer)3, cache.promote(k3));

            cnt++;
        }
        else
            assertNull(cache.promote(k3));

        assertEquals(cnt, swapEvts.get());
        assertEquals(cnt, unswapEvts.get());

        assert cache.evict(k1);

        assertEquals((Integer)1, cache.get(k1));

        if (locKeys.contains(k1))
            cnt++;

        assertEquals(cnt, swapEvts.get());
        assertEquals(cnt, unswapEvts.get());

        cache.clear();

        // Check with multiple arguments.
        cache.put(k1, 1);
        cache.put(k2, 2);
        cache.put(k3, 3);

        swapEvts.set(0);
        unswapEvts.set(0);

        cache.evict(k2);
        cache.evict(k3);

        assertNotNull(cache.localPeek(k1, new CachePeekMode[] {CachePeekMode.ONHEAP, CachePeekMode.OFFHEAP}, null));
        assertNull(cache.localPeek(k2, new CachePeekMode[] {CachePeekMode.ONHEAP, CachePeekMode.OFFHEAP}, null));
        assertNull(cache.localPeek(k3, new CachePeekMode[] {CachePeekMode.ONHEAP, CachePeekMode.OFFHEAP}, null));

        cache.promoteAll(F.asList(k2, k3));

        cnt = 0;

        if (locKeys.contains(k2))
            cnt++;

        if (locKeys.contains(k3))
            cnt++;

        assertEquals(cnt, swapEvts.get());
        assertEquals(cnt, unswapEvts.get());
    }

    /**
     * JUnit.
     */
    public void testCacheProxy() {
        IgniteCache<String, Integer> cache = jcache();

        assert cache instanceof IgniteCacheProxy;
    }

    /**
     * JUnit.
     *
     * @throws Exception If failed.
     */
    public void testCompactExpired() throws Exception {
        IgniteCache<String, Integer> cache = jcache();

        String key = F.first(primaryKeysForCache(cache, 1));

        cache.put(key, 1);

        long ttl = 500;

        final ExpiryPolicy expiry = new TouchedExpiryPolicy(new Duration(MILLISECONDS, ttl));

        grid(0).jcache(null).withExpiryPolicy(expiry).put(key, 1);

        Thread.sleep(ttl + 100);

        // Peek will actually remove entry from cache.
        assertNull(cache.localPeek(key, CachePeekMode.ONHEAP));

        assert cache.localSize() == 0;
    }

    /**
     * JUnit.
     *
     * @throws Exception If failed.
     */
    public void testOptimisticTxMissingKey() throws Exception {
        if (txEnabled()) {
            try (Transaction tx = transactions().txStart(OPTIMISTIC, READ_COMMITTED)) {
                // Remove missing key.
                assertTrue(jcache().remove(UUID.randomUUID().toString()));

                tx.commit();
            }
        }
    }

    /**
     * JUnit.
     *
     * @throws Exception If failed.
     */
    public void testOptimisticTxMissingKeyNoCommit() throws Exception {
        if (txEnabled()) {
            try (Transaction tx = transactions().txStart(OPTIMISTIC, READ_COMMITTED)) {
                // Remove missing key.
                assertTrue(jcache().remove(UUID.randomUUID().toString()));

                tx.setRollbackOnly();
            }
        }
    }

    /**
     * @throws Exception If failed.
     */
    public void testOptimisticTxReadCommittedInTx() throws Exception {
        checkRemovexInTx(OPTIMISTIC, READ_COMMITTED);
    }

    /**
     * @throws Exception If failed.
     */
    public void testOptimisticTxRepeatableReadInTx() throws Exception {
        checkRemovexInTx(OPTIMISTIC, REPEATABLE_READ);
    }

    /**
     * @throws Exception If failed.
     */
    public void testPessimisticTxReadCommittedInTx() throws Exception {
        checkRemovexInTx(PESSIMISTIC, READ_COMMITTED);
    }

    /**
     * @throws Exception If failed.
     */
    public void testPessimisticTxRepeatableReadInTx() throws Exception {
        checkRemovexInTx(PESSIMISTIC, REPEATABLE_READ);
    }

    /**
     * @param concurrency Concurrency.
     * @param isolation Isolation.
     * @throws Exception If failed.
     */
    private void checkRemovexInTx(TransactionConcurrency concurrency, TransactionIsolation isolation) throws Exception {
        if (txEnabled()) {
            final int cnt = 10;

            CU.inTx(ignite(0), jcache(), concurrency, isolation, new CIX1<IgniteCache<String, Integer>>() {
                @Override public void applyx(IgniteCache<String, Integer> cache) {
                    for (int i = 0; i < cnt; i++)
                        cache.put("key" + i, i);
                }
            });

            CU.inTx(ignite(0), jcache(), concurrency, isolation, new CIX1<IgniteCache<String, Integer>>() {
                @Override public void applyx(IgniteCache<String, Integer> cache) {
                    for (int i = 0; i < cnt; i++)
                        assertEquals(new Integer(i), cache.get("key" + i));
                }
            });

            CU.inTx(ignite(0), jcache(), concurrency, isolation, new CIX1<IgniteCache<String, Integer>>() {
                @Override public void applyx(IgniteCache<String, Integer> cache) {
                    for (int i = 0; i < cnt; i++)
                        assertTrue(cache.remove("key" + i));
                }
            });
        }
    }

    /**
     * JUnit.
     *
     * @throws Exception If failed.
     */
    public void testPessimisticTxMissingKey() throws Exception {
        if (txEnabled()) {
            try (Transaction tx = transactions().txStart(PESSIMISTIC, READ_COMMITTED)) {
                // Remove missing key.
                assertFalse(jcache().remove(UUID.randomUUID().toString()));

                tx.commit();
            }
        }
    }

    /**
     * JUnit.
     *
     * @throws Exception If failed.
     */
    public void testPessimisticTxMissingKeyNoCommit() throws Exception {
        if (txEnabled()) {
            try (Transaction tx = transactions().txStart(PESSIMISTIC, READ_COMMITTED)) {
                // Remove missing key.
                assertFalse(jcache().remove(UUID.randomUUID().toString()));

                tx.setRollbackOnly();
            }
        }
    }

    /**
     * @throws Exception If failed.
     */
    public void testPessimisticTxRepeatableRead() throws Exception {
        if (txEnabled()) {
            try (Transaction ignored = transactions().txStart(PESSIMISTIC, REPEATABLE_READ)) {
                jcache().put("key", 1);

                assert jcache().get("key") == 1;
            }
        }
    }

    /**
     * @throws Exception If failed.
     */
    public void testPessimisticTxRepeatableReadOnUpdate() throws Exception {
        if (txEnabled()) {
            try (Transaction ignored = transactions().txStart(PESSIMISTIC, REPEATABLE_READ)) {
                jcache().put("key", 1);

                assert jcache().getAndPut("key", 2) == 1;
            }
        }
    }

    /**
     * @throws Exception In case of error.
     */
    public void testToMap() throws Exception {
        IgniteCache<String, Integer> cache = jcache();

        if (offheapTiered(cache))
            return;

        cache.put("key1", 1);
        cache.put("key2", 2);

        Map<String, Integer> map = new HashMap<>();

        for (int i = 0; i < gridCount(); i++) {
            for (Cache.Entry<String, Integer> entry : jcache(i))
                map.put(entry.getKey(), entry.getValue());
        }

        assert map != null;
        assert map.size() == 2;
        assert map.get("key1") == 1;
        assert map.get("key2") == 2;
    }

    /**
     * @param keys Expected keys.
     * @throws Exception If failed.
     */
    protected void checkSize(Collection<String> keys) throws Exception {
        if (nearEnabled())
            assertEquals(keys.size(), jcache().localSize());
        else {
            for (int i = 0; i < gridCount(); i++) {
                GridCacheContext<String, Integer> ctx = context(i);

                if (offheapTiered(ctx.cache()))
                    continue;

                int size = 0;

                for (String key : keys) {
<<<<<<< HEAD
                    if (ctx.affinity().localNode(key, new AffinityTopologyVersion(ctx.discovery().topologyVersion()))) {
                        GridCacheEntryEx<String, Integer> e =
=======
                    if (ctx.affinity().localNode(key, ctx.discovery().topologyVersion())) {
                        GridCacheEntryEx e =
>>>>>>> 6c4282a1
                            ctx.isNear() ? ctx.near().dht().peekEx(key) : ctx.cache().peekEx(key);

                        assert e != null : "Entry is null [idx=" + i + ", key=" + key + ", ctx=" + ctx + ']';
                        assert !e.deleted() : "Entry is deleted: " + e;

                        size++;
                    }
                }

                assertEquals("Incorrect size on cache #" + i, size, jcache(i).localSize());
            }
        }
    }

    /**
     * @param keys Expected keys.
     * @throws Exception If failed.
     */
    protected void checkKeySize(Collection<String> keys) throws Exception {
        if (nearEnabled())
            assertEquals("Invalid key size: " + jcache().localSize(), keys.size(), jcache().localSize());
        else {
            for (int i = 0; i < gridCount(); i++) {
                GridCacheContext<String, Integer> ctx = context(i);

                int size = 0;

                for (String key : keys)
                    if (ctx.affinity().localNode(key, new AffinityTopologyVersion(ctx.discovery().topologyVersion())))
                        size++;

                assertEquals("Incorrect key size on cache #" + i, size, jcache(i).localSize());
            }
        }
    }

    /**
     * @param exp Expected value.
     * @param key Key.
     * @throws Exception If failed.
     */
    private void checkContainsKey(boolean exp, String key) throws Exception {
        if (nearEnabled())
            assertEquals(exp, jcache().containsKey(key));
        else {
            boolean contains = false;

            for (int i = 0; i < gridCount(); i++)
                if (containsKey(jcache(i), key)) {
                    contains = true;

                    break;
                }

            assertEquals("Key: " + key, exp, contains);
        }
    }

    /**
     * @param key Key.
     */
    protected Ignite primaryIgnite(String key) {
        ClusterNode node = grid(0).affinity(null).mapKeyToNode(key);

        if (node == null)
            throw new IgniteException("Failed to find primary node.");

        UUID nodeId = node.id();

        for (int i = 0; i < gridCount(); i++) {
            if (context(i).localNodeId().equals(nodeId))
                return ignite(i);
        }

        throw new IgniteException("Failed to find primary node.");
    }

    /**
     * @param key Key.
     * @return Cache.
     */
    protected IgniteCache<String, Integer> primaryCache(String key) {
        return primaryIgnite(key).jcache(null);
    }

    /**
     * @param cache Cache.
     * @param cnt Keys count.
     * @return Collection of keys for which given cache is primary.
     */
    protected List<String> primaryKeysForCache(IgniteCache<String, Integer> cache, int cnt, int startFrom) {
        List<String> found = new ArrayList<>(cnt);

        Ignite ignite = cache.unwrap(Ignite.class);
        CacheAffinity<Object> affinity = ignite.affinity(cache.getName());

        for (int i = startFrom; i < startFrom + 100_000; i++) {
            String key = "key" + i;

            if (affinity.isPrimary(ignite.cluster().localNode(), key)) {
                found.add(key);

                if (found.size() == cnt)
                    return found;
            }
        }

        throw new IgniteException("Unable to find " + cnt + " keys as primary for cache.");
    }

    /**
     * @param cache Cache.
     * @param cnt Keys count.
     * @return Collection of keys for which given cache is primary.
     * @throws IgniteCheckedException If failed.
     */
    protected List<String> primaryKeysForCache(IgniteCache<String, Integer> cache, int cnt)
        throws IgniteCheckedException {
        return primaryKeysForCache(cache, cnt, 1);
    }

    /**
     * @throws Exception If failed.
     */
    public void testIgniteCacheIterator() throws Exception {
        IgniteCache<String, Integer> cache = jcache(0);

        assertFalse(cache.iterator().hasNext());

        final int SIZE = 10_000;

        Map<String, Integer> entries = new HashMap<>();

        Map<String, Integer> putMap = new HashMap<>();

        for (int i = 0; i < SIZE; ++i) {
            String key = Integer.toString(i);

            putMap.put(key, i);

            entries.put(key, i);

            if (putMap.size() == 500) {
                cache.putAll(putMap);

                info("Puts finished: " + (i + 1));

                putMap.clear();
            }
        }

        cache.putAll(putMap);

        checkIteratorHasNext();

        checkIteratorCache(entries);

        checkIteratorRemove(cache, entries);

        checkIteratorEmpty(cache);
    }

    /**
     * If hasNext() is called repeatedly, it should return the same result.
     */
    private void checkIteratorHasNext() {
        Iterator<Cache.Entry<String, Integer>> iter = jcache(0).iterator();

        assertEquals(iter.hasNext(), iter.hasNext());

        while (iter.hasNext())
            iter.next();

        assertFalse(iter.hasNext());
    }

    /**
     * @param cache Cache.
     * @param entries Expected entries in the cache.
     */
    private void checkIteratorRemove(IgniteCache<String, Integer> cache, Map<String, Integer> entries) {
        // Check that we can remove element.
        String rmvKey = Integer.toString(5);

        removeCacheIterator(cache, rmvKey);

        entries.remove(rmvKey);

        assertFalse(cache.containsKey(rmvKey));
        assertNull(cache.get(rmvKey));

        checkIteratorCache(entries);

        // Check that we cannot call Iterator.remove() without next().
        final Iterator<Cache.Entry<String, Integer>> iter = jcache(0).iterator();

        assertTrue(iter.hasNext());

        iter.next();

        iter.remove();

        GridTestUtils.assertThrows(log, new Callable<Object>() {
            @Override public Void call() throws Exception {
                iter.remove();

                return null;
            }
        }, IllegalStateException.class, null);
    }

    /**
     * @param cache Cache.
     * @param key Key to remove.
     */
    private void removeCacheIterator(IgniteCache<String, Integer> cache, String key) {
        Iterator<Cache.Entry<String, Integer>> iter = cache.iterator();

        int delCnt = 0;

        while (iter.hasNext()) {
            Cache.Entry<String, Integer> cur = iter.next();

            if (cur.getKey().equals(key)) {
                iter.remove();

                delCnt++;
            }
        }

        assertEquals(1, delCnt);
    }

    /**
     * @param entries Expected entries in the cache.
     */
    private void checkIteratorCache(Map<String, Integer> entries) {
        for (int i = 0; i < gridCount(); ++i)
            checkIteratorCache(jcache(i), entries);
    }

    /**
     * @param cache Cache.
     * @param entries Expected entries in the cache.
     */
    private void checkIteratorCache(IgniteCache<String, Integer> cache, Map<String, Integer> entries) {
        Iterator<Cache.Entry<String, Integer>> iter = cache.iterator();

        int cnt = 0;

        while (iter.hasNext()) {
            Cache.Entry<String, Integer> cur = iter.next();

            assertTrue(entries.containsKey(cur.getKey()));
            assertEquals(entries.get(cur.getKey()), cur.getValue());

            cnt++;
        }

        assertEquals(entries.size(), cnt);
    }

    /**
     * Checks iterators are cleared.
     */
    private void checkIteratorsCleared() {
        for (int j = 0; j < gridCount(); j++) {

            GridCacheQueryManager queries = context(j).queries();

            Map map = GridTestUtils.getFieldValue(queries, GridCacheQueryManager.class, "qryIters");

            for (Object obj : map.values())
                assertEquals("Iterators not removed for grid " + j, 0, ((Map) obj).size());
        }
    }

    /**
     * Checks iterators are cleared after using.
     *
     * @param cache Cache.
     * @throws Exception If failed.
     */
    private void checkIteratorEmpty(IgniteCache<String, Integer> cache) throws Exception {
        int cnt = 5;

        for (int i = 0; i < cnt; ++i) {
            Iterator<Cache.Entry<String, Integer>> iter = cache.iterator();

            iter.next();

            assert iter.hasNext();
        }

        System.gc();

        for (int i = 0; i < 10; i++) {
            try {
                cache.size(); // Trigger weak queue poll.

                checkIteratorsCleared();
            }
            catch (AssertionFailedError e) {
                if (i == 9)
                    throw e;

                log.info("Set iterators not cleared, will wait");

                Thread.sleep(500);
            }
        }
    }

    /**
     * @param cache Cache.
     * @throws Exception If failed.
     */
    protected void atomicClockModeDelay(IgniteCache cache) throws Exception {
        CacheConfiguration ccfg = (CacheConfiguration)cache.getConfiguration(CacheConfiguration.class);

        if (ccfg.getCacheMode() != LOCAL &&
            ccfg.getAtomicityMode() == CacheAtomicityMode.ATOMIC &&
            ccfg.getAtomicWriteOrderMode() == CacheAtomicWriteOrderMode.CLOCK)
            U.sleep(100);
    }

    /**
     *
     */
    protected CacheStartMode cacheStartType() {
        String mode = System.getProperty("cache.start.mode");

        if (CacheStartMode.NODES_THEN_CACHES.name().equalsIgnoreCase(mode))
            return CacheStartMode.NODES_THEN_CACHES;

        if (CacheStartMode.ONE_BY_ONE.name().equalsIgnoreCase(mode))
            return CacheStartMode.ONE_BY_ONE;

        return CacheStartMode.STATIC;
    }

    /**
     *
     */
    public enum CacheStartMode {
        /** Start caches together nodes (not dynamically) */
        STATIC,

        /** */
        NODES_THEN_CACHES,

        /** */
        ONE_BY_ONE
    }
}<|MERGE_RESOLUTION|>--- conflicted
+++ resolved
@@ -3821,13 +3821,8 @@
                 int size = 0;
 
                 for (String key : keys) {
-<<<<<<< HEAD
                     if (ctx.affinity().localNode(key, new AffinityTopologyVersion(ctx.discovery().topologyVersion()))) {
-                        GridCacheEntryEx<String, Integer> e =
-=======
-                    if (ctx.affinity().localNode(key, ctx.discovery().topologyVersion())) {
                         GridCacheEntryEx e =
->>>>>>> 6c4282a1
                             ctx.isNear() ? ctx.near().dht().peekEx(key) : ctx.cache().peekEx(key);
 
                         assert e != null : "Entry is null [idx=" + i + ", key=" + key + ", ctx=" + ctx + ']';
