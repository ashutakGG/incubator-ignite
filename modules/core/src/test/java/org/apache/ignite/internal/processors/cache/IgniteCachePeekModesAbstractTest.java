--- conflicted
+++ resolved
@@ -362,11 +362,7 @@
      * (Some implementations cannot count sizes.)
      * @return If to check size.
      */
-<<<<<<< HEAD
-    protected boolean isCheckSizes() {
-=======
     protected boolean isCheckSize() {
->>>>>>> 6ad37e14
         return true;
     }
 
@@ -374,11 +370,7 @@
      * @throws Exception If failed.
      */
     public void testSize() throws Exception {
-<<<<<<< HEAD
-        if (!isCheckSizes())
-=======
         if (!isCheckSize())
->>>>>>> 6ad37e14
             return;
 
         checkEmpty();
