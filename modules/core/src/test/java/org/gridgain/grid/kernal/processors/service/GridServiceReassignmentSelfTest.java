--- conflicted
+++ resolved
@@ -77,14 +77,10 @@
 
         DummyService.exeLatch("testService", latch);
 
-<<<<<<< HEAD
-        grid(0).services().deployMultiple("testService", new DummyService(), total, maxPerNode);
-=======
-        grid(0).services().deployMultiple("testService", new CounterServiceImpl(), total, maxPerNode).get();
+        grid(0).services().deployMultiple("testService", new CounterServiceImpl(), total, maxPerNode);
 
         for (int i = 0; i < 10; i++)
             proxy(randomGrid()).increment();
->>>>>>> c946b294
 
         Collection<Integer> startedGrids = new HashSet<>();
 
