--- conflicted
+++ resolved
@@ -291,20 +291,11 @@
     /** */
     private volatile GridKernalContext ctx;
 
-<<<<<<< HEAD
     /** */
     private final ConcurrentMap<String, GridH2Table> dataTables = new ConcurrentHashMap8<>();
 
-    /** */
-    private final ThreadLocal<StatementCache> stmtCache = new ThreadLocal<StatementCache>() {
-        @Override protected StatementCache initialValue() {
-            return new StatementCache(PREPARED_STMT_CACHE_SIZE);
-        }
-    };
-=======
     /** Statement cache. */
     private final ConcurrentHashMap<Thread, StatementCache> stmtCache = new ConcurrentHashMap<>();
->>>>>>> 171e9b17
 
     /** */
     private final GridBoundedConcurrentLinkedHashMap<T3<String, String, Boolean>, TwoStepCachedQuery> twoStepCache =
