--- conflicted
+++ resolved
@@ -17,9 +17,6 @@
 
 package org.apache.ignite.internal.processors.query.h2;
 
-<<<<<<< HEAD
-import java.util.Objects;
-=======
 import java.io.Externalizable;
 import java.io.IOException;
 import java.io.ObjectInput;
@@ -56,7 +53,7 @@
 import java.util.concurrent.ConcurrentMap;
 import javax.cache.Cache;
 import javax.cache.CacheException;
->>>>>>> c3f51685
+import java.util.Objects;
 import org.apache.ignite.IgniteCheckedException;
 import org.apache.ignite.IgniteException;
 import org.apache.ignite.IgniteLogger;
@@ -126,13 +123,10 @@
 import org.apache.ignite.spi.indexing.IndexingQueryFilter;
 import org.h2.api.JavaObjectSerializer;
 import org.h2.command.CommandInterface;
-<<<<<<< HEAD
+import org.h2.constant.ErrorCode;
+import org.h2.constant.SysProperties;
 import org.h2.engine.Session;
 import org.h2.engine.SysProperties;
-=======
-import org.h2.constant.ErrorCode;
-import org.h2.constant.SysProperties;
->>>>>>> c3f51685
 import org.h2.index.Index;
 import org.h2.index.SpatialIndex;
 import org.h2.jdbc.JdbcConnection;
@@ -1112,17 +1106,6 @@
 
             PreparedStatement stmt;
 
-<<<<<<< HEAD
-            try {
-                stmt = c.prepareStatement(sqlQry);
-            }
-            catch (SQLException e) {
-                throw new CacheException("Failed to parse query: " + sqlQry, e);
-            }
-            finally {
-                GridH2QueryContext.clear(false);
-            }
-=======
             boolean cachesCreated = false;
 
             while (true) {
@@ -1146,8 +1129,10 @@
                     else
                         throw new CacheException("Failed to parse query: " + sqlQry, e);
                 }
-            }
->>>>>>> c3f51685
+                finally {
+                    GridH2QueryContext.clear(false);
+                }
+            }
 
             try {
                 bindParameters(stmt, F.asList(qry.getArgs()));
