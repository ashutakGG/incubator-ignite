/*
 * Licensed to the Apache Software Foundation (ASF) under one or more
 * contributor license agreements.  See the NOTICE file distributed with
 * this work for additional information regarding copyright ownership.
 * The ASF licenses this file to You under the Apache License, Version 2.0
 * (the "License"); you may not use this file except in compliance with
 * the License.  You may obtain a copy of the License at
 *
 *      http://www.apache.org/licenses/LICENSE-2.0
 *
 * Unless required by applicable law or agreed to in writing, software
 * distributed under the License is distributed on an "AS IS" BASIS,
 * WITHOUT WARRANTIES OR CONDITIONS OF ANY KIND, either express or implied.
 * See the License for the specific language governing permissions and
 * limitations under the License.
 */

package org.apache.ignite.internal.processors.query.h2;

import java.io.Externalizable;
import java.io.IOException;
import java.io.ObjectInput;
import java.io.ObjectOutput;
import java.lang.reflect.Constructor;
import java.lang.reflect.Field;
import java.lang.reflect.Method;
import java.lang.reflect.Modifier;
import java.math.BigDecimal;
import java.sql.Connection;
import java.sql.Date;
import java.sql.DriverManager;
import java.sql.PreparedStatement;
import java.sql.ResultSet;
import java.sql.ResultSetMetaData;
import java.sql.SQLException;
import java.sql.Statement;
import java.sql.Time;
import java.sql.Timestamp;
import java.sql.Types;
import java.text.MessageFormat;
import java.util.ArrayList;
import java.util.Arrays;
import java.util.Collection;
import java.util.Collections;
import java.util.HashMap;
import java.util.HashSet;
import java.util.Iterator;
import java.util.LinkedHashMap;
import java.util.List;
import java.util.Map;
import java.util.UUID;
import java.util.concurrent.ConcurrentMap;
import javax.cache.Cache;
import javax.cache.CacheException;
import org.apache.ignite.IgniteCheckedException;
import org.apache.ignite.IgniteException;
import org.apache.ignite.IgniteLogger;
import org.apache.ignite.cache.CacheMemoryMode;
import org.apache.ignite.cache.query.QueryCursor;
import org.apache.ignite.cache.query.SqlFieldsQuery;
import org.apache.ignite.cache.query.SqlQuery;
import org.apache.ignite.cache.query.annotations.QuerySqlFunction;
import org.apache.ignite.cluster.ClusterNode;
import org.apache.ignite.configuration.CacheConfiguration;
import org.apache.ignite.internal.GridKernalContext;
import org.apache.ignite.internal.IgniteInternalFuture;
import org.apache.ignite.internal.processors.affinity.AffinityTopologyVersion;
import org.apache.ignite.internal.processors.cache.CacheEntryImpl;
import org.apache.ignite.internal.processors.cache.CacheObject;
import org.apache.ignite.internal.processors.cache.CacheObjectContext;
import org.apache.ignite.internal.processors.cache.GridCacheAdapter;
import org.apache.ignite.internal.processors.cache.GridCacheAffinityManager;
import org.apache.ignite.internal.processors.cache.GridCacheContext;
import org.apache.ignite.internal.processors.cache.GridCacheSwapEntry;
import org.apache.ignite.internal.processors.cache.IgniteInternalCache;
import org.apache.ignite.internal.processors.cache.QueryCursorImpl;
import org.apache.ignite.internal.processors.cache.query.GridCacheTwoStepQuery;
import org.apache.ignite.internal.processors.query.GridQueryFieldMetadata;
import org.apache.ignite.internal.processors.query.GridQueryFieldsResult;
import org.apache.ignite.internal.processors.query.GridQueryFieldsResultAdapter;
import org.apache.ignite.internal.processors.query.GridQueryIndexDescriptor;
import org.apache.ignite.internal.processors.query.GridQueryIndexing;
import org.apache.ignite.internal.processors.query.GridQueryTypeDescriptor;
import org.apache.ignite.internal.processors.query.h2.opt.GridH2IndexBase;
import org.apache.ignite.internal.processors.query.h2.opt.GridH2KeyValueRowOffheap;
import org.apache.ignite.internal.processors.query.h2.opt.GridH2KeyValueRowOnheap;
import org.apache.ignite.internal.processors.query.h2.opt.GridH2Row;
import org.apache.ignite.internal.processors.query.h2.opt.GridH2RowDescriptor;
import org.apache.ignite.internal.processors.query.h2.opt.GridH2Table;
import org.apache.ignite.internal.processors.query.h2.opt.GridH2TreeIndex;
import org.apache.ignite.internal.processors.query.h2.opt.GridH2Utils;
import org.apache.ignite.internal.processors.query.h2.opt.GridH2ValueCacheObject;
import org.apache.ignite.internal.processors.query.h2.opt.GridLuceneIndex;
import org.apache.ignite.internal.processors.query.h2.sql.GridSqlQuerySplitter;
import org.apache.ignite.internal.processors.query.h2.twostep.GridMapQueryExecutor;
import org.apache.ignite.internal.processors.query.h2.twostep.GridReduceQueryExecutor;
import org.apache.ignite.internal.util.GridEmptyCloseableIterator;
import org.apache.ignite.internal.util.GridSpinBusyLock;
import org.apache.ignite.internal.util.lang.GridCloseableIterator;
import org.apache.ignite.internal.util.offheap.unsafe.GridUnsafeGuard;
import org.apache.ignite.internal.util.offheap.unsafe.GridUnsafeMemory;
import org.apache.ignite.internal.util.typedef.F;
import org.apache.ignite.internal.util.typedef.internal.LT;
import org.apache.ignite.internal.util.typedef.internal.S;
import org.apache.ignite.internal.util.typedef.internal.SB;
import org.apache.ignite.internal.util.typedef.internal.U;
import org.apache.ignite.lang.IgniteBiPredicate;
import org.apache.ignite.lang.IgniteBiTuple;
import org.apache.ignite.lang.IgniteFuture;
import org.apache.ignite.marshaller.Marshaller;
import org.apache.ignite.marshaller.jdk.JdkMarshaller;
import org.apache.ignite.resources.LoggerResource;
import org.apache.ignite.spi.IgniteSpiCloseableIterator;
import org.apache.ignite.spi.indexing.IndexingQueryFilter;
import org.h2.api.JavaObjectSerializer;
import org.h2.command.CommandInterface;
import org.h2.engine.SysProperties;
import org.h2.index.Index;
import org.h2.index.SpatialIndex;
import org.h2.jdbc.JdbcPreparedStatement;
import org.h2.message.DbException;
import org.h2.mvstore.cache.CacheLongKeyLIRS;
import org.h2.server.web.WebServer;
import org.h2.table.Column;
import org.h2.table.IndexColumn;
import org.h2.table.Table;
import org.h2.tools.Server;
import org.h2.util.JdbcUtils;
import org.h2.value.DataType;
import org.h2.value.Value;
import org.h2.value.ValueArray;
import org.h2.value.ValueBoolean;
import org.h2.value.ValueByte;
import org.h2.value.ValueBytes;
import org.h2.value.ValueDate;
import org.h2.value.ValueDecimal;
import org.h2.value.ValueDouble;
import org.h2.value.ValueFloat;
import org.h2.value.ValueGeometry;
import org.h2.value.ValueInt;
import org.h2.value.ValueJavaObject;
import org.h2.value.ValueLong;
import org.h2.value.ValueNull;
import org.h2.value.ValueShort;
import org.h2.value.ValueString;
import org.h2.value.ValueTime;
import org.h2.value.ValueUuid;
import org.jetbrains.annotations.Nullable;
import org.jsr166.ConcurrentHashMap8;

import static org.apache.ignite.IgniteSystemProperties.IGNITE_H2_DEBUG_CONSOLE;
import static org.apache.ignite.IgniteSystemProperties.getString;
import static org.apache.ignite.internal.processors.query.GridQueryIndexType.FULLTEXT;
import static org.apache.ignite.internal.processors.query.GridQueryIndexType.GEO_SPATIAL;
import static org.apache.ignite.internal.processors.query.GridQueryIndexType.SORTED;
import static org.apache.ignite.internal.processors.query.h2.opt.GridH2AbstractKeyValueRow.KEY_COL;
import static org.apache.ignite.internal.processors.query.h2.opt.GridH2AbstractKeyValueRow.VAL_COL;
import static org.h2.result.SortOrder.ASCENDING;
import static org.h2.result.SortOrder.DESCENDING;

/**
 * Indexing implementation based on H2 database engine. In this implementation main query language is SQL,
 * fulltext indexing can be performed using Lucene. For each registered space
 * the SPI will create respective schema, for default space (where space name is null) schema
 * with name {@code ""} will be used. To avoid name conflicts user should not explicitly name
 * a schema {@code ""}.
 * <p>
 * For each registered {@link GridQueryTypeDescriptor} this SPI will create respective SQL table with
 * {@code '_key'} and {@code '_val'} fields for key and value, and fields from
 * {@link GridQueryTypeDescriptor#fields()}.
 * For each table it will create indexes declared in {@link GridQueryTypeDescriptor#indexes()}.
 */
@SuppressWarnings({"UnnecessaryFullyQualifiedName", "NonFinalStaticVariableUsedInClassInitialization"})
public class IgniteH2Indexing implements GridQueryIndexing {
    /** Default DB options. */
    private static final String DB_OPTIONS = ";LOCK_MODE=3;MULTI_THREADED=1;DB_CLOSE_ON_EXIT=FALSE" +
        ";DEFAULT_LOCK_TIMEOUT=10000;FUNCTIONS_IN_SCHEMA=true;OPTIMIZE_REUSE_RESULTS=0;QUERY_CACHE_SIZE=0;" +
        "RECOMPILE_ALWAYS=1;MAX_OPERATION_MEMORY=0";

    /** Field name for key. */
    public static final String KEY_FIELD_NAME = "_key";

    /** Field name for value. */
    public static final String VAL_FIELD_NAME = "_val";

    /** */
    private static final Field COMMAND_FIELD;

    /**
     * Command in H2 prepared statement.
     */
    static {
        try {
            COMMAND_FIELD = JdbcPreparedStatement.class.getDeclaredField("command");

            COMMAND_FIELD.setAccessible(true);
        }
        catch (NoSuchFieldException e) {
            throw new IllegalStateException("Check H2 version in classpath.", e);
        }
    }

    /** Logger. */
    @LoggerResource
    private IgniteLogger log;

    /** Node ID. */
    private UUID nodeId;

    /** */
    private Marshaller marshaller;

    /** Collection of schemaNames and registered tables. */
    private final ConcurrentMap<String, Schema> schemas = new ConcurrentHashMap8<>();

    /** */
    private String dbUrl = "jdbc:h2:mem:";

    /** */
    private final Collection<Connection> conns = Collections.synchronizedCollection(new ArrayList<Connection>());

    /** */
    private GridMapQueryExecutor mapQryExec;

    /** */
    private GridReduceQueryExecutor rdcQryExec;

    /** */
    private final ThreadLocal<ConnectionWrapper> connCache = new ThreadLocal<ConnectionWrapper>() {
        @Nullable @Override public ConnectionWrapper get() {
            ConnectionWrapper c = super.get();

            boolean reconnect = true;

            try {
                reconnect = c == null || c.connection().isClosed();
            }
            catch (SQLException e) {
                U.warn(log, "Failed to check connection status.", e);
            }

            if (reconnect) {
                c = initialValue();

                set(c);
            }

            return c;
        }

        @Nullable @Override protected ConnectionWrapper initialValue() {
            Connection c;

            try {
                c = DriverManager.getConnection(dbUrl);
            }
            catch (SQLException e) {
                throw new IgniteException("Failed to initialize DB connection: " + dbUrl, e);
            }

            conns.add(c);

            return new ConnectionWrapper(c);
        }
    };

    /** */
    private volatile GridKernalContext ctx;

    /**
     * @param space Space.
     * @return Connection.
     */
    public Connection connectionForSpace(@Nullable String space) {
        try {
            return connectionForThread(schema(space));
        }
        catch (IgniteCheckedException e) {
            throw new IgniteException(e);
        }
    }

    /**
     * Gets DB connection.
     *
     * @param schema Whether to set schema for connection or not.
     * @return DB connection.
     * @throws IgniteCheckedException In case of error.
     */
    private Connection connectionForThread(@Nullable String schema) throws IgniteCheckedException {
        ConnectionWrapper c = connCache.get();

        if (c == null)
            throw new IgniteCheckedException("Failed to get DB connection for thread (check log for details).");

        if (schema != null && !F.eq(c.schema(), schema)) {
            Statement stmt = null;

            try {
                stmt = c.connection().createStatement();

                stmt.executeUpdate("SET SCHEMA \"" + schema + '"');

                if (log.isDebugEnabled())
                    log.debug("Set schema: " + schema);

                c.schema(schema);
            }
            catch (SQLException e) {
                throw new IgniteCheckedException("Failed to set schema for DB connection for thread [schema=" +
                    schema + "]", e);
            }
            finally {
                U.close(stmt, log);
            }
        }

        return c.connection();
    }

    /**
     * Creates DB schema if it has not been created yet.
     *
     * @param schema Schema name.
     * @throws IgniteCheckedException If failed to create db schema.
     */
    private void createSchema(String schema) throws IgniteCheckedException {
        executeStatement("INFORMATION_SCHEMA", "CREATE SCHEMA IF NOT EXISTS \"" + schema + '"');

        if (log.isDebugEnabled())
            log.debug("Created H2 schema for index database: " + schema);
    }

    /**
     * Creates DB schema if it has not been created yet.
     *
     * @param schema Schema name.
     * @throws IgniteCheckedException If failed to create db schema.
     */
    private void dropSchema(String schema) throws IgniteCheckedException {
        executeStatement("INFORMATION_SCHEMA", "DROP SCHEMA IF EXISTS \"" + schema + '"');

        if (log.isDebugEnabled())
            log.debug("Dropped H2 schema for index database: " + schema);
    }

    /**
     * @param schema Schema
     * @param sql SQL statement.
     * @throws IgniteCheckedException If failed.
     */
    public void executeStatement(String schema, String sql) throws IgniteCheckedException {
        Statement stmt = null;

        try {
            Connection c = connectionForThread(schema);

            stmt = c.createStatement();

            stmt.executeUpdate(sql);
        }
        catch (SQLException e) {
            onSqlException();

            throw new IgniteCheckedException("Failed to execute statement: " + sql, e);
        }
        finally {
            U.close(stmt, log);
        }
    }

    /**
     * Removes entry with specified key from any tables (if exist).
     *
     * @param spaceName Space name.
     * @param key Key.
     * @param tblToUpdate Table to update.
     * @throws IgniteCheckedException In case of error.
     */
    private void removeKey(@Nullable String spaceName, CacheObject key, TableDescriptor tblToUpdate)
        throws IgniteCheckedException {
        try {
            Collection<TableDescriptor> tbls = tables(schema(spaceName));

            Class<?> keyCls = getClass(objectContext(spaceName), key);

            for (TableDescriptor tbl : tbls) {
                if (tbl != tblToUpdate && tbl.type().keyClass().isAssignableFrom(keyCls)) {
                    if (tbl.tbl.update(key, null, 0, true)) {
                        if (tbl.luceneIdx != null)
                            tbl.luceneIdx.remove(key);

                        return;
                    }
                }
            }
        }
        catch (Exception e) {
            throw new IgniteCheckedException("Failed to remove key: " + key, e);
        }
    }

    /**
     * Binds object to prepared statement.
     *
     * @param stmt SQL statement.
     * @param idx Index.
     * @param obj Value to store.
     * @throws IgniteCheckedException If failed.
     */
    private void bindObject(PreparedStatement stmt, int idx, @Nullable Object obj) throws IgniteCheckedException {
        try {
            if (obj == null)
                stmt.setNull(idx, Types.VARCHAR);
            else
                stmt.setObject(idx, obj);
        }
        catch (SQLException e) {
            throw new IgniteCheckedException("Failed to bind parameter [idx=" + idx + ", obj=" + obj + ", stmt=" +
                stmt + ']', e);
        }
    }

    /**
     * Handles SQL exception.
     */
    private void onSqlException() {
        Connection conn = connCache.get().connection();

        connCache.set(null);

        if (conn != null) {
            conns.remove(conn);

            // Reset connection to receive new one at next call.
            U.close(conn, log);
        }
    }

    /** {@inheritDoc} */
    @Override public void store(@Nullable String spaceName, GridQueryTypeDescriptor type, CacheObject k, CacheObject v,
        byte[] ver, long expirationTime) throws IgniteCheckedException {
        TableDescriptor tbl = tableDescriptor(spaceName, type);

        removeKey(spaceName, k, tbl);

        if (tbl == null)
            return; // Type was rejected.

        if (expirationTime == 0)
            expirationTime = Long.MAX_VALUE;

        tbl.tbl.update(k, v, expirationTime, false);

        if (tbl.luceneIdx != null)
            tbl.luceneIdx.store(k, v, ver, expirationTime);
    }

    /**
     * @param o Object.
     * @return {@code true} If it is a portable object.
     */
    private boolean isPortable(CacheObject o) {
        if (ctx == null)
            return false;

        return ctx.cacheObjects().isPortableObject(o);
    }

    /**
     * @param coctx Cache object context.
     * @param o Object.
     * @return Object class.
     */
    private Class<?> getClass(CacheObjectContext coctx, CacheObject o) {
        return isPortable(o) ?
            Object.class :
            o.value(coctx, false).getClass();
    }

    /**
     * @param space Space.
     * @return Cache object context.
     */
    private CacheObjectContext objectContext(String space) {
        if (ctx == null)
            return null;

        return ctx.cache().internalCache(space).context().cacheObjectContext();
    }

    /**
     * @param space Space.
     * @return Cache object context.
     */
    private GridCacheContext cacheContext(String space) {
        if (ctx == null)
            return null;

        return ctx.cache().internalCache(space).context();
    }

    /** {@inheritDoc} */
    @Override public void remove(@Nullable String spaceName, CacheObject key, CacheObject val) throws IgniteCheckedException {
        if (log.isDebugEnabled())
            log.debug("Removing key from cache query index [locId=" + nodeId + ", key=" + key + ", val=" + val + ']');

        CacheObjectContext coctx = objectContext(spaceName);

        Class<?> keyCls = getClass(coctx, key);
        Class<?> valCls = val == null ? null : getClass(coctx, val);

        for (TableDescriptor tbl : tables(schema(spaceName))) {
            if (tbl.type().keyClass().isAssignableFrom(keyCls)
                && (val == null || tbl.type().valueClass().isAssignableFrom(valCls))) {
                if (tbl.tbl.update(key, val, 0, true)) {
                    if (tbl.luceneIdx != null)
                        tbl.luceneIdx.remove(key);

                    return;
                }
            }
        }
    }

    /** {@inheritDoc} */
    @Override public void onSwap(@Nullable String spaceName, CacheObject key) throws IgniteCheckedException {
        Schema schema = schemas.get(schema(spaceName));

        if (schema == null)
            return;

        Class<?> keyCls = getClass(objectContext(spaceName), key);

        for (TableDescriptor tbl : schema.tbls.values()) {
            if (tbl.type().keyClass().isAssignableFrom(keyCls)) {
                try {
                    if (tbl.tbl.onSwap(key))
                        return;
                }
                catch (IgniteCheckedException e) {
                    throw new IgniteCheckedException(e);
                }
            }
        }
    }

    /** {@inheritDoc} */
    @Override public void onUnswap(@Nullable String spaceName, CacheObject key, CacheObject val)
        throws IgniteCheckedException {
        assert val != null;

        CacheObjectContext coctx = objectContext(spaceName);

        Class<?> keyCls = getClass(coctx, key);
        Class<?> valCls = getClass(coctx, val);

        for (TableDescriptor tbl : tables(schema(spaceName))) {
            if (tbl.type().keyClass().isAssignableFrom(keyCls)
                && tbl.type().valueClass().isAssignableFrom(valCls)) {
                try {
                    if (tbl.tbl.onUnswap(key, val))
                        return;
                }
                catch (IgniteCheckedException e) {
                    throw new IgniteCheckedException(e);
                }
            }
        }
    }

    /**
     * Drops table form h2 database and clear all related indexes (h2 text, lucene).
     *
     * @param tbl Table to unregister.
     * @throws IgniteCheckedException If failed to unregister.
     */
    private void removeTable(TableDescriptor tbl) throws IgniteCheckedException {
        assert tbl != null;

        if (log.isDebugEnabled())
            log.debug("Removing query index table: " + tbl.fullTableName());

        Connection c = connectionForThread(tbl.schema());

        Statement stmt = null;

        try {
            // NOTE: there is no method dropIndex() for lucene engine correctly working.
            // So we have to drop all lucene index.
            // FullTextLucene.dropAll(c); TODO: GG-4015: fix this

            stmt = c.createStatement();

            String sql = "DROP TABLE IF EXISTS " + tbl.fullTableName();

            if (log.isDebugEnabled())
                log.debug("Dropping database index table with SQL: " + sql);

            stmt.executeUpdate(sql);
        }
        catch (SQLException e) {
            onSqlException();

            throw new IgniteCheckedException("Failed to drop database index table [type=" + tbl.type().name() +
                ", table=" + tbl.fullTableName() + "]", e);
        }
        finally {
            U.close(stmt, log);
        }

        tbl.tbl.close();

        if (tbl.luceneIdx != null)
            U.closeQuiet(tbl.luceneIdx);

        tbl.schema.tbls.remove(tbl.name());
        tbl.schema.h2Tbls.remove(tbl.tbl.getName());
    }

    /** {@inheritDoc} */
    @SuppressWarnings("unchecked")
    @Override public <K, V> GridCloseableIterator<IgniteBiTuple<K, V>> queryText(
        @Nullable String spaceName, String qry, GridQueryTypeDescriptor type,
        IndexingQueryFilter filters) throws IgniteCheckedException {
        TableDescriptor tbl = tableDescriptor(spaceName, type);

        if (tbl != null && tbl.luceneIdx != null)
            return tbl.luceneIdx.query(qry, filters);

        return new GridEmptyCloseableIterator<>();
    }

    /** {@inheritDoc} */
    @Override public void unregisterType(@Nullable String spaceName, GridQueryTypeDescriptor type)
        throws IgniteCheckedException {
        TableDescriptor tbl = tableDescriptor(spaceName, type);

        if (tbl != null)
            removeTable(tbl);
    }

    /** {@inheritDoc} */
    @SuppressWarnings("unchecked")
    @Override public GridQueryFieldsResult queryFields(@Nullable final String spaceName, final String qry,
        @Nullable final Collection<Object> params, final IndexingQueryFilter filters)
        throws IgniteCheckedException {
        setFilters(filters);

        try {
            Connection conn = connectionForThread(schema(spaceName));

            ResultSet rs = executeSqlQueryWithTimer(spaceName, conn, qry, params);

            List<GridQueryFieldMetadata> meta = null;

            if (rs != null) {
                try {
                    meta = meta(rs.getMetaData());
                }
                catch (SQLException e) {
                    throw new IgniteCheckedException("Failed to get meta data.", e);
                }
            }

            return new GridQueryFieldsResultAdapter(meta, new FieldsIterator(rs));
        }
        finally {
            setFilters(null);
        }
    }

    /**
     * @param rsMeta Metadata.
     * @return List of fields metadata.
     * @throws SQLException If failed.
     */
    private static List<GridQueryFieldMetadata> meta(ResultSetMetaData rsMeta) throws SQLException {
        List<GridQueryFieldMetadata> meta = new ArrayList<>(rsMeta.getColumnCount());

        for (int i = 1; i <= rsMeta.getColumnCount(); i++) {
            String schemaName = rsMeta.getSchemaName(i);
            String typeName = rsMeta.getTableName(i);
            String name = rsMeta.getColumnLabel(i);
            String type = rsMeta.getColumnClassName(i);

            if (type == null) // Expression always returns NULL.
                type = Void.class.getName();

            meta.add(new SqlFieldMetadata(schemaName, typeName, name, type));
        }

        return meta;
    }

    /**
     * @param stmt Prepared statement.
     * @return Command type.
     */
    private static int commandType(PreparedStatement stmt) {
        try {
            return ((CommandInterface)COMMAND_FIELD.get(stmt)).getCommandType();
        }
        catch (IllegalAccessException e) {
            throw new IllegalStateException(e);
        }
    }

    /**
     * Executes sql query.
     *
     * @param conn Connection,.
     * @param sql Sql query.
     * @param params Parameters.
     * @return Result.
     * @throws IgniteCheckedException If failed.
     */
    private ResultSet executeSqlQuery(Connection conn, String sql, Collection<Object> params)
        throws IgniteCheckedException {
        PreparedStatement stmt;

        try {
            stmt = conn.prepareStatement(sql);
        }
        catch (SQLException e) {
            throw new IgniteCheckedException("Failed to parse SQL query: " + sql, e);
        }

        switch (commandType(stmt)) {
            case CommandInterface.SELECT:
            case CommandInterface.CALL:
            case CommandInterface.EXPLAIN:
            case CommandInterface.ANALYZE:
                break;
            default:
                throw new IgniteCheckedException("Failed to execute non-query SQL statement: " + sql);
        }

        bindParameters(stmt, params);

        try {
            return stmt.executeQuery();
        }
        catch (SQLException e) {
            throw new IgniteCheckedException("Failed to execute SQL query.", e);
        }
    }

    /**
     * Executes sql query and prints warning if query is too slow..
     *
     * @param conn Connection,.
     * @param sql Sql query.
     * @param params Parameters.
     * @return Result.
     * @throws IgniteCheckedException If failed.
     */
    public ResultSet executeSqlQueryWithTimer(String space, Connection conn, String sql,
        @Nullable Collection<Object> params) throws IgniteCheckedException {
        long start = U.currentTimeMillis();

        try {
            ResultSet rs = executeSqlQuery(conn, sql, params);

            long time = U.currentTimeMillis() - start;

            long longQryExecTimeout = schemas.get(schema(space)).cctx.config().getLongQueryWarningTimeout();

            if (time > longQryExecTimeout) {
                String msg = "Query execution is too long (" + time + " ms): " + sql;

                ResultSet plan = executeSqlQuery(conn, "EXPLAIN " + sql, params);

                plan.next();

                // Add SQL explain result message into log.
                String longMsg = "Query execution is too long [time=" + time + " ms, sql='" + sql + '\'' +
                    ", plan=" + U.nl() + plan.getString(1) + U.nl() + ", parameters=" + params + "]";

                LT.warn(log, null, longMsg, msg);
            }

            return rs;
        }
        catch (SQLException e) {
            onSqlException();

            throw new IgniteCheckedException(e);
        }
    }

    /**
     * Executes query.
     *
     * @param space Space.
     * @param qry Query.
     * @param params Query parameters.
     * @param tbl Target table of query to generate select.
     * @return Result set.
     * @throws IgniteCheckedException If failed.
     */
    private ResultSet executeQuery(String space, String qry, @Nullable Collection<Object> params,
        TableDescriptor tbl) throws IgniteCheckedException {
        Connection conn = connectionForThread(tbl.schema());

        String sql = generateQuery(qry, tbl);

        return executeSqlQueryWithTimer(space, conn, sql, params);
    }

    /**
     * Binds parameters to prepared statement.
     *
     * @param stmt Prepared statement.
     * @param params Parameters collection.
     * @throws IgniteCheckedException If failed.
     */
    public void bindParameters(PreparedStatement stmt, @Nullable Collection<Object> params) throws IgniteCheckedException {
        if (!F.isEmpty(params)) {
            int idx = 1;

            for (Object arg : params)
                bindObject(stmt, idx++, arg);
        }
    }

    /**
     * Executes regular query.
     * Note that SQL query can not refer to table alias, so use full table name instead.
     *
     * @param spaceName Space name.
     * @param qry Query.
     * @param params Query parameters.
     * @param type Query return type.
     * @param filters Space name and key filters.
     * @return Queried rows.
     * @throws IgniteCheckedException If failed.
     */
    @SuppressWarnings("unchecked")
    @Override public <K, V> GridCloseableIterator<IgniteBiTuple<K, V>> query(@Nullable String spaceName,
        final String qry, @Nullable final Collection<Object> params, GridQueryTypeDescriptor type,
        final IndexingQueryFilter filters) throws IgniteCheckedException {
        final TableDescriptor tbl = tableDescriptor(spaceName, type);

        if (tbl == null)
            throw new CacheException("Failed to find SQL table for type: " + type.name());

        setFilters(filters);

        try {
            ResultSet rs = executeQuery(spaceName, qry, params, tbl);

            return new KeyValIterator(rs);
        }
        finally {
            setFilters(null);
        }
    }

    /** {@inheritDoc} */
    @Override public Iterable<List<?>> queryTwoStep(final GridCacheContext<?,?> cctx, final GridCacheTwoStepQuery qry,
        final boolean keepCacheObj) {
        return new Iterable<List<?>>() {
            @Override public Iterator<List<?>> iterator() {
                return rdcQryExec.query(cctx, qry, keepCacheObj);
            }
        };
    }

    /** {@inheritDoc} */
    @SuppressWarnings("unchecked")
    @Override public <K, V> QueryCursor<Cache.Entry<K,V>> queryTwoStep(GridCacheContext<?,?> cctx, SqlQuery qry) {
        String type = qry.getType();
        String space = cctx.name();

        TableDescriptor tblDesc = tableDescriptor(type, space);

        if (tblDesc == null)
            throw new CacheException("Failed to find SQL table for type: " + type);

        String sql;

        try {
            sql = generateQuery(qry.getSql(), tblDesc);
        }
        catch (IgniteCheckedException e) {
            throw new IgniteException(e);
        }

        SqlFieldsQuery fqry = new SqlFieldsQuery(sql);

        fqry.setArgs(qry.getArgs());
        fqry.setPageSize(qry.getPageSize());

        final QueryCursor<List<?>> res = queryTwoStep(cctx, fqry);

        final Iterable<Cache.Entry<K, V>> converted = new Iterable<Cache.Entry<K, V>>() {
            @Override public Iterator<Cache.Entry<K, V>> iterator() {
                final Iterator<List<?>> iter0 = res.iterator();

                return new Iterator<Cache.Entry<K,V>>() {
                    @Override public boolean hasNext() {
                        return iter0.hasNext();
                    }

                    @Override public Cache.Entry<K,V> next() {
                        List<?> l = iter0.next();

                        return new CacheEntryImpl<>((K)l.get(0),(V)l.get(1));
                    }

                    @Override public void remove() {
                        throw new UnsupportedOperationException();
                    }
                };
            }
        };

        // No metadata for SQL queries.
        return new QueryCursorImpl<Cache.Entry<K,V>>(converted) {
            @Override public void close() {
                res.close();
            }
        };
    }

    /** {@inheritDoc} */
    @Override public QueryCursor<List<?>> queryTwoStep(GridCacheContext<?,?> cctx, SqlFieldsQuery qry) {
        String space = cctx.name();
        String sqlQry = qry.getSql();

        Connection c = connectionForSpace(space);

        PreparedStatement stmt;

        try {
            stmt = c.prepareStatement(sqlQry);
        }
        catch (SQLException e) {
            throw new CacheException("Failed to parse query: " + sqlQry, e);
        }

        GridCacheTwoStepQuery twoStepQry;
        List<GridQueryFieldMetadata> meta;

        try {
            bindParameters(stmt, F.asList(qry.getArgs()));

            twoStepQry = GridSqlQuerySplitter.split(this, (JdbcPreparedStatement)stmt, qry.getArgs(), qry.isCollocated());

            meta = meta(stmt.getMetaData());
        }
        catch (IgniteCheckedException e) {
            throw new CacheException("Failed to bind parameters: [qry=" + sqlQry + ", params=" +
                Arrays.deepToString(qry.getArgs()) + "]", e);
        }
        catch (SQLException e) {
            throw new CacheException(e);
        }
        finally {
            U.close(stmt, log);
        }

        if (log.isDebugEnabled())
            log.debug("Parsed query: `" + sqlQry + "` into two step query: " + twoStepQry);

        twoStepQry.pageSize(qry.getPageSize());

        QueryCursorImpl<List<?>> cursor = new QueryCursorImpl<>(queryTwoStep(cctx, twoStepQry, cctx.keepPortable()));

        cursor.fieldsMeta(meta);

        return cursor;
    }

    /**
     * Sets filters for current thread. Must be set to not null value
     * before executeQuery and reset to null after in finally block since it signals
     * to table that it should return content without expired values.
     *
     * @param filters Filters.
     */
    public void setFilters(@Nullable IndexingQueryFilter filters) {
        GridH2IndexBase.setFiltersForThread(filters);
    }

    /**
     * Prepares statement for query.
     *
     * @param qry Query string.
     * @param tbl Table to use.
     * @return Prepared statement.
     * @throws IgniteCheckedException In case of error.
     */
    private String generateQuery(String qry, TableDescriptor tbl) throws IgniteCheckedException {
        assert tbl != null;

        final String qry0 = qry;

        String t = tbl.fullTableName();

        String from = " ";

        qry = qry.trim();
        String upper = qry.toUpperCase();

        if (upper.startsWith("SELECT")) {
            qry = qry.substring(6).trim();

            if (!qry.startsWith("*"))
                throw new IgniteCheckedException("Only queries starting with 'SELECT *' are supported or " +
                    "use SqlFieldsQuery instead: " + qry0);

            qry = qry.substring(1).trim();
            upper = qry.toUpperCase();
        }

        if (!upper.startsWith("FROM"))
            from = " FROM " + t +
                (upper.startsWith("WHERE") || upper.startsWith("ORDER") || upper.startsWith("LIMIT") ?
                " " : " WHERE ");

        qry = "SELECT " + t + "." + KEY_FIELD_NAME + ", " + t + "." + VAL_FIELD_NAME + from + qry;

        return qry;
    }

    /**
     * Registers new class description.
     *
     * This implementation doesn't support type reregistration.
     *
     * @param type Type description.
     * @throws IgniteCheckedException In case of error.
     */
    @Override public boolean registerType(@Nullable String spaceName, GridQueryTypeDescriptor type)
        throws IgniteCheckedException {
        if (!validateTypeDescriptor(type))
            return false;

        String schemaName = schema(spaceName);

        Schema schema = schemas.get(schemaName);

        TableDescriptor tbl = new TableDescriptor(schema, type);

        try {
            Connection conn = connectionForThread(schemaName);

            createTable(schema, tbl, conn);

            schema.add(tbl);
        }
        catch (SQLException e) {
            onSqlException();

            throw new IgniteCheckedException("Failed to register query type: " + type, e);
        }

        return true;
    }

    /**
     * Validates properties described by query types.
     *
     * @param type Type descriptor.
     * @return True if type is valid.
     * @throws IgniteCheckedException If validation failed.
     */
    private boolean validateTypeDescriptor(GridQueryTypeDescriptor type)
        throws IgniteCheckedException {
        assert type != null;

        Collection<String> names = new HashSet<>();

        names.addAll(type.fields().keySet());

        if (names.size() < type.fields().size())
            throw new IgniteCheckedException("Found duplicated properties with the same name [keyType=" +
                type.keyClass().getName() + ", valueType=" + type.valueClass().getName() + "]");

        String ptrn = "Name ''{0}'' is reserved and cannot be used as a field name [class=" + type + "]";

        for (String name : names) {
            if (name.equals(KEY_FIELD_NAME) || name.equals(VAL_FIELD_NAME))
                throw new IgniteCheckedException(MessageFormat.format(ptrn, name));
        }

        return true;
    }

    /**
     * Escapes name to be valid SQL identifier. Currently just replaces '.' and '$' sign with '_'.
     *
     * @param name Name.
     * @param escapeAll Escape flag.
     * @return Escaped name.
     */
    private static String escapeName(String name, boolean escapeAll) {
        if (escapeAll)
            return "\"" + name + "\"";

        SB sb = null;

        for (int i = 0; i < name.length(); i++) {
            char ch = name.charAt(i);

            if (!Character.isLetter(ch) && !Character.isDigit(ch) && ch != '_' &&
                !(ch == '"' && (i == 0 || i == name.length() - 1)) && ch != '-') {
                // Class name can also contain '$' or '.' - these should be escaped.
                assert ch == '$' || ch == '.';

                if (sb == null)
                    sb = new SB();

                sb.a(name.substring(sb.length(), i));

                // Replace illegal chars with '_'.
                sb.a('_');
            }
        }

        if (sb == null)
            return name;

        sb.a(name.substring(sb.length(), name.length()));

        return sb.toString();
    }

    /**
     * Create db table by using given table descriptor.
     *
     * @param schema Schema.
     * @param tbl Table descriptor.
     * @param conn Connection.
     * @throws SQLException If failed to create db table.
     */
    private void createTable(Schema schema, TableDescriptor tbl, Connection conn) throws SQLException {
        assert schema != null;
        assert tbl != null;

        boolean escapeAll = schema.escapeAll();

        String keyType = dbTypeFromClass(tbl.type().keyClass());
        String valTypeStr = dbTypeFromClass(tbl.type().valueClass());

        SB sql = new SB();

        sql.a("CREATE TABLE ").a(tbl.fullTableName()).a(" (")
            .a(KEY_FIELD_NAME).a(' ').a(keyType).a(" NOT NULL");

        sql.a(',').a(VAL_FIELD_NAME).a(' ').a(valTypeStr);

        for (Map.Entry<String, Class<?>> e: tbl.type().fields().entrySet())
            sql.a(',').a(escapeName(e.getKey(), escapeAll)).a(' ').a(dbTypeFromClass(e.getValue()));

        sql.a(')');

        if (log.isDebugEnabled())
            log.debug("Creating DB table with SQL: " + sql);

        GridH2RowDescriptor desc = new RowDescriptor(tbl.type(), schema);

        GridH2Table.Engine.createTable(conn, sql.toString(), desc, tbl, tbl.schema.spaceName);
    }

    /**
     * Gets corresponding DB type from java class.
     *
     * @param cls Java class.
     * @return DB type name.
     */
    private String dbTypeFromClass(Class<?> cls) {
        return DBTypeEnum.fromClass(cls).dBTypeAsString();
    }

    /**
     * Gets table descriptor by value type.
     *
     * @param spaceName Space name.
     * @param type Value type descriptor.
     * @return Table descriptor or {@code null} if not found.
     */
    @Nullable private TableDescriptor tableDescriptor(@Nullable String spaceName, GridQueryTypeDescriptor type) {
        return tableDescriptor(type.name(), spaceName);
    }

    /**
     * Gets table descriptor by type and space names.
     *
     * @param type Type name.
     * @param space Space name.
     * @return Table descriptor.
     */
    @Nullable private TableDescriptor tableDescriptor(String type, @Nullable String space) {
        Schema s = schemas.get(schema(space));

        if (s == null)
            return null;

        return s.tbls.get(type);
    }

    /**
     * Gets collection of table for given schema name.
     *
     * @param schema Schema name.
     * @return Collection of table descriptors.
     */
    private Collection<TableDescriptor> tables(String schema) {
        Schema s = schemas.get(schema);

        if (s == null)
            return Collections.emptySet();

        return s.tbls.values();
    }

    /**
     * Gets database schema from space.
     *
     * @param space Space name.
     * @return Schema name.
     */
    public static String schema(@Nullable String space) {
        if (space == null)
            return "";

        return space;
    }

    /**
     * @param schema Schema.
     * @return Space name.
     */
    public static String space(String schema) {
        assert schema != null;

        return "".equals(schema) ? null : schema;
    }

    /** {@inheritDoc} */
    @Override public void rebuildIndexes(@Nullable String spaceName, GridQueryTypeDescriptor type) {
        TableDescriptor tbl = tableDescriptor(spaceName, type);

        if (tbl == null)
            return;

        if (tbl.schema.offheap != null)
            throw new UnsupportedOperationException("Index rebuilding is not supported when off-heap memory is used");

        tbl.tbl.rebuildIndexes();
    }

    /** {@inheritDoc} */
    @Override public long size(@Nullable String spaceName, GridQueryTypeDescriptor type,
        IndexingQueryFilter filters) throws IgniteCheckedException {
        TableDescriptor tbl = tableDescriptor(spaceName, type);

        if (tbl == null)
            return -1;

        IgniteSpiCloseableIterator<List<?>> iter = queryFields(spaceName,
            "SELECT COUNT(*) FROM " + tbl.fullTableName(), null, null).iterator();

        return ((Number)iter.next().get(0)).longValue();
    }

    /**
     * @return Map query executor.
     */
    public GridMapQueryExecutor mapQueryExecutor() {
        return mapQryExec;
    }

    /**
     * @return Reduce query executor.
     */
    public GridReduceQueryExecutor reduceQueryExecutor() {
        return rdcQryExec;
    }

    /** {@inheritDoc} */
    @SuppressWarnings("NonThreadSafeLazyInitialization")
    @Override public void start(GridKernalContext ctx, GridSpinBusyLock busyLock) throws IgniteCheckedException {
        if (log.isDebugEnabled())
            log.debug("Starting cache query index...");

        System.setProperty("h2.serializeJavaObject", "false");
        System.setProperty("h2.objectCacheMaxPerElementSize", "0"); // Avoid ValueJavaObject caching.

        if (SysProperties.serializeJavaObject) {
            U.warn(log, "Serialization of Java objects in H2 was enabled.");

            SysProperties.serializeJavaObject = false;
        }

        if (JdbcUtils.serializer != null)
            U.warn(log, "Custom H2 serialization is already configured, will override.");

        JdbcUtils.serializer = h2Serializer();

        String dbName = (ctx != null ? ctx.localNodeId() : UUID.randomUUID()).toString();

        dbUrl = "jdbc:h2:mem:" + dbName + DB_OPTIONS;

        org.h2.Driver.load();

        try {
            if (getString(IGNITE_H2_DEBUG_CONSOLE) != null) {
                Connection c = DriverManager.getConnection(dbUrl);

                WebServer webSrv = new WebServer();
                Server web = new Server(webSrv, "-webPort", "0");
                web.start();
                String url = webSrv.addSession(c);

                try {
                    Server.openBrowser(url);
                }
                catch (Exception e) {
                    U.warn(log, "Failed to open browser: " + e.getMessage());
                }
            }
        }
        catch (SQLException e) {
            throw new IgniteCheckedException(e);
        }

        if (ctx == null) // This is allowed in some tests.
            marshaller = new JdkMarshaller();
        else {
            this.ctx = ctx;

            nodeId = ctx.localNodeId();
            marshaller = ctx.config().getMarshaller();

            mapQryExec = new GridMapQueryExecutor(busyLock);
            rdcQryExec = new GridReduceQueryExecutor(busyLock);

            mapQryExec.start(ctx, this);
            rdcQryExec.start(ctx, this);
        }

        // TODO https://issues.apache.org/jira/browse/IGNITE-751
        // registerMBean(gridName, this, GridH2IndexingSpiMBean.class);
    }

    /**
     * @return Serializer.
     */
    protected JavaObjectSerializer h2Serializer() {
        return new JavaObjectSerializer() {
                @Override public byte[] serialize(Object obj) throws Exception {
                    return marshaller.marshal(obj);
                }

                @Override public Object deserialize(byte[] bytes) throws Exception {
                    return marshaller.unmarshal(bytes, null);
                }
            };
    }

    /**
     * Registers SQL functions.
     *
     * @param schema Schema.
     * @param clss Classes.
     * @throws IgniteCheckedException If failed.
     */
    private void createSqlFunctions(String schema, Class<?>[] clss) throws IgniteCheckedException {
        if (F.isEmpty(clss))
            return;

        for (Class<?> cls : clss) {
            for (Method m : cls.getDeclaredMethods()) {
                QuerySqlFunction ann = m.getAnnotation(QuerySqlFunction.class);

                if (ann != null) {
                    int modifiers = m.getModifiers();

                    if (!Modifier.isStatic(modifiers) || !Modifier.isPublic(modifiers))
                        throw new IgniteCheckedException("Method " + m.getName() + " must be public static.");

                    String alias = ann.alias().isEmpty() ? m.getName() : ann.alias();

                    String clause = "CREATE ALIAS IF NOT EXISTS " + alias + (ann.deterministic() ?
                        " DETERMINISTIC FOR \"" :
                        " FOR \"") +
                        cls.getName() + '.' + m.getName() + '"';

                    executeStatement(schema, clause);
                }
            }
        }
    }

    /** {@inheritDoc} */
    @Override public void stop() throws IgniteCheckedException {
        if (log.isDebugEnabled())
            log.debug("Stopping cache query index...");

//        unregisterMBean(); TODO  https://issues.apache.org/jira/browse/IGNITE-751

        for (Schema schema : schemas.values()) {
            for (TableDescriptor desc : schema.tbls.values()) {
                desc.tbl.close();

                if (desc.luceneIdx != null)
                    U.closeQuiet(desc.luceneIdx);
            }
        }

        for (Connection c : conns)
            U.close(c, log);

        conns.clear();
        schemas.clear();

        try (Connection c = DriverManager.getConnection(dbUrl);
             Statement s = c.createStatement()) {
            s.execute("SHUTDOWN");
        }
        catch (SQLException e) {
            U.error(log, "Failed to shutdown database.", e);
        }

        if (log.isDebugEnabled())
            log.debug("Cache query index stopped.");
    }

    /** {@inheritDoc} */
    @Override public void registerCache(GridCacheContext<?,?> cctx, CacheConfiguration<?,?> ccfg)
        throws IgniteCheckedException {
        String schema = schema(ccfg.getName());

        if (schemas.putIfAbsent(schema, new Schema(ccfg.getName(), cctx, ccfg)) != null)
            throw new IgniteCheckedException("Cache already registered: " + U.maskName(ccfg.getName()));

        createSchema(schema);

        createSqlFunctions(schema, ccfg.getSqlFunctionClasses());
    }

    /** {@inheritDoc} */
    @Override public void unregisterCache(CacheConfiguration<?, ?> ccfg) {
        String schema = schema(ccfg.getName());

        Schema rmv = schemas.remove(schema);

        if (rmv != null) {
            mapQryExec.onCacheStop(ccfg.getName());

            try {
                dropSchema(schema);
            }
            catch (IgniteCheckedException e) {
                U.error(log, "Failed to drop schema on cache stop (will ignore): " + U.maskName(ccfg.getName()), e);
            }
        }
    }

    /** {@inheritDoc} */
    @Override public IndexingQueryFilter backupFilter(
        @Nullable final List<String> caches,
        @Nullable final AffinityTopologyVersion topVer,
        @Nullable final int[] parts
    ) {
        final AffinityTopologyVersion topVer0 = topVer != null ? topVer : AffinityTopologyVersion.NONE;

        return new IndexingQueryFilter() {
            @Nullable @Override public <K, V> IgniteBiPredicate<K, V> forSpace(String spaceName) {
                final GridCacheAdapter<Object, Object> cache = ctx.cache().internalCache(spaceName);

                if (cache.context().isReplicated() || (cache.configuration().getBackups() == 0 && parts == null))
                    return null;

                final GridCacheAffinityManager aff = cache.context().affinity();

                if (parts != null) {
                    if (parts.length < 64) { // Fast scan for small arrays.
                        return new IgniteBiPredicate<K,V>() {
                            @Override public boolean apply(K k, V v) {
                                int p = aff.partition(k);

                                for (int p0 : parts) {
                                    if (p0 == p)
                                        return true;

                                    if (p0 > p) // Array is sorted.
                                        return false;
                                }

                                return false;
                            }
                        };
                    }

                    return new IgniteBiPredicate<K,V>() {
                        @Override public boolean apply(K k, V v) {
                            int p = aff.partition(k);

                            return Arrays.binarySearch(parts, p) >= 0;
                        }
                    };
                }

                final ClusterNode locNode = ctx.discovery().localNode();

                return new IgniteBiPredicate<K, V>() {
                    @Override public boolean apply(K k, V v) {
                        return aff.primary(locNode, k, topVer0);
                    }
                };
            }
        };
    }

    /**
     * @return Ready topology version.
     */
    public AffinityTopologyVersion readyTopologyVersion() {
        return ctx.cache().context().exchange().readyAffinityVersion();
    }

    /**
     * @param topVer Topology version.
     * @throws IgniteCheckedException If failed.
     */
    public void awaitForReadyTopologyVersion(AffinityTopologyVersion topVer) throws IgniteCheckedException {
        IgniteInternalFuture<?> fut = ctx.cache().context().exchange().affinityReadyFuture(topVer);

        if (fut != null)
            fut.get();
    }

    /** {@inheritDoc} */
    @Override public void onDisconnected(IgniteFuture<?> reconnectFut) {
        rdcQryExec.onDisconnected(reconnectFut);
    }

    /**
     * @param schema Schema name.
     * @param tblName Table name.
     * @return Table.
     */
    public GridH2Table table(String schema, String tblName) {
        Schema s = schemas.get(schema);

        if (s == null)
            throw new CacheException("Failed to find schema: \"" + schema + "\"");

        GridH2Table tbl = s.h2Tbls.get(tblName);

        if (tbl == null)
            throw new CacheException("Failed to find table: [schema=" + schema + ", tblName=" + tblName +"]");

        return tbl;
    }

    /**
     * Wrapper to store connection and flag is schema set or not.
     */
    private static class ConnectionWrapper {
        /** */
        private Connection conn;

        /** */
        private volatile String schema;

        /**
         * @param conn Connection to use.
         */
        ConnectionWrapper(Connection conn) {
            this.conn = conn;
        }

        /**
         * @return Schema name if schema is set, null otherwise.
         */
        public String schema() {
            return schema;
        }

        /**
         * @param schema Schema name set on this connection.
         */
        public void schema(@Nullable String schema) {
            this.schema = schema;
        }

        /**
         * @return Connection.
         */
        public Connection connection() {
            return conn;
        }

        /** {@inheritDoc} */
        @Override public String toString() {
            return S.toString(ConnectionWrapper.class, this);
        }
    }

    /** {@inheritDoc} */
    @Override public boolean isSqlType(Class<?> cls) {
        switch (DBTypeEnum.fromClass(cls)) {
            case OTHER:
            case ARRAY:
                return false;

            default:
                return true;
        }
    }

    /** {@inheritDoc} */
    @Override public boolean isGeometryClass(Class<?> cls) {
        return DataType.isGeometryClass(cls);
    }

    /**
     * Enum that helps to map java types to database types.
     */
    private enum DBTypeEnum {
        /** */
        INT("INT"),

        /** */
        BOOL("BOOL"),

        /** */
        TINYINT("TINYINT"),

        /** */
        SMALLINT("SMALLINT"),

        /** */
        BIGINT("BIGINT"),

        /** */
        DECIMAL("DECIMAL"),

        /** */
        DOUBLE("DOUBLE"),

        /** */
        REAL("REAL"),

        /** */
        TIME("TIME"),

        /** */
        TIMESTAMP("TIMESTAMP"),

        /** */
        DATE("DATE"),

        /** */
        VARCHAR("VARCHAR"),

        /** */
        CHAR("CHAR"),

        /** */
        BINARY("BINARY"),

        /** */
        UUID("UUID"),

        /** */
        ARRAY("ARRAY"),

        /** */
        GEOMETRY("GEOMETRY"),

        /** */
        OTHER("OTHER");

        /** Map of Class to enum. */
        private static final Map<Class<?>, DBTypeEnum> map = new HashMap<>();

        /**
         * Initialize map of DB types.
         */
        static {
            map.put(int.class, INT);
            map.put(Integer.class, INT);
            map.put(boolean.class, BOOL);
            map.put(Boolean.class, BOOL);
            map.put(byte.class, TINYINT);
            map.put(Byte.class, TINYINT);
            map.put(short.class, SMALLINT);
            map.put(Short.class, SMALLINT);
            map.put(long.class, BIGINT);
            map.put(Long.class, BIGINT);
            map.put(BigDecimal.class, DECIMAL);
            map.put(double.class, DOUBLE);
            map.put(Double.class, DOUBLE);
            map.put(float.class, REAL);
            map.put(Float.class, REAL);
            map.put(Time.class, TIME);
            map.put(Timestamp.class, TIMESTAMP);
            map.put(java.util.Date.class, TIMESTAMP);
            map.put(java.sql.Date.class, DATE);
            map.put(char.class, CHAR);
            map.put(Character.class, CHAR);
            map.put(String.class, VARCHAR);
            map.put(UUID.class, UUID);
            map.put(byte[].class, BINARY);
        }

        /** */
        private final String dbType;

        /**
         * Constructs new instance.
         *
         * @param dbType DB type name.
         */
        DBTypeEnum(String dbType) {
            this.dbType = dbType;
        }

        /**
         * Resolves enum by class.
         *
         * @param cls Class.
         * @return Enum value.
         */
        public static DBTypeEnum fromClass(Class<?> cls) {
            DBTypeEnum res = map.get(cls);

            if (res != null)
                return res;

            if (DataType.isGeometryClass(cls))
                return GEOMETRY;

            return cls.isArray() && !cls.getComponentType().isPrimitive() ? ARRAY : OTHER;
        }

        /**
         * Gets DB type name.
         *
         * @return DB type name.
         */
        public String dBTypeAsString() {
            return dbType;
        }

        /** {@inheritDoc} */
        @Override public String toString() {
            return S.toString(DBTypeEnum.class, this);
        }
    }

    /**
     * Information about table in database.
     */
    private class TableDescriptor implements GridH2Table.IndexesFactory {
        /** */
        private final String fullTblName;

        /** */
        private final GridQueryTypeDescriptor type;

        /** */
        private final Schema schema;

        /** */
        private GridH2Table tbl;

        /** */
        private GridLuceneIndex luceneIdx;

        /**
         * @param schema Schema.
         * @param type Type descriptor.
         */
        TableDescriptor(Schema schema, GridQueryTypeDescriptor type) {
            this.type = type;
            this.schema = schema;

            fullTblName = '\"' + IgniteH2Indexing.schema(schema.spaceName) + "\"." +
                escapeName(type.name(), schema.escapeAll());
        }

        /**
         * @return Schema name.
         */
        public String schema() {
            return IgniteH2Indexing.schema(schema.spaceName);
        }

        /**
         * @return Database table name.
         */
        String fullTableName() {
            return fullTblName;
        }

        /**
         * @return Database table name.
         */
        String name() {
            return type.name();
        }

        /**
         * @return Type.
         */
        GridQueryTypeDescriptor type() {
            return type;
        }

        /** {@inheritDoc} */
        @Override public String toString() {
            return S.toString(TableDescriptor.class, this);
        }

        /** {@inheritDoc} */
        @Override public ArrayList<Index> createIndexes(GridH2Table tbl) {
            this.tbl = tbl;

            ArrayList<Index> idxs = new ArrayList<>();

            idxs.add(new GridH2TreeIndex("_key_PK", tbl, true, KEY_COL, VAL_COL, tbl.indexColumn(0, ASCENDING)));

            if (type().valueClass() == String.class) {
                try {
                    luceneIdx = new GridLuceneIndex(ctx, schema.offheap, schema.spaceName, type);
                }
                catch (IgniteCheckedException e1) {
                    throw new IgniteException(e1);
                }
            }

            for (Map.Entry<String, GridQueryIndexDescriptor> e : type.indexes().entrySet()) {
                String name = e.getKey();
                GridQueryIndexDescriptor idx = e.getValue();

                if (idx.type() == FULLTEXT) {
                    try {
                        luceneIdx = new GridLuceneIndex(ctx, schema.offheap, schema.spaceName, type);
                    }
                    catch (IgniteCheckedException e1) {
                        throw new IgniteException(e1);
                    }
                }
                else {
                    IndexColumn[] cols = new IndexColumn[idx.fields().size()];

                    int i = 0;

                    boolean escapeAll = schema.escapeAll();

                    for (String field : idx.fields()) {
                        // H2 reserved keywords used as column name is case sensitive.
                        String fieldName = escapeAll ? field : escapeName(field, false).toUpperCase();

                        Column col = tbl.getColumn(fieldName);

                        cols[i++] = tbl.indexColumn(col.getColumnId(), idx.descending(field) ? DESCENDING : ASCENDING);
                    }

                    if (idx.type() == SORTED)
                        idxs.add(new GridH2TreeIndex(name, tbl, false, KEY_COL, VAL_COL, cols));
                    else if (idx.type() == GEO_SPATIAL)
                        idxs.add(createH2SpatialIndex(tbl, name, cols, KEY_COL, VAL_COL));
                    else
                        throw new IllegalStateException();
                }
            }

            return idxs;
        }

        /**
         * @param tbl Table.
         * @param idxName Index name.
         * @param cols Columns.
         * @param keyCol Key column.
         * @param valCol Value column.
         */
        private SpatialIndex createH2SpatialIndex(
            Table tbl,
            String idxName,
            IndexColumn[] cols,
            int keyCol,
            int valCol
        ) {
            String className = "org.apache.ignite.internal.processors.query.h2.opt.GridH2SpatialIndex";

            try {
                Class<?> cls = Class.forName(className);

                Constructor<?> ctor = cls.getConstructor(
                    Table.class,
                    String.class,
                    IndexColumn[].class,
                    int.class,
                    int.class);

                if (!ctor.isAccessible())
                    ctor.setAccessible(true);

                return (SpatialIndex)ctor.newInstance(tbl, idxName, cols, keyCol, valCol);
            }
            catch (Exception e) {
                throw new IgniteException("Failed to instantiate: " + className, e);
            }
        }
    }

    /**
     * Special field set iterator based on database result set.
     */
    private static class FieldsIterator extends GridH2ResultSetIterator<List<?>> {
        /** */
        private static final long serialVersionUID = 0L;

        /**
         * @param data Data.
         * @throws IgniteCheckedException If failed.
         */
        protected FieldsIterator(ResultSet data) throws IgniteCheckedException {
            super(data);
        }

        /** {@inheritDoc} */
        @Override protected List<?> createRow() {
            ArrayList<Object> res = new ArrayList<>(row.length);

            Collections.addAll(res, row);

            return res;
        }
    }

    /**
     * Special key/value iterator based on database result set.
     */
    private static class KeyValIterator<K, V> extends GridH2ResultSetIterator<IgniteBiTuple<K, V>> {
        /** */
        private static final long serialVersionUID = 0L;

        /**
         * @param data Data array.
         * @throws IgniteCheckedException If failed.
         */
        protected KeyValIterator(ResultSet data) throws IgniteCheckedException {
            super(data);
        }

        /** {@inheritDoc} */
        @Override protected IgniteBiTuple<K, V> createRow() {
            K key = (K)row[0];
            V val = (V)row[1];

            return new IgniteBiTuple<>(key, val);
        }
    }

    /**
     * Field descriptor.
     */
    private static class SqlFieldMetadata implements GridQueryFieldMetadata {
        /** */
        private static final long serialVersionUID = 0L;

        /** Schema name. */
        private String schemaName;

        /** Type name. */
        private String typeName;

        /** Name. */
        private String name;

        /** Type. */
        private String type;

        /**
         * Required by {@link Externalizable}.
         */
        public SqlFieldMetadata() {
            // No-op
        }

        /**
         * @param schemaName Schema name.
         * @param typeName Type name.
         * @param name Name.
         * @param type Type.
         */
        SqlFieldMetadata(@Nullable String schemaName, @Nullable String typeName, String name, String type) {
            assert name != null && type != null : schemaName + " | " + typeName + " | " + name + " | " + type;

            this.schemaName = schemaName;
            this.typeName = typeName;
            this.name = name;
            this.type = type;
        }

        /** {@inheritDoc} */
        @Override public String schemaName() {
            return schemaName;
        }

        /** {@inheritDoc} */
        @Override public String typeName() {
            return typeName;
        }

        /** {@inheritDoc} */
        @Override public String fieldName() {
            return name;
        }

        /** {@inheritDoc} */
        @Override public String fieldTypeName() {
            return type;
        }

        /** {@inheritDoc} */
        @Override public void writeExternal(ObjectOutput out) throws IOException {
            U.writeString(out, schemaName);
            U.writeString(out, typeName);
            U.writeString(out, name);
            U.writeString(out, type);
        }

        /** {@inheritDoc} */
        @Override public void readExternal(ObjectInput in) throws IOException, ClassNotFoundException {
            schemaName = U.readString(in);
            typeName = U.readString(in);
            name = U.readString(in);
            type = U.readString(in);
        }

        /** {@inheritDoc} */
        @Override public String toString() {
            return S.toString(SqlFieldMetadata.class, this);
        }
    }

    /**
     * Database schema object.
     */
    private static class Schema {
        /** */
        private final String spaceName;

        /** */
        private final GridUnsafeMemory offheap;

        /** */
        private final ConcurrentMap<String, TableDescriptor> tbls = new ConcurrentHashMap8<>();

        /** */
        private final ConcurrentMap<String, GridH2Table> h2Tbls = new ConcurrentHashMap8<>();

        /** Cache for deserialized offheap rows. */
        private final CacheLongKeyLIRS<GridH2KeyValueRowOffheap> rowCache;

        /** */
        private final GridCacheContext<?,?> cctx;

        /**
         * @param spaceName Space name.
         * @param cctx Cache context.
         * @param ccfg Cache configuration.
         */
        private Schema(@Nullable String spaceName, GridCacheContext<?,?> cctx, CacheConfiguration<?,?> ccfg) {
            this.spaceName = spaceName;
            this.cctx = cctx;

            offheap = ccfg.getOffHeapMaxMemory() >= 0 || ccfg.getMemoryMode() == CacheMemoryMode.OFFHEAP_TIERED ?
                new GridUnsafeMemory(0) : null;

<<<<<<< HEAD
            if (offheap != null)
                rowCache = new CacheLongKeyLIRS<>(cctx.config().getSqlOnheapRowCacheSize(), 1, 128, 256);
            else
=======
            if (offheap != null) {
                CacheLongKeyLIRS.Config lirsCfg = new CacheLongKeyLIRS.Config();

                lirsCfg.maxMemory = ccfg.getSqlOnheapRowCacheSize();

                rowCache = new CacheLongKeyLIRS<>(lirsCfg);
            } else
>>>>>>> 5dc81e8b
                rowCache = null;
        }

        /**
         * @param tbl Table descriptor.
         */
        public void add(TableDescriptor tbl) {
            if (tbls.putIfAbsent(tbl.name(), tbl) != null)
                throw new IllegalStateException("Table already registered: " + tbl.name());

            h2Tbls.put(tbl.tbl.getName(), tbl.tbl);
        }

        /**
         * @return Escape all.
         */
        public boolean escapeAll() {
            return cctx.config().isSqlEscapeAll();
        }
    }

    /**
     * Row descriptor.
     */
    private class RowDescriptor implements GridH2RowDescriptor {
        /** */
        private final GridQueryTypeDescriptor type;

        /** */
        private final String[] fields;

        /** */
        private final int[] fieldTypes;

        /** */
        private final int keyType;

        /** */
        private final int valType;

        /** */
        private final Schema schema;

        /** */
        private final GridUnsafeGuard guard;

        /**
         * @param type Type descriptor.
         * @param schema Schema.
         */
        RowDescriptor(GridQueryTypeDescriptor type, Schema schema) {
            assert type != null;
            assert schema != null;

            this.type = type;
            this.schema = schema;

            guard = schema.offheap == null ? null : new GridUnsafeGuard();

            Map<String, Class<?>> allFields = new LinkedHashMap<>();

            allFields.putAll(type.fields());

            fields = allFields.keySet().toArray(new String[allFields.size()]);

            fieldTypes = new int[fields.length];

            Class[] classes = allFields.values().toArray(new Class[fields.length]);

            for (int i = 0; i < fieldTypes.length; i++)
                fieldTypes[i] = DataType.getTypeFromClass(classes[i]);

            keyType = DataType.getTypeFromClass(type.keyClass());
            valType = DataType.getTypeFromClass(type.valueClass());
        }

        /** {@inheritDoc} */
        @Override public GridCacheContext<?,?> context() {
            return schema.cctx;
        }

        /** {@inheritDoc} */
        @Override public GridUnsafeGuard guard() {
            return guard;
        }

        /** {@inheritDoc} */
        @Override public void cache(GridH2KeyValueRowOffheap row) {
            long ptr = row.pointer();

            assert ptr > 0 : ptr;

            schema.rowCache.put(ptr, row);
        }

        /** {@inheritDoc} */
        @Override public void uncache(long ptr) {
            schema.rowCache.remove(ptr);
        }

        /** {@inheritDoc} */
        @Override public GridUnsafeMemory memory() {
            return schema.offheap;
        }

        /** {@inheritDoc} */
        @Override public Value wrap(Object obj, int type) throws IgniteCheckedException {
            assert obj != null;

            if (obj instanceof CacheObject) { // Handle cache object.
                CacheObject co = (CacheObject)obj;

                if (type == Value.JAVA_OBJECT)
                    return new GridH2ValueCacheObject(cacheContext(schema.spaceName), co);

                obj = co.value(objectContext(schema.spaceName), false);
            }

            switch (type) {
                case Value.BOOLEAN:
                    return ValueBoolean.get((Boolean)obj);
                case Value.BYTE:
                    return ValueByte.get((Byte)obj);
                case Value.SHORT:
                    return ValueShort.get((Short)obj);
                case Value.INT:
                    return ValueInt.get((Integer)obj);
                case Value.FLOAT:
                    return ValueFloat.get((Float)obj);
                case Value.LONG:
                    return ValueLong.get((Long)obj);
                case Value.DOUBLE:
                    return ValueDouble.get((Double)obj);
                case Value.UUID:
                    UUID uuid = (UUID)obj;
                    return ValueUuid.get(uuid.getMostSignificantBits(), uuid.getLeastSignificantBits());
                case Value.DATE:
                    return ValueDate.get((Date)obj);
                case Value.TIME:
                    return ValueTime.get((Time)obj);
                case Value.TIMESTAMP:
                    if (obj instanceof java.util.Date && !(obj instanceof Timestamp))
                        obj = new Timestamp(((java.util.Date) obj).getTime());

                    return GridH2Utils.toValueTimestamp((Timestamp)obj);
                case Value.DECIMAL:
                    return ValueDecimal.get((BigDecimal)obj);
                case Value.STRING:
                    return ValueString.get(obj.toString());
                case Value.BYTES:
                    return ValueBytes.get((byte[])obj);
                case Value.JAVA_OBJECT:
                    return ValueJavaObject.getNoCopy(obj, null, null);
                case Value.ARRAY:
                    Object[] arr = (Object[])obj;

                    Value[] valArr = new Value[arr.length];

                    for (int i = 0; i < arr.length; i++) {
                        Object o = arr[i];

                        valArr[i] = o == null ? ValueNull.INSTANCE : wrap(o, DataType.getTypeFromClass(o.getClass()));
                    }

                    return ValueArray.get(valArr);

                case Value.GEOMETRY:
                    return ValueGeometry.getFromGeometry(obj);
            }

            throw new IgniteCheckedException("Failed to wrap value[type=" + type + ", value=" + obj + "]");
        }

        /** {@inheritDoc} */
        @Override public GridH2Row createRow(CacheObject key, @Nullable CacheObject val, long expirationTime)
            throws IgniteCheckedException {
            try {
                if (val == null) // Only can happen for remove operation, can create simple search row.
                    return new GridH2Row(wrap(key, keyType), null);

                return schema.offheap == null ?
                    new GridH2KeyValueRowOnheap(this, key, keyType, val, valType, expirationTime) :
                    new GridH2KeyValueRowOffheap(this, key, keyType, val, valType, expirationTime);
            }
            catch (ClassCastException e) {
                throw new IgniteCheckedException("Failed to convert key to SQL type. " +
                    "Please make sure that you always store each value type with the same key type " +
                    "or configure key type as common super class for all actual keys for this value type.", e);
            }
        }

        /** {@inheritDoc} */
        @SuppressWarnings("unchecked")
        @Override public Object readFromSwap(Object key) throws IgniteCheckedException {
            IgniteInternalCache<Object, ?> cache = ctx.cache().cache(schema.spaceName);

            GridCacheContext cctx = cache.context();

            if (cctx.isNear())
                cctx = cctx.near().dht().context();

            GridCacheSwapEntry e = cctx.swap().read(cctx.toCacheKeyObject(key), true, true);

            if (e == null)
                return null;

            CacheObject v = e.value();

            assert v != null : "swap must unmarshall it for us";

            return v.value(cctx.cacheObjectContext(), false);
        }

        /** {@inheritDoc} */
        @Override public int valueType() {
            return valType;
        }

        /** {@inheritDoc} */
        @Override public int fieldsCount() {
            return fields.length;
        }

        /** {@inheritDoc} */
        @Override public int fieldType(int col) {
            return fieldTypes[col];
        }

        /** {@inheritDoc} */
        @Override public Object columnValue(Object key, Object val, int col) {
            try {
                return type.value(fields[col], key, val);
            }
            catch (IgniteCheckedException e) {
                throw DbException.convert(e);
            }
        }

        /** {@inheritDoc} */
        @Override public GridH2KeyValueRowOffheap createPointer(long ptr) {
            GridH2KeyValueRowOffheap row = schema.rowCache.get(ptr);

            if (row != null) {
                assert row.pointer() == ptr : ptr + " " + row.pointer();

                return row;
            }

            return new GridH2KeyValueRowOffheap(this, ptr);
        }
    }
}<|MERGE_RESOLUTION|>--- conflicted
+++ resolved
@@ -2080,11 +2080,6 @@
             offheap = ccfg.getOffHeapMaxMemory() >= 0 || ccfg.getMemoryMode() == CacheMemoryMode.OFFHEAP_TIERED ?
                 new GridUnsafeMemory(0) : null;
 
-<<<<<<< HEAD
-            if (offheap != null)
-                rowCache = new CacheLongKeyLIRS<>(cctx.config().getSqlOnheapRowCacheSize(), 1, 128, 256);
-            else
-=======
             if (offheap != null) {
                 CacheLongKeyLIRS.Config lirsCfg = new CacheLongKeyLIRS.Config();
 
@@ -2092,7 +2087,6 @@
 
                 rowCache = new CacheLongKeyLIRS<>(lirsCfg);
             } else
->>>>>>> 5dc81e8b
                 rowCache = null;
         }
 
