/*
 * Licensed to the Apache Software Foundation (ASF) under one or more
 * contributor license agreements.  See the NOTICE file distributed with
 * this work for additional information regarding copyright ownership.
 * The ASF licenses this file to You under the Apache License, Version 2.0
 * (the "License"); you may not use this file except in compliance with
 * the License.  You may obtain a copy of the License at
 *
 *      http://www.apache.org/licenses/LICENSE-2.0
 *
 * Unless required by applicable law or agreed to in writing, software
 * distributed under the License is distributed on an "AS IS" BASIS,
 * WITHOUT WARRANTIES OR CONDITIONS OF ANY KIND, either express or implied.
 * See the License for the specific language governing permissions and
 * limitations under the License.
 */

package org.apache.ignite.internal.processors.query.h2.opt;

import java.sql.Connection;
import java.sql.SQLException;
import java.sql.Statement;
import java.util.ArrayList;
import java.util.Collections;
import java.util.Set;
import java.util.concurrent.TimeUnit;
import java.util.concurrent.atomic.AtomicReference;
import java.util.concurrent.locks.Lock;
import java.util.concurrent.locks.ReadWriteLock;
import java.util.concurrent.locks.ReentrantReadWriteLock;
import org.apache.ignite.IgniteCheckedException;
import org.apache.ignite.IgniteInterruptedException;
import org.apache.ignite.internal.processors.cache.CacheObject;
import org.apache.ignite.internal.processors.query.h2.IgniteH2Indexing;
import org.apache.ignite.internal.util.offheap.unsafe.GridUnsafeMemory;
import org.h2.api.TableEngine;
import org.h2.command.ddl.CreateTableData;
import org.h2.engine.Constants;
import org.h2.engine.Database;
import org.h2.engine.DbObject;
import org.h2.engine.Session;
import org.h2.index.Cursor;
import org.h2.index.Index;
import org.h2.index.IndexLookupBatch;
import org.h2.index.IndexType;
import org.h2.message.DbException;
import org.h2.result.Row;
import org.h2.result.SearchRow;
import org.h2.result.SortOrder;
import org.h2.schema.Schema;
import org.h2.table.Column;
import org.h2.table.IndexColumn;
import org.h2.table.Table;
import org.h2.table.TableBase;
import org.h2.table.TableFilter;
import org.h2.value.Value;
import org.jetbrains.annotations.Nullable;
import org.jsr166.ConcurrentHashMap8;
import org.jsr166.LongAdder8;

import static org.apache.ignite.internal.processors.query.h2.opt.GridH2AbstractKeyValueRow.KEY_COL;
import static org.apache.ignite.internal.processors.query.h2.opt.GridH2AbstractKeyValueRow.VAL_COL;
import static org.apache.ignite.internal.processors.query.h2.opt.GridH2QueryType.MAP;

/**
 * H2 Table implementation.
 */
public class GridH2Table extends TableBase {
    /** */
    private final String spaceName;

    /** */
    private final GridH2RowDescriptor desc;

    /** */
    private final ArrayList<Index> idxs;

    /** */
    private final ReadWriteLock lock;

    /** */
    private boolean destroyed;

    /** */
    private final Set<Session> sessions = Collections.newSetFromMap(new ConcurrentHashMap8<Session,Boolean>());

    /** */
    private final AtomicReference<Object[]> actualSnapshot = new AtomicReference<>();

    /** In case when all the indexes do not support snapshots. */
    private volatile boolean noSnapshots;

    /** */
    private IndexColumn affKeyCol;

    /** */
    private final LongAdder8 size = new LongAdder8();

    /** */
    private final boolean snapshotEnabled;

    /**
     * Creates table.
     *
     * @param createTblData Table description.
     * @param desc Row descriptor.
     * @param idxsFactory Indexes factory.
     * @param spaceName Space name.
     */
    public GridH2Table(CreateTableData createTblData, @Nullable GridH2RowDescriptor desc, IndexesFactory idxsFactory,
        @Nullable String spaceName) {
        super(createTblData);

        assert idxsFactory != null;

        lock = new ReentrantReadWriteLock();

        this.desc = desc;
        this.spaceName = spaceName;

        if (desc != null && desc.context() != null) {
            String affKey = desc.type().affinityKey();

            int affKeyColId = affKey == null ? KEY_COL : getColumn(desc.context().config().isSqlEscapeAll() ?
                affKey : affKey.toUpperCase()).getColumnId();

            affKeyCol = indexColumn(affKeyColId, SortOrder.ASCENDING);

            assert affKeyCol != null;
        }

        // Indexes must be created in the end when everything is ready.
        idxs = idxsFactory.createIndexes(this);

        assert idxs != null;
        assert idxs.size() >= 1;

<<<<<<< HEAD
=======
        lock = new ReentrantReadWriteLock();

>>>>>>> d99fc8d1
        // Add scan index at 0 which is required by H2.
        idxs.add(0, new ScanIndex(index(0)));

        snapshotEnabled = desc == null || desc.snapshotableIndex();
    }

    /**
     * @return {@code true} If this is a partitioned table.
     */
    public boolean isPartitioned() {
        return desc != null && IgniteH2Indexing.isPartitioned(desc.context());
    }

    /**
     * @return Affinity key column or {@code null} if not available.
     */
    public IndexColumn getAffinityKeyColumn() {
        return affKeyCol;
    }

    /** {@inheritDoc} */
    @Override public long getDiskSpaceUsed() {
        return 0;
    }

    /**
     * @return Row descriptor.
     */
    public GridH2RowDescriptor rowDescriptor() {
        return desc;
    }

    /**
     * Should be called when entry is swapped.
     *
     * @param key Entry key.
     * @return {@code true} If row was found.
     * @throws IgniteCheckedException If failed.
     */
    public boolean onSwap(CacheObject key) throws IgniteCheckedException {
        return onSwapUnswap(key, null);
    }

    /**
     * Should be called when entry is unswapped.
     *
     * @param key Key.
     * @param val Value.
     * @return {@code true} If row was found.
     * @throws IgniteCheckedException If failed.
     */
    public boolean onUnswap(CacheObject key, CacheObject val) throws IgniteCheckedException {
        assert val != null : "Key=" + key;

        return onSwapUnswap(key, val);
    }

    /**
     * Swaps or unswaps row.
     *
     * @param key Key.
     * @param val Value for promote or {@code null} if we have to swap.
     * @return {@code true} if row was found and swapped/unswapped.
     * @throws IgniteCheckedException If failed.
     */
    @SuppressWarnings("LockAcquiredButNotSafelyReleased")
    private boolean onSwapUnswap(CacheObject key, @Nullable CacheObject val) throws IgniteCheckedException {
        assert key != null;

        GridH2TreeIndex pk = pk();

        assert desc != null;

        GridH2Row searchRow = desc.createRow(key, null, 0);

        GridUnsafeMemory mem = desc.memory();

<<<<<<< HEAD
        Lock l = lock(false, Long.MAX_VALUE);
=======
        readLock();
>>>>>>> d99fc8d1

        if (mem != null)
            desc.guard().begin();

        try {
            GridH2AbstractKeyValueRow row = (GridH2AbstractKeyValueRow)pk.findOne(searchRow);

            if (row == null)
                return false;

            if (val == null)
                row.onSwap();
            else
                row.onUnswap(val, false);

            return true;
        }
        finally {
<<<<<<< HEAD
            l.unlock();
=======
            readUnlock();
>>>>>>> d99fc8d1

            if (mem != null)
                desc.guard().end();
        }
    }

    /**
     * @return Space name.
     */
    @Nullable String spaceName() {
        return spaceName;
    }

    /** {@inheritDoc} */
    @SuppressWarnings({"LockAcquiredButNotSafelyReleased", "SynchronizationOnLocalVariableOrMethodParameter", "unchecked"})
    @Override public boolean lock(@Nullable final Session ses, boolean exclusive, boolean force) {
        if (ses != null) {
            if (!sessions.add(ses))
                return false;

            ses.addLock(this);
        }

<<<<<<< HEAD
        if (snapshotInLock())
            snapshotIndexes(null);
=======
        if (!snapshotEnabled)
            return;

        Object[] snapshot;
>>>>>>> d99fc8d1

        return false;
    }

    /**
     * @return {@code true} If we must snapshot and release index snapshots in {@link #lock(Session, boolean, boolean)}
     * and {@link #unlock(Session)} methods.
     */
    private static boolean snapshotInLock() {
        GridH2QueryContext qctx = GridH2QueryContext.get();

        return qctx == null || // Outside of Ignite query context.
            qctx.type() != MAP || // LOCAL and REDUCE queries.
            (qctx.type() == MAP && !qctx.hasIndexSnapshots()); // Backward compatibility.
    }

    /**
     * @param qctx Query context.
     * @return Snapshots.
     */
    public Object[] snapshotIndexes(GridH2QueryContext qctx) {
        Object[] snapshots;

        Lock l;

        // Try to reuse existing snapshots outside of the lock.
        for (long waitTime = 25;; waitTime *= 2) { // Increase wait time to avoid starvation.
            snapshots = actualSnapshot.get();

            if (snapshots != null) { // Reuse existing snapshot without locking.
                if (noSnapshots)
                    return snapshots; // Return fake snapshots.

                snapshots = doSnapshotIndexes(snapshots, qctx);

                if (snapshots != null)
                    return snapshots; // Reused successfully.
            }

            l = lock(true, waitTime);

            if (l != null)
                break;
        }

        try {
            // Try again inside of the lock.
            snapshots = actualSnapshot.get();

            if (snapshots != null) // Try reusing.
                snapshots = doSnapshotIndexes(snapshots, qctx);

            if (snapshots == null) { // Reuse failed, produce new snapshots.
                snapshots = doSnapshotIndexes(null, qctx);

                assert snapshots != null;

                actualSnapshot.set(snapshots);
            }
        }
        finally {
            l.unlock();
        }

        return snapshots;
    }

    /**
     * @return Table identifier.
     */
    public String identifier() {
        return getSchema().getName() + '.' + getName();
    }

    /**
     * @param exclusive Exclusive lock.
     * @param waitMillis Milliseconds to wait for the lock.
     * @return The acquired lock or {@code null} if the lock time out occurred.
     */
    public Lock lock(boolean exclusive, long waitMillis) {
        Lock l = exclusive ? lock.writeLock() : lock.readLock();

        try {
            if (!l.tryLock(waitMillis, TimeUnit.MILLISECONDS))
                return null;
        }
        catch (InterruptedException e) {
            throw new IgniteInterruptedException("Thread got interrupted while trying to acquire table lock.", e);
        }

        if (destroyed) {
            l.unlock();

            throw new IllegalStateException("Table " + identifier() + " already destroyed.");
        }

        return l;
    }

    /**
     * Must be called inside of write lock because when using multiple indexes we have to ensure that all of them have
     * the same contents at snapshot taking time.
     *
     * @param qctx Query context.
     * @return New indexes data snapshot.
     */
    @SuppressWarnings("unchecked")
    private Object[] doSnapshotIndexes(Object[] snapshots, GridH2QueryContext qctx) {
        if (snapshots == null) // Nothing to reuse, create new snapshots.
            snapshots = new Object[idxs.size() - 1];

        boolean noSnapshots0 = true;

        // Take snapshots on all except first which is scan.
        for (int i = 1, len = idxs.size(); i < len; i++) {
            Object s = snapshots[i - 1];

            boolean reuseExisting = s != null;

            s = index(i).takeSnapshot(s, qctx);

            if (reuseExisting && s == null) { // Existing snapshot was invalidated before we were able to reserve it.
                // Release already taken snapshots.
                for (int j = 1; j < i; j++)
                    index(j).releaseSnapshot();

                // Drop invalidated snapshot.
                actualSnapshot.compareAndSet(snapshots, null);

                return null;
            }

            snapshots[i - 1] = s;

            noSnapshots0 &= (s == null);
        }

        if (noSnapshots0)
            noSnapshots = true;

        return snapshots;
    }

    /** {@inheritDoc} */
    @Override public void close(Session ses) {
        // No-op.
    }

    /**
     * Destroy the table.
     */
<<<<<<< HEAD
    public void destroy() {
        Lock l = lock(true, Long.MAX_VALUE);
=======
    public void close() {
        writeLock();
>>>>>>> d99fc8d1

        try {
            assert sessions.isEmpty() : sessions;

            destroyed = true;

            for (int i = 1, len = idxs.size(); i < len; i++)
                index(i).destroy();
        }
        finally {
            writeUnlock();
        }
    }

    /** {@inheritDoc} */
    @Override public void unlock(@Nullable Session ses) {
        if (ses != null && !sessions.remove(ses))
            return;

        if (snapshotInLock())
            releaseSnapshots();
    }

    /**
     * Releases snapshots.
     */
    public void releaseSnapshots() {
        for (int i = 1, len = idxs.size(); i < len; i++)  // Release snapshots on all except first which is scan.
            index(i).releaseSnapshot();
    }

    /**
     * Updates table for given key. If value is null then row with given key will be removed from table,
     * otherwise value and expiration time will be updated or new row will be added.
     *
     * @param key Key.
     * @param val Value.
     * @param expirationTime Expiration time.
     * @param rmv If {@code true} then remove, else update row.
     * @return {@code true} If operation succeeded.
     * @throws IgniteCheckedException If failed.
     */
    public boolean update(CacheObject key, CacheObject val, long expirationTime, boolean rmv)
        throws IgniteCheckedException {
        assert desc != null;

        GridH2Row row = desc.createRow(key, val, expirationTime);

        return doUpdate(row, rmv);
    }

    /**
     * Gets index by index.
     *
     * @param idx Index in list.
     * @return Index.
     */
    private GridH2IndexBase index(int idx) {
        return (GridH2IndexBase)idxs.get(idx);
    }

    /**
     * Gets primary key.
     *
     * @return Primary key.
     */
    private GridH2TreeIndex pk() {
        return (GridH2TreeIndex)idxs.get(1);
    }

    /**
     * For testing only.
     *
     * @param row Row.
     * @param del If given row should be deleted from table.
     * @return {@code True} if operation succeeded.
     * @throws IgniteCheckedException If failed.
     */
    @SuppressWarnings("LockAcquiredButNotSafelyReleased")
    boolean doUpdate(final GridH2Row row, boolean del) throws IgniteCheckedException {
        // Here we assume that each key can't be updated concurrently and case when different indexes
        // getting updated from different threads with different rows with the same key is impossible.
        GridUnsafeMemory mem = desc == null ? null : desc.memory();

<<<<<<< HEAD
        Lock l = lock(false, Long.MAX_VALUE);
=======
        readLock();
>>>>>>> d99fc8d1

        if (mem != null)
            desc.guard().begin();

        try {
            GridH2TreeIndex pk = pk();

            if (!del) {
                GridH2Row old = pk.put(row); // Put to PK.

                if (old instanceof GridH2AbstractKeyValueRow) { // Unswap value on replace.
                    GridH2AbstractKeyValueRow kvOld = (GridH2AbstractKeyValueRow)old;

                    kvOld.onUnswap(kvOld.getValue(VAL_COL), true);
                }
                else if (old == null)
                    size.increment();

                int len = idxs.size();

                int i = 1;

                // Put row if absent to all indexes sequentially.
                // Start from 2 because 0 - Scan (don't need to update), 1 - PK (already updated).
                while (++i < len) {
                    GridH2IndexBase idx = index(i);

                    assert !idx.getIndexType().isUnique() : "Unique indexes are not supported.";

                    GridH2Row old2 = idx.put(row);

                    if (old2 != null) { // Row was replaced in index.
                        if (!eq(pk, old2, old))
                            throw new IllegalStateException("Row conflict should never happen, unique indexes are " +
                                "not supported.");
                    }
                    else if (old != null) // Row was not replaced, need to remove manually.
                        idx.remove(old);
                }
            }
            else {
                //  index(1) is PK, get full row from there (search row here contains only key but no other columns).
                GridH2Row old = pk.remove(row);

                if (row.getColumnCount() != 1 && old instanceof GridH2AbstractKeyValueRow) { // Unswap value.
                    Value v = row.getValue(VAL_COL);

                    if (v != null)
                        ((GridH2AbstractKeyValueRow)old).onUnswap(v.getObject(), true);
                }

                if (old != null) {
                    size.decrement();

                    // Remove row from all indexes.
                    // Start from 2 because 0 - Scan (don't need to update), 1 - PK (already updated).
                    for (int i = 2, len = idxs.size(); i < len; i++) {
                        Row res = index(i).remove(old);

                        assert eq(pk, res, old): "\n" + old + "\n" + res + "\n" + i + " -> " + index(i).getName();
                    }
                }
                else
                    return false;
            }

            // The snapshot is not actual after update.
            if (!noSnapshots)
                actualSnapshot.set(null);

            return true;
        }
        finally {
<<<<<<< HEAD
            l.unlock();
=======
            readUnlock();
>>>>>>> d99fc8d1

            if (mem != null)
                desc.guard().end();
        }
    }

    /**
     * Check row equality.
     *
     * @param pk Primary key index.
     * @param r1 First row.
     * @param r2 Second row.
     * @return {@code true} if rows are the same.
     */
    private static boolean eq(Index pk, SearchRow r1, SearchRow r2) {
        return r1 == r2 || (r1 != null && r2 != null && pk.compareRows(r1, r2) == 0);
    }

    /**
     * For testing only.
     *
     * @return Indexes.
     */
    ArrayList<GridH2IndexBase> indexes() {
        ArrayList<GridH2IndexBase> res = new ArrayList<>(idxs.size() - 1);

        for (int i = 1, len = idxs.size(); i < len ; i++)
            res.add(index(i));

        return res;
    }

    /**
     * Rebuilds all indexes of this table.
     */
    public void rebuildIndexes() {
<<<<<<< HEAD
        Lock l = lock(true, Long.MAX_VALUE);
=======
        if (!snapshotEnabled)
            return;

        GridUnsafeMemory memory = desc == null ? null : desc.memory();

        lock.writeLock().lock();
>>>>>>> d99fc8d1

        try {
            snapshotIndexes(null); // Allow read access while we are rebuilding indexes.

            for (int i = 1, len = idxs.size(); i < len; i++) {
                GridH2IndexBase newIdx = index(i).rebuild();

                idxs.set(i, newIdx);

                if (i == 1) // ScanIndex at 0 and actualSnapshot can contain references to old indexes, reset them.
                    idxs.set(0, new ScanIndex(newIdx));
            }
        }
        catch (InterruptedException e) {
            throw new IgniteInterruptedException(e);
        }
        finally {
            releaseSnapshots();

            l.unlock();
        }
    }

    /** {@inheritDoc} */
    @Override public Index addIndex(Session ses, String s, int i, IndexColumn[] idxCols, IndexType idxType,
        boolean b, String s1) {
        throw DbException.getUnsupportedException("addIndex");
    }

    /** {@inheritDoc} */
    @Override public void removeRow(Session ses, Row row) {
        throw DbException.getUnsupportedException("removeRow");
    }

    /** {@inheritDoc} */
    @Override public void truncate(Session ses) {
        throw DbException.getUnsupportedException("truncate");
    }

    /** {@inheritDoc} */
    @Override public void addRow(Session ses, Row row) {
        throw DbException.getUnsupportedException("addRow");
    }

    /** {@inheritDoc} */
    @Override public void checkSupportAlter() {
        throw DbException.getUnsupportedException("alter");
    }

    /** {@inheritDoc} */
    @Override public String getTableType() {
        return EXTERNAL_TABLE_ENGINE;
    }

    /** {@inheritDoc} */
    @Override public Index getScanIndex(Session ses) {
        return getIndexes().get(0); // Scan must be always first index.
    }

    /** {@inheritDoc} */
    @Override public Index getUniqueIndex() {
        return getIndexes().get(1); // PK index is always second.
    }

    /** {@inheritDoc} */
    @Override public ArrayList<Index> getIndexes() {
        return idxs;
    }

    /** {@inheritDoc} */
    @Override public boolean isLockedExclusively() {
        return false;
    }

    /** {@inheritDoc} */
    @Override public boolean isLockedExclusivelyBy(Session ses) {
        return false;
    }

    /** {@inheritDoc} */
    @Override public long getMaxDataModificationId() {
        return 0;
    }

    /** {@inheritDoc} */
    @Override public boolean isDeterministic() {
        return true;
    }

    /** {@inheritDoc} */
    @Override public boolean canGetRowCount() {
        return true;
    }

    /** {@inheritDoc} */
    @Override public boolean canDrop() {
        return true;
    }

    /** {@inheritDoc} */
    @Override public long getRowCount(@Nullable Session ses) {
        return getUniqueIndex().getRowCount(ses);
    }

    /** {@inheritDoc} */
    @Override public long getRowCountApproximation() {
        return size.longValue();
    }

    /** {@inheritDoc} */
    @Override public void checkRename() {
        throw DbException.getUnsupportedException("rename");
    }

    /**
     * Creates index column for table.
     *
     * @param col Column index.
     * @param sorting Sorting order {@link SortOrder}
     * @return Created index column.
     */
    public IndexColumn indexColumn(int col, int sorting) {
        IndexColumn res = new IndexColumn();

        res.column = getColumn(col);
        res.columnName = res.column.getName();
        res.sortType = sorting;

        return res;
    }

    /**
     *
     */
    private void readLock() {
        if (snapshotEnabled)
            lock.readLock().lock();
    }

    /**
     *
     */
    private void readUnlock() {
        if (snapshotEnabled)
            lock.readLock().unlock();
    }

    /**
     *
     */
    private void writeLock() {
        if (snapshotEnabled)
            lock.writeLock().lock();
    }

    /**
     *
     */
    private void writeUnlock() {
        if (snapshotEnabled)
            lock.writeLock().unlock();
    }

    /**
     * H2 Table engine.
     */
    @SuppressWarnings({"PublicInnerClass", "FieldAccessedSynchronizedAndUnsynchronized"})
    public static class Engine implements TableEngine {
        /** */
        private static GridH2RowDescriptor rowDesc;

        /** */
        private static IndexesFactory idxsFactory;

        /** */
        private static GridH2Table resTbl;

        /** */
        private static String spaceName;

        /** {@inheritDoc} */
        @Override public TableBase createTable(CreateTableData createTblData) {
            resTbl = new GridH2Table(createTblData, rowDesc, idxsFactory, spaceName);

            return resTbl;
        }

        /**
         * Creates table using given connection, DDL clause for given type descriptor and list of indexes.
         *
         * @param conn Connection.
         * @param sql DDL clause.
         * @param desc Row descriptor.
         * @param factory Indexes factory.
         * @param space Space name.
         * @throws SQLException If failed.
         * @return Created table.
         */
        public static synchronized GridH2Table createTable(Connection conn, String sql,
            @Nullable GridH2RowDescriptor desc, IndexesFactory factory, String space)
            throws SQLException {
            rowDesc = desc;
            idxsFactory = factory;
            spaceName = space;

            try {
                try (Statement s = conn.createStatement()) {
                    s.execute(sql + " engine \"" + Engine.class.getName() + "\"");
                }

                return resTbl;
            }
            finally {
                resTbl = null;
                idxsFactory = null;
                rowDesc = null;
            }
        }
    }

    /**
     * Type which can create indexes list for given table.
     */
    @SuppressWarnings({"PackageVisibleInnerClass", "PublicInnerClass"})
    public static interface IndexesFactory {
        /**
         * Create list of indexes. First must be primary key, after that all unique indexes and
         * only then non-unique indexes.
         * All indexes must be subtypes of {@link GridH2TreeIndex}.
         *
         * @param tbl Table to create indexes for.
         * @return List of indexes.
         */
        ArrayList<Index> createIndexes(GridH2Table tbl);
    }

    /**
     * Wrapper type for primary key.
     */
    @SuppressWarnings("PackageVisibleInnerClass")
    static class ScanIndex implements Index {
        /** */
        static final String SCAN_INDEX_NAME_SUFFIX = "__SCAN_";

        /** */
        private static final IndexType TYPE = IndexType.createScan(false);

        /** */
        private final GridH2IndexBase delegate;

        /**
         * Constructor.
         *
         * @param delegate Index delegate to.
         */
        private ScanIndex(GridH2IndexBase delegate) {
            this.delegate = delegate;
        }

        /** {@inheritDoc} */
        @Override public long getDiskSpaceUsed() {
            return 0;
        }

        /** {@inheritDoc} */
        @Override public void add(Session ses, Row row) {
            delegate.add(ses, row);
        }

        /** {@inheritDoc} */
        @Override public boolean canFindNext() {
            return false;
        }

        /** {@inheritDoc} */
        @Override public boolean canGetFirstOrLast() {
            return false;
        }

        /** {@inheritDoc} */
        @Override public boolean canScan() {
            return delegate.canScan();
        }

        /** {@inheritDoc} */
        @Override public final void close(Session ses) {
            // No-op.
        }

        /** {@inheritDoc} */
        @Override public void commit(int operation, Row row) {
            // No-op.
        }

        /** {@inheritDoc} */
        @Override public int compareRows(SearchRow rowData, SearchRow compare) {
            return delegate.compareRows(rowData, compare);
        }

        /** {@inheritDoc} */
        @Override public Cursor find(TableFilter filter, SearchRow first, SearchRow last) {
            return find(filter.getSession(), first, last);
        }

        /** {@inheritDoc} */
        @Override public Cursor find(Session ses, SearchRow first, SearchRow last) {
            return delegate.find(ses, null, null);
        }

        /** {@inheritDoc} */
        @Override public Cursor findFirstOrLast(Session ses, boolean first) {
            throw DbException.getUnsupportedException("SCAN");
        }

        /** {@inheritDoc} */
        @Override public Cursor findNext(Session ses, SearchRow higherThan, SearchRow last) {
            throw DbException.throwInternalError();
        }

        /** {@inheritDoc} */
        @Override public int getColumnIndex(Column col) {
            return -1;
        }

        /** {@inheritDoc} */
        @Override public Column[] getColumns() {
            return delegate.getColumns();
        }

        /** {@inheritDoc} */
        @Override public double getCost(Session ses, int[] masks, TableFilter[] filters, int filter,
            SortOrder sortOrder) {
            long rows = getRowCountApproximation();
            int mul = delegate.getDistributedMultiplier(masks, filters, filter);

            return  mul * (rows + Constants.COST_ROW_OFFSET);
        }

        /** {@inheritDoc} */
        @Override public IndexColumn[] getIndexColumns() {
            return delegate.getIndexColumns();
        }

        /** {@inheritDoc} */
        @Override public IndexType getIndexType() {
            return TYPE;
        }

        /** {@inheritDoc} */
        @Override public String getPlanSQL() {
            return delegate.getTable().getSQL() + "." + SCAN_INDEX_NAME_SUFFIX;
        }

        /** {@inheritDoc} */
        @Override public Row getRow(Session ses, long key) {
            return delegate.getRow(ses, key);
        }

        /** {@inheritDoc} */
        @Override public long getRowCount(Session ses) {
            return delegate.getRowCount(ses);
        }

        /** {@inheritDoc} */
        @Override public long getRowCountApproximation() {
            return delegate.getRowCountApproximation();
        }

        /** {@inheritDoc} */
        @Override public Table getTable() {
            return delegate.getTable();
        }

        /** {@inheritDoc} */
        @Override public boolean isRowIdIndex() {
            return delegate.isRowIdIndex();
        }

        /** {@inheritDoc} */
        @Override public boolean needRebuild() {
            return false;
        }

        /** {@inheritDoc} */
        @Override public void remove(Session ses) {
            // No-op.
        }

        /** {@inheritDoc} */
        @Override public void remove(Session ses, Row row) {
            // No-op.
        }

        /** {@inheritDoc} */
        @Override public void setSortedInsertMode(boolean sortedInsertMode) {
            // No-op.
        }

        /** {@inheritDoc} */
        @Override public IndexLookupBatch createLookupBatch(TableFilter filter) {
            return delegate.createLookupBatch(filter);
        }

        /** {@inheritDoc} */
        @Override public void truncate(Session ses) {
            // No-op.
        }

        /** {@inheritDoc} */
        @Override public Schema getSchema() {
            return delegate.getSchema();
        }

        /** {@inheritDoc} */
        @Override public boolean isHidden() {
            return delegate.isHidden();
        }

        /** {@inheritDoc} */
        @Override public void checkRename() {
            throw DbException.getUnsupportedException("rename");
        }

        /** {@inheritDoc} */
        @Override public ArrayList<DbObject> getChildren() {
            return delegate.getChildren();
        }

        /** {@inheritDoc} */
        @Override public String getComment() {
            return delegate.getComment();
        }

        /** {@inheritDoc} */
        @Override public String getCreateSQL() {
            return null; // Scan should return null.
        }

        /** {@inheritDoc} */
        @Override public String getCreateSQLForCopy(Table tbl, String quotedName) {
            return delegate.getCreateSQLForCopy(tbl, quotedName);
        }

        /** {@inheritDoc} */
        @Override public Database getDatabase() {
            return delegate.getDatabase();
        }

        /** {@inheritDoc} */
        @Override public String getDropSQL() {
            return delegate.getDropSQL();
        }

        /** {@inheritDoc} */
        @Override public int getId() {
            return delegate.getId();
        }

        /** {@inheritDoc} */
        @Override public String getName() {
            return delegate.getName() + SCAN_INDEX_NAME_SUFFIX;
        }

        /** {@inheritDoc} */
        @Override public String getSQL() {
            return delegate.getSQL();
        }

        /** {@inheritDoc} */
        @Override public int getType() {
            return delegate.getType();
        }

        /** {@inheritDoc} */
        @Override public boolean isTemporary() {
            return delegate.isTemporary();
        }

        /** {@inheritDoc} */
        @Override public void removeChildrenAndResources(Session ses) {
            // No-op.
        }

        /** {@inheritDoc} */
        @Override public void rename(String newName) {
            throw DbException.getUnsupportedException("rename");
        }

        /** {@inheritDoc} */
        @Override public void setComment(String comment) {
            throw DbException.getUnsupportedException("comment");
        }

        /** {@inheritDoc} */
        @Override public void setTemporary(boolean temporary) {
            throw DbException.getUnsupportedException("temporary");
        }
    }
}<|MERGE_RESOLUTION|>--- conflicted
+++ resolved
@@ -87,9 +87,6 @@
     /** */
     private final AtomicReference<Object[]> actualSnapshot = new AtomicReference<>();
 
-    /** In case when all the indexes do not support snapshots. */
-    private volatile boolean noSnapshots;
-
     /** */
     private IndexColumn affKeyCol;
 
@@ -113,8 +110,6 @@
 
         assert idxsFactory != null;
 
-        lock = new ReentrantReadWriteLock();
-
         this.desc = desc;
         this.spaceName = spaceName;
 
@@ -135,15 +130,12 @@
         assert idxs != null;
         assert idxs.size() >= 1;
 
-<<<<<<< HEAD
-=======
-        lock = new ReentrantReadWriteLock();
-
->>>>>>> d99fc8d1
         // Add scan index at 0 which is required by H2.
         idxs.add(0, new ScanIndex(index(0)));
 
         snapshotEnabled = desc == null || desc.snapshotableIndex();
+
+        lock = snapshotEnabled ? new ReentrantReadWriteLock() : null;
     }
 
     /**
@@ -217,11 +209,7 @@
 
         GridUnsafeMemory mem = desc.memory();
 
-<<<<<<< HEAD
         Lock l = lock(false, Long.MAX_VALUE);
-=======
-        readLock();
->>>>>>> d99fc8d1
 
         if (mem != null)
             desc.guard().begin();
@@ -240,11 +228,7 @@
             return true;
         }
         finally {
-<<<<<<< HEAD
             l.unlock();
-=======
-            readUnlock();
->>>>>>> d99fc8d1
 
             if (mem != null)
                 desc.guard().end();
@@ -268,15 +252,8 @@
             ses.addLock(this);
         }
 
-<<<<<<< HEAD
-        if (snapshotInLock())
+        if (snapshotEnabled && snapshotInLock())
             snapshotIndexes(null);
-=======
-        if (!snapshotEnabled)
-            return;
-
-        Object[] snapshot;
->>>>>>> d99fc8d1
 
         return false;
     }
@@ -428,13 +405,8 @@
     /**
      * Destroy the table.
      */
-<<<<<<< HEAD
     public void destroy() {
         Lock l = lock(true, Long.MAX_VALUE);
-=======
-    public void close() {
-        writeLock();
->>>>>>> d99fc8d1
 
         try {
             assert sessions.isEmpty() : sessions;
@@ -519,11 +491,7 @@
         // getting updated from different threads with different rows with the same key is impossible.
         GridUnsafeMemory mem = desc == null ? null : desc.memory();
 
-<<<<<<< HEAD
         Lock l = lock(false, Long.MAX_VALUE);
-=======
-        readLock();
->>>>>>> d99fc8d1
 
         if (mem != null)
             desc.guard().begin();
@@ -591,17 +559,12 @@
             }
 
             // The snapshot is not actual after update.
-            if (!noSnapshots)
-                actualSnapshot.set(null);
+            actualSnapshot.set(null);
 
             return true;
         }
         finally {
-<<<<<<< HEAD
             l.unlock();
-=======
-            readUnlock();
->>>>>>> d99fc8d1
 
             if (mem != null)
                 desc.guard().end();
@@ -638,16 +601,10 @@
      * Rebuilds all indexes of this table.
      */
     public void rebuildIndexes() {
-<<<<<<< HEAD
-        Lock l = lock(true, Long.MAX_VALUE);
-=======
         if (!snapshotEnabled)
             return;
 
-        GridUnsafeMemory memory = desc == null ? null : desc.memory();
-
-        lock.writeLock().lock();
->>>>>>> d99fc8d1
+        Lock l = lock(true, Long.MAX_VALUE);
 
         try {
             snapshotIndexes(null); // Allow read access while we are rebuilding indexes.
