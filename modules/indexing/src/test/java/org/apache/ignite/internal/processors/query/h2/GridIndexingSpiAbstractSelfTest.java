--- conflicted
+++ resolved
@@ -305,10 +305,7 @@
         assertEquals(aa(2, "Valera", 19).value(null, false), value(res.next()));
         assertFalse(res.hasNext());
 
-<<<<<<< HEAD
-        res = spi.queryLocalSql(typeAB.space(), "from b order by name", Collections.emptySet(), typeAB, null);
-=======
-        res = spi.query(typeAA.space(), "select aa.* from a aa order by aa.age",
+        res = spi.queryLocalSql(typeAA.space(), "select aa.* from a aa order by aa.age",
             Collections.emptySet(), typeAA, null);
 
         assertTrue(res.hasNext());
@@ -317,8 +314,7 @@
         assertEquals(aa(2, "Valera", 19).value(null, false), value(res.next()));
         assertFalse(res.hasNext());
 
-        res = spi.query(typeAB.space(), "from b order by name", Collections.emptySet(), typeAB, null);
->>>>>>> 21f22d3d
+        res = spi.queryLocalSql(typeAB.space(), "from b order by name", Collections.emptySet(), typeAB, null);
 
         assertTrue(res.hasNext());
         assertEquals(ab(1, "Vasya", 20, "Some text about Vasya goes here.").value(null, false), value(res.next()));
@@ -326,10 +322,7 @@
         assertEquals(ab(4, "Vitalya", 20, "Very Good guy").value(null, false), value(res.next()));
         assertFalse(res.hasNext());
 
-<<<<<<< HEAD
-        res = spi.queryLocalSql(typeBA.space(), "from a", Collections.emptySet(), typeBA, null);
-=======
-        res = spi.query(typeAB.space(), "select bb.* from b as bb order by bb.name",
+        res = spi.queryLocalSql(typeAB.space(), "select bb.* from b as bb order by bb.name",
             Collections.emptySet(), typeAB, null);
 
         assertTrue(res.hasNext());
@@ -338,8 +331,8 @@
         assertEquals(ab(4, "Vitalya", 20, "Very Good guy").value(null, false), value(res.next()));
         assertFalse(res.hasNext());
 
-        res = spi.query(typeBA.space(), "from a", Collections.emptySet(), typeBA, null);
->>>>>>> 21f22d3d
+
+        res = spi.queryLocalSql(typeBA.space(), "from a", Collections.emptySet(), typeBA, null);
 
         assertTrue(res.hasNext());
         assertEquals(ba(2, "Kolya", 25, true).value(null, false), value(res.next()));
